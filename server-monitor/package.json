{
  "name": "fyipe-server-monitor",
<<<<<<< HEAD
  "version": "3.0.1483",
=======
  "version": "3.0.1499",
>>>>>>> 25aca372
  "description": "A fyipe shell package that monitor's server resources - disk, memory and CPU percentage - used.",
  "bin": {
    "fyipe-server-monitor": "./bin/server-monitor.js"
  },
  "main": "./lib/api.js",
  "scripts": {
    "start": "node ./bin/server-monitor.js",
    "dev": "NODE_ENV=development nodemon ./bin/server-monitor.js | ./node_modules/.bin/pino-pretty",
    "lint": "eslint .",
    "audit": "npm-audit-ci-wrapper --threshold=high",
    "pretest": "eslint --fix .",
    "test": "NODE_ENV=development mocha --exit | ./node_modules/.bin/pino-pretty",
    "doc": "jsdoc -r ./bin ./lib --readme README.md"
  },
  "author": "HackerBay, Inc.",
  "license": "ISC",
  "dependencies": {
    "axios": "^0.18.1",
    "commander": "^2.20.0",
    "cron": "^1.7.2",
    "dotenv": "^8.1.0",
    "inquirer": "^6.5.2",
    "pino": "^5.13.4",
    "promise": "^8.0.3",
    "systeminformation": "^4.14.8"
  },
  "keywords": [
    "fyipe",
    "server",
    "server monitor",
    "server stats"
  ],
  "devDependencies": {
    "chai": "^4.2.0",
    "chai-http": "^4.3.0",
    "eslint": "^5.16.0",
    "mocha": "^6.2.0",
    "npm-audit-ci-wrapper": "^2.3.0",
    "pino-pretty": "^3.2.1",
    "stripe": "^7.13.0"
  },
  "directories": {
    "lib": "lib",
    "test": "test"
  }
}<|MERGE_RESOLUTION|>--- conflicted
+++ resolved
@@ -1,10 +1,6 @@
 {
   "name": "fyipe-server-monitor",
-<<<<<<< HEAD
-  "version": "3.0.1483",
-=======
   "version": "3.0.1499",
->>>>>>> 25aca372
   "description": "A fyipe shell package that monitor's server resources - disk, memory and CPU percentage - used.",
   "bin": {
     "fyipe-server-monitor": "./bin/server-monitor.js"
