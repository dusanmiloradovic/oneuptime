--- conflicted
+++ resolved
@@ -48,13 +48,9 @@
     onClick,
     showModal,
     modalContent,
-<<<<<<< HEAD
     className,
     id,
-}): ReactElement => {
-=======
 }: MenuOutlineButtonComponentProps): ReactElement => {
->>>>>>> ab57abf9
     return (
         <div className="buttonLayout">
             <div className={`button ${className}`} id={id} onClick={onClick}>
