const express = require('express');
const app = express();

const { NODE_ENV } = process.env;

if (!NODE_ENV || NODE_ENV === 'development') {
    // Load env vars from /backend/.env
    require('custom-env').env();
}

process.on('exit', () => {
    /* eslint-disable no-console */
    console.log('Server Shutting Shutdown');
});

process.on('unhandledRejection', err => {
    /* eslint-disable no-console */
    console.error('Unhandled rejection in server process occurred');
    /* eslint-disable no-console */
    console.error(err);
});

process.on('uncaughtException', err => {
    /* eslint-disable no-console */
    console.error('Uncaught exception in server process occurred');
    /* eslint-disable no-console */
    console.error(err);
});

const path = require('path');
const http = require('http').createServer(app);
const io = require('socket.io')(http, {
    path: '/api/socket.io',
});
const redisAdapter = require('socket.io-redis');
const bodyParser = require('body-parser');
const cors = require('cors');

io.adapter(
    redisAdapter({
        host: process.env.REDIS_HOST,
        port: process.env.REDIS_PORT,
    })
);

global.io = io;

app.use(cors());

app.use(function(req, res, next) {
<<<<<<< HEAD
    console.log('IP');
    console.log(req.headers);
    console.log('IP');
    console.log(req.ip);
=======
>>>>>>> b02583b7

    if (typeof req.body === 'string') {
        req.body = JSON.parse(req.body);
    }
    res.header('Access-Control-Allow-Credentials', true);
    res.header('Access-Control-Allow-Origin', req.headers.origin);
    res.header('Access-Control-Allow-Methods', 'GET,PUT,POST,DELETE,OPTIONS');
    res.header(
        'Access-Control-Allow-Headers',
        'X-Requested-With, X-HTTP-Method-Override, Content-Type, Accept,Authorization'
    );
    if (req.get('host').includes('cluster.local')) {
        return next();
    }
    // Add this to global object, and this can be used anywhere where you need backend host.
    global.apiHost = 'https://' + req.hostname + '/api';
    global.accountsHost = 'https://' + req.hostname + '/accounts';
    global.homeHost = 'https://' + req.hostname;
    global.dashboardHost = 'https://' + req.hostname + '/dashboard';
    global.statusHost = global.homeHost;

    if (
        req.hostname.includes('localhost') ||
        req.hostname.includes('127.0.0.1')
    ) {
        if (
            req.get('host').includes('localhost:') ||
            req.get('host').includes('127.0.0.1:')
        ) {
            global.apiHost =
                'http://' +
                req.hostname +
                ':' +
                (process.env.PORT || 3002) +
                '/api';
            global.accountsHost =
                'http://' + req.hostname + ':' + 3003 + '/accounts';
            global.homeHost = 'http://' + req.hostname + ':' + 1444;
            global.dashboardHost =
                'http://' + req.hostname + ':' + 3000 + '/dashboard';
            global.statusHost = 'http://' + req.hostname + ':' + 3006;
        } else {
            global.apiHost = 'http://' + req.hostname + '/api';
            global.accountsHost = 'http://' + req.hostname + '/accounts';
            global.homeHost = 'http://' + req.hostname;
            global.dashboardHost = 'http://' + req.hostname + '/dashboard';
            global.statusHost = global.homeHost;
        }
    }

    next();
});

// Add limit of 10 MB to avoid "Request Entity too large error"
// https://stackoverflow.com/questions/19917401/error-request-entity-too-large
app.use(bodyParser.urlencoded({ limit: '10mb', extended: true }));
app.use(bodyParser.json({ limit: '10mb' }));

const { RATE_LIMITTER_ENABLED } = process.env;
if (RATE_LIMITTER_ENABLED === 'true') {
    const rateLimiter = require('./backend/middlewares/rateLimit');
    app.use(rateLimiter);
}
//View engine setup
app.set('views', path.join(__dirname, 'views'));
app.set('view engine', 'ejs');

// enable trust proxy
app.set('trust proxy', true);

app.use(express.static(path.join(__dirname, 'views')));
app.use('/api', express.static(path.join(__dirname, 'views')));

app.use(require('./backend/middlewares/auditLogs').log);

// Routes(API)
app.use(
    ['/incomingHttpRequest', '/api/incomingHttpRequest'],
    require('./backend/api/incomingHttpRequest')
);
app.use(['/alert', '/api/alert'], require('./backend/api/alert'));
app.use(['/user', '/api/user'], require('./backend/api/user'));
app.use(['/token', '/api/token'], require('./backend/api/token'));
app.use(['/team', '/api/team'], require('./backend/api/team'));
app.use(['/project', '/api/project'], require('./backend/api/project'));
app.use(['/invoice', '/api/invoice'], require('./backend/api/invoice'));
app.use(['/schedule', '/api/schedule'], require('./backend/api/schedule'));
app.use(['/monitor', '/api/monitor'], require('./backend/api/monitor'));
app.use(
    ['/statusPage', '/api/statusPage'],
    require('./backend/api/statusPage')
);
app.use(['/file', '/api/file'], require('./backend/api/file'));
app.use(['/incident', '/api/incident'], require('./backend/api/incident'));
app.use(
    ['/incidentPriorities', '/api/incidentPriorities'],
    require('./backend/api/incidentPriorities')
);
app.use(
    ['/incidentSettings', '/api/incidentSettings'],
    require('./backend/api/incidentSettings')
);
app.use(['/reports', '/api/reports'], require('./backend/api/report'));
app.use(['/lead', '/api/lead'], require('./backend/api/lead'));
app.use(['/feedback', '/api/feedback'], require('./backend/api/feedback'));
app.use(['/twilio', '/api/twilio'], require('./backend/api/twilio'));
app.use(['/sso', '/api/sso'], require('./backend/api/sso'));
app.use(['/zapier', '/api/zapier'], require('./backend/api/zapier'));
app.use(['/slack', '/api/slack'], require('./backend/api/slack'));
app.use(['/webhook', '/api/webhook'], require('./backend/api/webHook'));

app.use(['/server', '/api/server'], require('./backend/api/server'));

app.use(
    ['/notification', '/api/notification'],
    require('./backend/api/notification')
);
app.use(['/stripe', '/api/stripe'], require('./backend/api/stripe'));
app.use(
    ['/subscriber', '/api/subscriber'],
    require('./backend/api/subscriber')
);
app.use(
    ['/subscriberAlert', '/api/subscriberAlert'],
    require('./backend/api/subscriberAlert')
);
app.use(
    ['/emailTemplate', '/api/emailTemplate'],
    require('./backend/api/emailTemplate')
);
app.use(['/emailSmtp', '/api/emailSmtp'], require('./backend/api/emailSmtp'));
app.use(
    ['/smsTemplate', '/api/smsTemplate'],
    require('./backend/api/smsTemplate')
);
app.use(['/smsSmtp', '/api/smsSmtp'], require('./backend/api/smsSmtp'));
app.use(
    ['/resourceCategory', '/api/resourceCategory'],
    require('./backend/api/resourceCategory')
);
app.use(
    ['/monitorCriteria', '/api/monitorCriteria'],
    require('./backend/api/monitorCriteria')
);
app.use(
    ['/scheduledEvent', '/api/scheduledEvent'],
    require('./backend/api/scheduledEvent')
);
app.use(['/probe', '/api/probe'], require('./backend/api/probe'));
app.use(['/version', '/api/version'], require('./backend/api/version'));
app.use(['/tutorial', '/api/tutorial'], require('./backend/api/tutorial'));
app.use(['/audit-logs', '/api/audit-logs'], require('./backend/api/auditLogs'));
app.use(['/component', '/api/component'], require('./backend/api/component'));
app.use(
    ['/application-log', '/api/application-log'],
    require('./backend/api/applicationLog')
);
app.use(
    ['/globalConfig', '/api/globalConfig'],
    require('./backend/api/globalConfig')
);
app.use(
    ['/domainVerificationToken', '/api/domainVerificationToken'],
    require('./backend/api/domainVerificationToken')
);
app.use(
    ['/security', '/api/security'],
    require('./backend/api/containerSecurity')
);
app.use(
    ['/security', '/api/security'],
    require('./backend/api/applicationSecurity')
);
app.use(
    ['/credential', '/api/credential'],
    require('./backend/api/gitCredential')
);
app.use(
    ['/credential', '/api/credential'],
    require('./backend/api/dockerCredential')
);
app.use(
    ['/securityLog', '/api/securityLog'],
    require('./backend/api/applicationSecurityLog')
);
app.use(
    ['/securityLog', '/api/securityLog'],
    require('./backend/api/containerSecurityLog')
);
app.use(
    ['/error-tracker', '/api/error-tracker'],
    require('./backend/api/errorTracker')
);
app.use(
    ['/incidentSla', '/api/incidentSla'],
    require('./backend/api/incidentCommunicationSla')
);
app.use(
    ['/monitorSla', '/api/monitorSla'],
    require('./backend/api/monitorSla')
);

app.set('port', process.env.PORT || 3002);

const server = http.listen(app.get('port'), function() {
    // eslint-disable-next-line
    console.log('Server Started on port ' + app.get('port'));
});

app.get(['/', '/api'], function(req, res) {
    res.setHeader('Content-Type', 'application/json');
    res.send(
        JSON.stringify({
            status: 200,
            message: 'Service Status - OK',
            serviceType: 'fyipe-api',
        })
    );
});

app.use('/*', function(req, res) {
    res.status(404).render('notFound.ejs', {});
});

//attach cron jobs
require('./backend/workers/main');

module.exports = app;
module.exports.close = function() {
    server.close();
};<|MERGE_RESOLUTION|>--- conflicted
+++ resolved
@@ -48,14 +48,6 @@
 app.use(cors());
 
 app.use(function(req, res, next) {
-<<<<<<< HEAD
-    console.log('IP');
-    console.log(req.headers);
-    console.log('IP');
-    console.log(req.ip);
-=======
->>>>>>> b02583b7
-
     if (typeof req.body === 'string') {
         req.body = JSON.parse(req.body);
     }
