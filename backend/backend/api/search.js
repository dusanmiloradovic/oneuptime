--- conflicted
+++ resolved
@@ -306,7 +306,6 @@
 };
 
 const getSchedultEvent = async (projectIds, val, parentProjectId) => {
-<<<<<<< HEAD
     const populateScheduledEvent = [
         { path: 'resolvedBy', select: 'name' },
         { path: 'projectId', select: 'name slug' },
@@ -320,28 +319,14 @@
     const selectScheduledEvent =
         'cancelled showEventOnStatusPage callScheduleOnEvent monitorDuringEvent monitorDuringEvent recurring interval alertSubscriber resolved monitors name startDate endDate description createdById projectId slug createdAt ';
 
-=======
-    const select = '_id name slug projectId monitors';
-    const populate = [
-        {
-            path: 'projectId',
-            select: '_id name slug',
-        },
-    ];
->>>>>>> b8fd3286
     const scheduleEvents = await ScheduleEventService.findBy({
         query: {
             projectId: { $in: projectIds },
             deleted: false,
             $or: [{ name: { $regex: new RegExp(val), $options: 'i' } }],
         },
-<<<<<<< HEAD
         populate: populateScheduledEvent,
         select: selectScheduledEvent,
-=======
-        select: select,
-        populate,
->>>>>>> b8fd3286
     });
     if (scheduleEvents.length > 0) {
         const resultObj = {
@@ -459,7 +444,6 @@
         select: '_id',
     });
     const componentIds = components.map(component => component._id);
-<<<<<<< HEAD
     const populateAppLogs = [
         {
             path: 'componentId',
@@ -473,33 +457,14 @@
 
     const selectAppLogs =
         'componentId name slug resourceCategory showQuickStart createdById key';
-=======
-    const select = '_id name slug projectId monitors';
-    const populate = [
-        {
-            path: 'projectId',
-            select: '_id name slug',
-        },
-        {
-            path: 'componentId',
-            select: '_id name slug',
-            populate: [{ path: 'projectId', select: '_id name slug' }],
-        },
-    ];
->>>>>>> b8fd3286
     const logContainers = await LogContainerService.findBy({
         query: {
             componentId: { $in: componentIds },
             deleted: false,
             $or: [{ name: { $regex: new RegExp(val), $options: 'i' } }],
         },
-<<<<<<< HEAD
         select: selectAppLogs,
         populate: populateAppLogs,
-=======
-        select,
-        populate,
->>>>>>> b8fd3286
     });
 
     if (logContainers.length > 0) {
@@ -530,7 +495,6 @@
     });
 
     const componentIds = components.map(component => component._id);
-<<<<<<< HEAD
     const selectPerfTracker =
         'componentId name slug key showQuickStart createdById';
 
@@ -540,18 +504,6 @@
             path: 'componentId',
             select: 'name slug',
             populate: { path: 'projectId', select: 'name slug' },
-=======
-    const select = '_id name slug projectId monitors';
-    const populate = [
-        {
-            path: 'projectId',
-            select: '_id name slug',
-        },
-        {
-            path: 'componentId',
-            select: '_id name slug',
-            populate: [{ path: 'projectId', select: '_id name slug' }],
->>>>>>> b8fd3286
         },
     ];
     const performanceTrackers = await PerformanceTracker.findBy({
@@ -560,13 +512,8 @@
             deleted: false,
             $or: [{ name: { $regex: new RegExp(val), $options: 'i' } }],
         },
-<<<<<<< HEAD
         select: selectPerfTracker,
         populate: populatePerfTracker,
-=======
-        select,
-        populate,
->>>>>>> b8fd3286
     });
     if (performanceTrackers.length > 0) {
         const resultObj = {
