--- conflicted
+++ resolved
@@ -306,30 +306,14 @@
                 incidentId: incident._id,
                 projectId,
             });
-<<<<<<< HEAD
-            const subAlerts = uniqByKeepFirst(
-                subscriberAlerts,
-                it => it.identification
-            );
-=======
             const subAlerts = deduplicate(subscriberAlerts);
->>>>>>> 40892eed
             incidentMessages = [
                 ...incidentMessages,
                 ...timeline,
                 ...alerts,
-<<<<<<< HEAD
                 ...subAlerts,
             ];
             incidentMessages.sort((a, b) => b.createdAt - a.createdAt);
-=======
-                ...subAlerts
-            ];
-            incidentMessages.sort(
-                (a, b) =>
-                    b.createdAt - a.createdAt
-            );
->>>>>>> 40892eed
             const filteredMsg = incidentMessages.filter(
                 a =>
                     a.status !== 'internal notes added' &&
@@ -374,40 +358,19 @@
             });
             const alerts = await AlertService.findBy({
                 query: { incidentId: incident._id },
-<<<<<<< HEAD
             });
             const subscriberAlerts = await subscriberAlertService.findBy({
                 incidentId: incident._id,
                 projectId,
             });
-            const subAlerts = uniqByKeepFirst(
-                subscriberAlerts,
-                it => it.identification
-            );
-=======
-            });
-            const subscriberAlerts = await subscriberAlertService.findBy({
-                incidentId: incident._id,
-                projectId,
-            });
             const subAlerts = deduplicate(subscriberAlerts);
->>>>>>> 40892eed
             incidentMessages = [
                 ...incidentMessages,
                 ...timeline,
                 ...alerts,
-<<<<<<< HEAD
                 ...subAlerts,
             ];
             incidentMessages.sort((a, b) => b.createdAt - a.createdAt);
-=======
-                ...subAlerts
-            ];
-            incidentMessages.sort(
-                (a, b) =>
-                    b.createdAt - a.createdAt
-            );
->>>>>>> 40892eed
             const filteredMsg = incidentMessages.filter(
                 a =>
                     a.status !== 'internal notes added' &&
@@ -654,11 +617,7 @@
                     const timeline = await IncidentTimelineService.findBy({
                         incidentId: incident._id,
                     });
-<<<<<<< HEAD
-                    const subAlerts = uniqByKeepFirst(
-                        subscriberAlerts,
-                        it => it.identification
-                    );
+                    const subAlerts = deduplicate(subscriberAlerts);
                     incidentMessages = [
                         ...incidentMessages,
                         ...timeline,
@@ -666,19 +625,6 @@
                         ...subAlerts,
                     ];
                     incidentMessages.sort((a, b) => b.createdAt - a.createdAt);
-=======
-                    const subAlerts = deduplicate(subscriberAlerts);
-                    incidentMessages = [
-                        ...incidentMessages,
-                        ...timeline,
-                        ...alerts,
-                        ...subAlerts
-                    ];
-                    incidentMessages.sort(
-                        (a, b) =>
-                            b.createdAt - a.createdAt
-                    );
->>>>>>> 40892eed
                     const filteredMsg = incidentMessages.filter(
                         a =>
                             a.status !== 'internal notes added' &&
@@ -770,11 +716,7 @@
                     const timeline = await IncidentTimelineService.findBy({
                         incidentId,
                     });
-<<<<<<< HEAD
-                    const subAlerts = uniqByKeepFirst(
-                        subscriberAlerts,
-                        it => it.identification
-                    );
+                    const subAlerts = deduplicate(subscriberAlerts);
                     incidentMessages = [
                         ...incidentMessages,
                         ...timeline,
@@ -782,19 +724,6 @@
                         ...subAlerts,
                     ];
                     incidentMessages.sort((a, b) => b.createdAt - a.createdAt);
-=======
-                    const subAlerts = deduplicate(subscriberAlerts);
-                    incidentMessages = [
-                        ...incidentMessages,
-                        ...timeline,
-                        ...alerts,
-                        ...subAlerts
-                    ];
-                    incidentMessages.sort(
-                        (a, b) =>
-                            b.createdAt - a.createdAt
-                    );
->>>>>>> 40892eed
                     const filteredMsg = incidentMessages.filter(
                         a =>
                             a.status !== 'internal notes added' &&
@@ -859,30 +788,14 @@
             if (type === 'investigation') {
                 result = incidentMessages;
             } else {
-<<<<<<< HEAD
-                const subAlerts = uniqByKeepFirst(
-                    subscriberAlerts,
-                    it => it.identification
-                );
-=======
                 const subAlerts = deduplicate(subscriberAlerts);
->>>>>>> 40892eed
                 incidentMessages = [
                     ...incidentMessages,
                     ...timeline,
                     ...alerts,
-<<<<<<< HEAD
                     ...subAlerts,
                 ];
                 incidentMessages.sort((a, b) => b.createdAt - a.createdAt);
-=======
-                    ...subAlerts
-                ];
-                incidentMessages.sort(
-                    (a, b) =>
-                        b.createdAt - a.createdAt
-                );
->>>>>>> 40892eed
                 const filteredMsg = incidentMessages.filter(
                     a =>
                         a.status !== 'internal notes added' &&
@@ -978,14 +891,6 @@
     }
 );
 
-<<<<<<< HEAD
-function uniqByKeepFirst(a, key) {
-    const seen = new Set();
-    return a.filter(item => {
-        const k = key(item);
-        return seen.has(k) ? false : seen.add(k);
-    });
-=======
 function deduplicate(arr = []) {
     const map = {};
 
@@ -1004,7 +909,6 @@
     }
 
     return Object.values(map);
->>>>>>> 40892eed
 }
 
 module.exports = router;