/**
 *
 * Copyright HackerBay, Inc.
 *
 */

const express = require('express');
const moment = require('moment');
const IncidentService = require('../services/incidentService');
const IncidentTimelineService = require('../services/incidentTimelineService');
const MonitorStatusService = require('../services/monitorStatusService');
const StatusPageService = require('../services/statusPageService');
const RealTimeService = require('../services/realTimeService');
const IncidentMessageService = require('../services/incidentMessageService');
const AlertService = require('../services/alertService');
const router = express.Router();

const { isAuthorized } = require('../middlewares/authorization');
const errorService = require('../services/errorService');
const isUserAdmin = require('../middlewares/project').isUserAdmin;
const getUser = require('../middlewares/user').getUser;

const getSubProjects = require('../middlewares/subProject').getSubProjects;

const sendErrorResponse = require('../middlewares/response').sendErrorResponse;
const sendListResponse = require('../middlewares/response').sendListResponse;
const sendItemResponse = require('../middlewares/response').sendItemResponse;
const subscriberAlertService = require('../services/subscriberAlertService');

// Route
// Description: Creating incident.
// Params:
// Param 1: req.headers-> {authorization}; req.user-> {id}; req.body-> {monitorId, projectId}
// Returns: 200: Incident, 400: Error; 500: Server Error.

router.post('/:projectId/:monitorId', getUser, isAuthorized, async function (
    req,
    res
) {
    try {
        const monitorId = req.params.monitorId;
        const projectId = req.params.projectId;
        const incidentType = req.body.incidentType;
        const incidentPriority = req.body.incidentPriority;
        const title = req.body.title;
        const description = req.body.description;
        const customFields = req.body.customFields;
        const userId = req.user ? req.user.id : null;
        let oldIncidentsCount = null;

        if (!monitorId) {
            return sendErrorResponse(req, res, {
                code: 400,
                message: 'Monitor ID must be present.',
            });
        }

        if (typeof monitorId !== 'string') {
            return sendErrorResponse(req, res, {
                code: 400,
                message: 'Monitor ID  is not in string type.',
            });
        }

        if (!projectId) {
            return sendErrorResponse(req, res, {
                code: 400,
                message: 'Project ID must be present.',
            });
        }

        if (typeof projectId !== 'string') {
            return sendErrorResponse(req, res, {
                code: 400,
                message: 'Project ID  is not in string type.',
            });
        }

        if (!title) {
            return sendErrorResponse(req, res, {
                code: 400,
                message: 'Title must be present.',
            });
        }

        if (incidentType) {
            if (!['offline', 'online', 'degraded'].includes(incidentType)) {
                return sendErrorResponse(req, res, {
                    code: 400,
                    message: 'Invalid incident type.',
                });
            }
            oldIncidentsCount = await IncidentService.countBy({
                projectId,
                monitorId,
                incidentType,
                resolved: false,
                deleted: false,
                manuallyCreated: true,
            });
        } else {
            return sendErrorResponse(req, res, {
                code: 400,
                message: 'IncidentType must be present.',
            });
        }

        if (oldIncidentsCount && oldIncidentsCount > 0) {
            return sendErrorResponse(req, res, {
                code: 400,
                message: `An unresolved incident of type ${incidentType} already exists.`,
            });
        }
        // Call the IncidentService
        const incident = await IncidentService.create({
            projectId,
            monitorId,
            createdById: userId,
            manuallyCreated: true,
            incidentType,
            title,
            description,
            incidentPriority,
            customFields,
        });
        await MonitorStatusService.create({
            monitorId,
            incidentId: incident._id,
            manuallyCreated: true,
            status: incidentType,
        });
        return sendItemResponse(req, res, incident);
    } catch (error) {
        return sendErrorResponse(req, res, error);
    }
});

// Route
// Description: Getting all the incidents by monitor Id.
// Params:
// Param 1: req.headers-> {authorization}; req.user-> {id}; req.params-> {monitorId}
// Returns: 200: incidents, 400: Error; 500: Server Error.
router.post(
    '/:projectId/monitor/:monitorId',
    getUser,
    isAuthorized,
    async function (req, res) {
        // include date range
        try {
            const { startDate, endDate } = req.body;
            let query = {
                monitorId: req.params.monitorId,
                projectId: req.params.projectId,
            };

            if (startDate && endDate) {
                const start = moment(startDate).toDate();
                const end = moment(endDate).toDate();
                query = {
                    monitorId: req.params.monitorId,
                    projectId: req.params.projectId,
                    createdAt: { $gte: start, $lte: end },
                };
            }

            const incidents = await IncidentService.findBy(
                query,
                req.body.limit || 3,
                req.body.skip || 0
            );
            const count = await IncidentService.countBy(query);
            return sendListResponse(req, res, incidents, count);
        } catch (error) {
            return sendErrorResponse(req, res, error);
        }
    }
);

// Fetch incidents by projectId
router.get('/:projectId', getUser, isAuthorized, getSubProjects, async function (
    req,
    res
) {
    try {
        const subProjectIds = req.user.subProjects
            ? req.user.subProjects.map(project => project._id)
            : null;
        const incidents = await IncidentService.getSubProjectIncidents(
            subProjectIds
        );
        return sendItemResponse(req, res, incidents); // frontend expects sendItemResponse
    } catch (error) {
        return sendErrorResponse(req, res, error);
    }
});

router.get('/:projectId/incident', getUser, isAuthorized, async function (
    req,
    res
) {
    try {
        const projectId = req.params.projectId;
        const incident = await IncidentService.findBy(
            { projectId },
            req.query.limit || 10,
            req.query.skip || 0
        );
        const count = await IncidentService.countBy({ projectId });
        return sendListResponse(req, res, incident, count); // frontend expects sendListResponse
    } catch (error) {
        return sendErrorResponse(req, res, error);
    }
});

// Route
// Description: Getting incident.
// Params:
// Param 1: req.headers-> {authorization}; req.user-> {id}; req.params-> {incidentId}
// Returns: 200: incidents, 400: Error; 500: Server Error.
router.get(
    '/:projectId/incident/:incidentId',
    getUser,
    isAuthorized,
    async function (req, res) {
        // Call the IncidentService.

        try {
            const incident = await IncidentService.findOneBy({
                _id: req.params.incidentId,
            });
            return sendItemResponse(req, res, incident);
        } catch (error) {
            return sendErrorResponse(req, res, error);
        }
    }
);

router.get(
    '/:projectId/timeline/:incidentId',
    getUser,
    isAuthorized,
    async function (req, res) {
        try {
            const incidentId = req.params.incidentId;
            const timeline = await IncidentTimelineService.findBy(
                { incidentId },
                req.query.skip || 0,
                req.query.limit || 10
            );
            const count = await IncidentTimelineService.countBy({ incidentId });
            return sendListResponse(req, res, timeline, count); // frontend expects sendListResponse
        } catch (error) {
            return sendErrorResponse(req, res, error);
        }
    }
);

router.get(
    '/:projectId/unresolvedincidents',
    getUser,
    isAuthorized,
    getSubProjects,
    async function (req, res) {
        try {
            const subProjectIds = req.user.subProjects
                ? req.user.subProjects.map(project => project._id)
                : null;
            // Call the IncidentService.
            const userId = req.user ? req.user.id : null;
            const incident = await IncidentService.getUnresolvedIncidents(
                subProjectIds,
                userId
            );
            return sendItemResponse(req, res, incident);
        } catch (error) {
            return sendErrorResponse(req, res, error);
        }
    }
);

router.post(
    '/:projectId/acknowledge/:incidentId',
    getUser,
    isAuthorized,
    async function (req, res) {
        try {
            const userId = req.user ? req.user.id : null;
            const projectId = req.params.projectId;
            // Call the IncidentService
            const incident = await IncidentService.acknowledge(
                req.params.incidentId,
                userId,
                req.user.name
            );
<<<<<<< HEAD
            let incidentMessages = await IncidentMessageService.findBy({
                incidentId: incident._id,
                type: 'internal',
            });
            const timeline = await IncidentTimelineService.findBy({
                incidentId: incident._id,
            });
            incidentMessages = incidentMessages.concat(timeline);
            incidentMessages.sort((a, b) => b.createdAt - a.createdAt);
=======
            let incidentMessages = await IncidentMessageService.findBy(
                { incidentId: incident._id, type: "internal" }
            );
            const timeline = await IncidentTimelineService.findBy(
                { incidentId: incident._id }
            );
            const alerts = await AlertService.findBy({
                query: { incidentId: incident._id }
            });
            const subscriberAlerts = await subscriberAlertService.findBy(
                { incidentId: incident._id, projectId }
            );
            const subAlerts = uniqByKeepFirst(subscriberAlerts, it => it.identification)
            incidentMessages = [...incidentMessages, ...timeline, ...alerts, ...subAlerts]
            incidentMessages.sort((a, b) => b.createdAt - a.createdAt)
            const filteredMsg = incidentMessages.filter(a => a.status !== 'internal notes added' && a.status !== 'internal notes updated')
>>>>>>> e2385591
            const result = {
                data: filteredMsg,
                incident,
                type: 'internal',
            };
            return sendItemResponse(req, res, result);
        } catch (error) {
            return sendErrorResponse(req, res, error);
        }
    }
);

// Route
// Description: Updating user who resolved incident.
// Params:
// Param 1: req.headers-> {authorization}; req.user-> {id}; req.body-> {incidentId, projectId}
// Returns: 200: incident, 400: Error; 500: Server Error.
router.post(
    '/:projectId/resolve/:incidentId',
    getUser,
    isAuthorized,
    async function (req, res) {
        try {
            const userId = req.user ? req.user.id : null;
            const projectId = req.params.projectId;
            // Call the IncidentService
            const incident = await IncidentService.resolve(
                req.params.incidentId,
                userId
            );
<<<<<<< HEAD
            let incidentMessages = await IncidentMessageService.findBy({
                incidentId: incident._id,
                type: 'internal',
            });
            const timeline = await IncidentTimelineService.findBy({
                incidentId: incident._id,
            });
            incidentMessages = incidentMessages.concat(timeline);
            incidentMessages.sort((a, b) => b.createdAt - a.createdAt);
=======
            let incidentMessages = await IncidentMessageService.findBy(
                { incidentId: incident._id, type: "internal" }
            );
            const timeline = await IncidentTimelineService.findBy(
                { incidentId: incident._id }
            );
            const alerts = await AlertService.findBy({
                query: { incidentId: incident._id }
            });
            const subscriberAlerts = await subscriberAlertService.findBy(
                { incidentId: incident._id, projectId }
            );
            const subAlerts = uniqByKeepFirst(subscriberAlerts, it => it.identification)
            incidentMessages = [...incidentMessages, ...timeline, ...alerts, ...subAlerts]
            incidentMessages.sort((a, b) => b.createdAt - a.createdAt)
            const filteredMsg = incidentMessages.filter(a => a.status !== 'internal notes added' && a.status !== 'internal notes updated')
>>>>>>> e2385591
            const result = {
                data: filteredMsg,
                incident,
                type: 'internal',
            };

            return sendItemResponse(req, res, result);
        } catch (error) {
            return sendErrorResponse(req, res, error);
        }
    }
);

router.post(
    '/:projectId/close/:incidentId',
    getUser,
    isAuthorized,
    async function (req, res) {
        try {
            const userId = req.user ? req.user.id : null;
            // Call the IncidentService
            const incident = await IncidentService.close(
                req.params.incidentId,
                userId
            );
            return sendItemResponse(req, res, incident);
        } catch (error) {
            return sendErrorResponse(req, res, error);
        }
    }
);

// update incident details
// title, description, priority and type
router.put(
    '/:projectId/incident/:incidentId/details',
    getUser,
    isAuthorized,
    async function (req, res) {
        const projectId = req.params.projectId;
        const incidentId = req.params.incidentId;
        const { title, description, incidentPriority } = req.body;

        const query = {
            title,
            description,
            incidentPriority,
        };

        if (!incidentId) {
            return sendErrorResponse(req, res, {
                code: 400,
                message: 'incidentId must be set.',
            });
        }
        try {
            await IncidentService.updateOneBy(
                {
                    projectId,
                    _id: incidentId,
                },
                query
            );
            const incident = await IncidentService.findOneBy({
                projectId,
                _id: incidentId,
            });
            return sendItemResponse(req, res, incident);
        } catch (error) {
            return sendErrorResponse(req, res, error);
        }
    }
);
router.post(
    '/:projectId/incident/:incidentId/message',
    getUser,
    isAuthorized,
    async function (req, res) {
        try {
            const data = req.body;
            const incidentId = req.params.incidentId;

            if (!data.content) {
                return sendErrorResponse(req, res, {
                    code: 400,
                    message: 'Incident Message is required.',
                });
            }
            if (typeof data.content !== 'string') {
                return sendErrorResponse(req, res, {
                    code: 400,
                    message: 'Incident Message is not in string type.',
                });
            }

            if (!data.incident_state) {
                return sendErrorResponse(req, res, {
                    code: 400,
                    message: 'Incident State is required.',
                });
            }
            if (typeof data.incident_state !== 'string') {
                return sendErrorResponse(req, res, {
                    code: 400,
                    message: 'Incident State is not in string type.',
                });
            }

            if (!data.id) {
                // this is a message creation Rquest
                if (!data.type) {
                    return sendErrorResponse(req, res, {
                        code: 400,
                        message: 'Incident Message type is required.',
                    });
                }
                if (typeof data.type !== 'string') {
                    return sendErrorResponse(req, res, {
                        code: 400,
                        message: 'Incident Message type is not in string type.',
                    });
                }

                if (!['investigation', 'internal'].includes(data.type)) {
                    return sendErrorResponse(req, res, {
                        code: 400,
                        message:
                            'Incident Message type is not of required types.',
                    });
                }
            }

            // Call the IncidentService
            const incident = await IncidentService.findOneBy({
                _id: incidentId,
            });

            if (!incident) {
                return sendErrorResponse(req, res, {
                    code: 404,
                    message: 'Incident not found.',
                });
            }

            // If the message ID is available, treat this as an update
            if (data.id) {
                // validate if Message ID exist or not
                const incidentMsg = await IncidentMessageService.findOneBy({
                    _id: data.id,
                });

                if (!incidentMsg) {
                    return sendErrorResponse(req, res, {
                        code: 404,
                        message: 'Incident Message not found.',
                    });
                }
            }
            let incidentMessage = null;
            if (incident && incident._id) {
                data.incidentId = incidentId;

                // handle creation or updating
                if (!data.id) {
                    data.createdById = req.user.id;
                    incidentMessage = await IncidentMessageService.create(data);
                    if (data.type === 'investigation') {
                        AlertService.sendInvestigationNoteToSubscribers(
                            incident,
                            data,
                            'created'
                        );
                    }
                } else {
                    const updatedMessage = {
                        content: data.content,
                        incident_state: data.incident_state,
                    };
                    incidentMessage = await IncidentMessageService.updateOneBy(
                        { _id: data.id },
                        updatedMessage
                    );
                    const investigation = await IncidentMessageService.findOneBy(
                        {
                            _id: data.id,
                        }
                    );
                    if (investigation.type === 'investigation') {
                        AlertService.sendInvestigationNoteToSubscribers(
                            incident,
                            data,
                            'updated'
                        );
                    }
                }
                // send project webhook notification
                AlertService.sendStausPageNoteNotificationToProjectWebhooks(
                    req.params.projectId,
                    incident,
                    {
                        ...data,
                        statusNoteStatus: data.id ? 'updated' : 'created',
                    }
                ).catch(error => {
                    errorService.log(
                        'IncidentAPI.sendInvestigationToProjectWebhooks',
                        error
                    );
                });
                const status = `${incidentMessage.type} notes ${data.id ? 'updated' : 'added'
                    }`;

                // update timeline
                await IncidentTimelineService.create({
                    incidentId: incident._id,
                    createdById: req.user.id,
                    incident_state: data.incident_state,
                    status,
                });

<<<<<<< HEAD
                if (
                    data.type === 'internal' ||
                    (data.type === 'internal' &&
                        data.incident_state === 'update')
                ) {
                    let incidentMessages = await IncidentMessageService.findBy({
                        incidentId: incident._id,
                        type: data.type,
                    });
                    const timeline = await IncidentTimelineService.findBy({
                        incidentId: incident._id,
                    });
                    incidentMessages = incidentMessages.concat(timeline);
                    incidentMessages.sort((a, b) => b.createdAt - a.createdAt);
                    const filteredMsg = incidentMessages.filter(
                        a =>
                            a.status !== 'internal notes added' &&
                            a.status !== 'internal notes updated'
                    );
=======
                const alerts = await AlertService.findBy({
                    query: { incidentId: incident._id }
                });
                const subscriberAlerts = await subscriberAlertService.findBy(
                    { incidentId: incident._id, projectId: req.params.projectId }
                );

                if (data.type === "internal" || (data.type === "internal" && data.incident_state === 'update')) {
                    let incidentMessages = await IncidentMessageService.findBy(
                        { incidentId: incident._id, type: data.type }
                    );
                    const timeline = await IncidentTimelineService.findBy(
                        { incidentId: incident._id }
                    );
                    const subAlerts = uniqByKeepFirst(subscriberAlerts, it => it.identification)
                    incidentMessages = [...incidentMessages, ...timeline, ...alerts, ...subAlerts];
                    incidentMessages.sort((a, b) => b.createdAt - a.createdAt)
                    const filteredMsg = incidentMessages.filter(a => a.status !== 'internal notes added' && a.status !== 'internal notes updated')
>>>>>>> e2385591
                    incidentMessage = {
                        type: data.type,
                        data: filteredMsg,
                    };
                } else {
                    incidentMessage = await IncidentMessageService.findOneBy({
                        _id: incidentMessage._id,
                        incidentId: incidentMessage.incidentId,
                    });
                }
            }
            return sendItemResponse(req, res, incidentMessage);
        } catch (error) {
            return sendErrorResponse(req, res, error);
        }
    }
);

// fetches status pages for an incident
// returns a list of status pages pointing to the incident
router.get(
    '/:projectId/:incidentId/statuspages',
    getUser,
    isAuthorized,
    async function (req, res) {
        try {
            const {
                statusPages,
                count,
            } = await StatusPageService.getStatusPagesForIncident(
                req.params.incidentId,
                parseInt(req.query.skip) || 0,
                parseInt(req.query.limit) || 10
            );
            return sendListResponse(req, res, statusPages, count);
        } catch (error) {
            return sendErrorResponse(req, res, error);
        }
    }
);

router.delete(
    '/:projectId/incident/:incidentId/message/:incidentMessageId',
    getUser,
    isAuthorized,
    async function (req, res) {
        try {
<<<<<<< HEAD
            const { incidentId, incidentMessageId } = req.params;
            const checkMsg = await IncidentMessageService.findOneBy({
                _id: incidentMessageId,
            });
=======
            const { incidentId, incidentMessageId, projectId } = req.params;
            const checkMsg = await IncidentMessageService.findOneBy(
                { _id: incidentMessageId }
            );
>>>>>>> e2385591
            let result;
            const incidentMessage = await IncidentMessageService.deleteBy(
                {
                    _id: incidentMessageId,
                    incidentId,
                },
                req.user.id
            );
            if (incidentMessage) {
                const status = `${incidentMessage.type} notes deleted`;
                // update timeline
                await IncidentTimelineService.create({
                    incidentId,
                    createdById: req.user.id,
                    status,
                });
                const alerts = await AlertService.findBy({
                    query: { incidentId: incidentId }
                });
                const subscriberAlerts = await subscriberAlertService.findBy(
                    { incidentId: incidentId, projectId }
                );

                await RealTimeService.deleteIncidentNote(incidentMessage);
                if (checkMsg.type === 'investigation') {
<<<<<<< HEAD
                    result = incidentMessage;
                } else {
                    let incidentMessages = await IncidentMessageService.findBy({
                        incidentId,
                        type: checkMsg.type,
                    });
                    const timeline = await IncidentTimelineService.findBy({
                        incidentId,
                    });
                    incidentMessages = incidentMessages.concat(timeline);
                    incidentMessages.sort((a, b) => b.createdAt - a.createdAt);
                    const filteredMsg = incidentMessages.filter(
                        a =>
                            a.status !== 'internal notes added' &&
                            a.status !== 'internal notes updated'
                    );
=======
                    result = incidentMessage
                } else {
                    let incidentMessages = await IncidentMessageService.findBy(
                        { incidentId, type: checkMsg.type }
                    );
                    const timeline = await IncidentTimelineService.findBy(
                        { incidentId }
                    );
                    const subAlerts = uniqByKeepFirst(subscriberAlerts, it => it.identification)
                    incidentMessages = [...incidentMessages, ...timeline, ...alerts, ...subAlerts];
                    incidentMessages.sort((a, b) => b.createdAt - a.createdAt)
                    const filteredMsg = incidentMessages.filter(a => a.status !== 'internal notes added' && a.status !== 'internal notes updated')
>>>>>>> e2385591
                    result = {
                        type: checkMsg.type,
                        data: filteredMsg,
                    };
                }
                return sendItemResponse(req, res, result);
            } else {
                return sendErrorResponse(req, res, {
                    code: 404,
                    message: 'Incident Message not found',
                });
            }
        } catch (error) {
            return sendErrorResponse(req, res, error);
        }
    }
);
router.get(
    '/:projectId/incident/:incidentId/message',
    getUser,
    isAuthorized,
    async function (req, res) {
        let type = 'investigation';
        if (req.query.type && req.query.type === 'internal') {
            type = 'internal';
        }
        try {
            let incidentMessages, result;
            const incidentId = req.params.incidentId;
<<<<<<< HEAD
=======
            const projectId = req.params.projectId;
>>>>>>> e2385591
            if (type === 'investigation') {
                incidentMessages = await IncidentMessageService.findBy(
                    { incidentId, type },
                    req.query.skip || 0,
                    req.query.limit || 10
                );
            } else {
                incidentMessages = await IncidentMessageService.findBy({
                    incidentId,
                    type,
                });
            }
<<<<<<< HEAD
            const timeline = await IncidentTimelineService.findBy({
                incidentId,
            });
=======
            const timeline = await IncidentTimelineService.findBy(
                { incidentId }
            );
            const alerts = await AlertService.findBy({
                query: { incidentId: incidentId }
            });
            const subscriberAlerts = await subscriberAlertService.findBy(
                { incidentId: incidentId, projectId }
            );
>>>>>>> e2385591
            const count = await IncidentMessageService.countBy({
                incidentId,
                type,
            });
            if (type === 'investigation') {
                result = incidentMessages;
            } else {
<<<<<<< HEAD
                incidentMessages = incidentMessages.concat(timeline);
                incidentMessages.sort((a, b) => b.createdAt - a.createdAt);
                const filteredMsg = incidentMessages.filter(
                    a =>
                        a.status !== 'internal notes added' &&
                        a.status !== 'internal notes updated'
                );
=======
                const subAlerts = uniqByKeepFirst(subscriberAlerts, it => it.identification)
                incidentMessages = [...incidentMessages, ...timeline, ...alerts, ...subAlerts];
                incidentMessages.sort((a, b) => b.createdAt - a.createdAt)
                const filteredMsg = incidentMessages.filter(a => a.status !== 'internal notes added' && a.status !== 'internal notes updated')
>>>>>>> e2385591
                result = filteredMsg;
            }
            return sendListResponse(req, res, result, count);
        } catch (error) {
            return sendErrorResponse(req, res, error);
        }
    }
);

router.delete('/:projectId/:incidentId', getUser, isUserAdmin, async function (
    req,
    res
) {
    try {
        const { projectId, incidentId } = req.params;
        const incident = await IncidentService.deleteBy(
            { _id: incidentId, projectId },
            req.user.id
        );
        if (incident) {
            await RealTimeService.deleteIncident(incident);
            return sendItemResponse(req, res, incident);
        } else {
            return sendErrorResponse(req, res, {
                message: 'Incident not found',
            });
        }
    } catch (error) {
        return sendErrorResponse(req, res, error);
    }
});

// Route
// IMPORTANT: THIS API IS USED IN AN EMAIL.
// Description: Updating user who resolved incident.
// Params:
// Param 1: req.headers-> {authorization}; req.user-> {id}; req.body-> {incidentId, projectId}
// Returns: 200: incident, 400: Error; 500: Server Error.
router.get(
    '/:projectId/resolve/:incidentId',
    getUser,
    isAuthorized,
    async function (req, res) {
        try {
            const userId = req.user ? req.user.id : null;
            await IncidentService.resolve(req.params.incidentId, userId);
            return res.status(200).render('incidentAction.ejs', {
                title: 'Incident Resolved',
                title_message: 'Incident Resolved',
                body_message: 'Your incident is now resolved.',
                action: 'resolve',
                dashboard_url: global.dashboardHost + '/dashboard',
            });
        } catch (error) {
            return sendErrorResponse(req, res, error);
        }
    }
);

// Route
// IMPORTANT: THIS API IS USED IN AN ALERT EMAIL.
// Description: Updating user who resolved incident.
// Params:
// Param 1: req.headers-> {authorization}; req.user-> {id}; req.body-> {incidentId, projectId}
// Returns: 200: incident, 400: Error; 500: Server Error.
router.get(
    '/:projectId/acknowledge/:incidentId',
    getUser,
    isAuthorized,
    async function (req, res) {
        try {
            const userId = req.user ? req.user.id : null;
            await IncidentService.acknowledge(
                req.params.incidentId,
                userId,
                req.user.name
            );
            return res.status(200).render('incidentAction.ejs', {
                title: 'Incident Acknowledged',
                title_message: 'Incident Acknowledged',
                body_message: 'Your incident is now acknowledged',
                action: 'acknowledge',
                dashboard_url: global.dashboardHost + '/dashboard',
            });
        } catch (error) {
            return sendErrorResponse(req, res, error);
        }
    }
);

function uniqByKeepFirst(a, key) {
    let seen = new Set();
    return a.filter(item => {
        let k = key(item);
        return seen.has(k) ? false : seen.add(k);
    });
}

module.exports = router;<|MERGE_RESOLUTION|>--- conflicted
+++ resolved
@@ -33,7 +33,7 @@
 // Param 1: req.headers-> {authorization}; req.user-> {id}; req.body-> {monitorId, projectId}
 // Returns: 200: Incident, 400: Error; 500: Server Error.
 
-router.post('/:projectId/:monitorId', getUser, isAuthorized, async function (
+router.post('/:projectId/:monitorId', getUser, isAuthorized, async function(
     req,
     res
 ) {
@@ -144,7 +144,7 @@
     '/:projectId/monitor/:monitorId',
     getUser,
     isAuthorized,
-    async function (req, res) {
+    async function(req, res) {
         // include date range
         try {
             const { startDate, endDate } = req.body;
@@ -177,7 +177,7 @@
 );
 
 // Fetch incidents by projectId
-router.get('/:projectId', getUser, isAuthorized, getSubProjects, async function (
+router.get('/:projectId', getUser, isAuthorized, getSubProjects, async function(
     req,
     res
 ) {
@@ -194,7 +194,7 @@
     }
 });
 
-router.get('/:projectId/incident', getUser, isAuthorized, async function (
+router.get('/:projectId/incident', getUser, isAuthorized, async function(
     req,
     res
 ) {
@@ -221,7 +221,7 @@
     '/:projectId/incident/:incidentId',
     getUser,
     isAuthorized,
-    async function (req, res) {
+    async function(req, res) {
         // Call the IncidentService.
 
         try {
@@ -239,7 +239,7 @@
     '/:projectId/timeline/:incidentId',
     getUser,
     isAuthorized,
-    async function (req, res) {
+    async function(req, res) {
         try {
             const incidentId = req.params.incidentId;
             const timeline = await IncidentTimelineService.findBy(
@@ -260,7 +260,7 @@
     getUser,
     isAuthorized,
     getSubProjects,
-    async function (req, res) {
+    async function(req, res) {
         try {
             const subProjectIds = req.user.subProjects
                 ? req.user.subProjects.map(project => project._id)
@@ -282,7 +282,7 @@
     '/:projectId/acknowledge/:incidentId',
     getUser,
     isAuthorized,
-    async function (req, res) {
+    async function(req, res) {
         try {
             const userId = req.user ? req.user.id : null;
             const projectId = req.params.projectId;
@@ -292,7 +292,6 @@
                 userId,
                 req.user.name
             );
-<<<<<<< HEAD
             let incidentMessages = await IncidentMessageService.findBy({
                 incidentId: incident._id,
                 type: 'internal',
@@ -300,26 +299,29 @@
             const timeline = await IncidentTimelineService.findBy({
                 incidentId: incident._id,
             });
-            incidentMessages = incidentMessages.concat(timeline);
+            const alerts = await AlertService.findBy({
+                query: { incidentId: incident._id },
+            });
+            const subscriberAlerts = await subscriberAlertService.findBy({
+                incidentId: incident._id,
+                projectId,
+            });
+            const subAlerts = uniqByKeepFirst(
+                subscriberAlerts,
+                it => it.identification
+            );
+            incidentMessages = [
+                ...incidentMessages,
+                ...timeline,
+                ...alerts,
+                ...subAlerts,
+            ];
             incidentMessages.sort((a, b) => b.createdAt - a.createdAt);
-=======
-            let incidentMessages = await IncidentMessageService.findBy(
-                { incidentId: incident._id, type: "internal" }
-            );
-            const timeline = await IncidentTimelineService.findBy(
-                { incidentId: incident._id }
-            );
-            const alerts = await AlertService.findBy({
-                query: { incidentId: incident._id }
-            });
-            const subscriberAlerts = await subscriberAlertService.findBy(
-                { incidentId: incident._id, projectId }
-            );
-            const subAlerts = uniqByKeepFirst(subscriberAlerts, it => it.identification)
-            incidentMessages = [...incidentMessages, ...timeline, ...alerts, ...subAlerts]
-            incidentMessages.sort((a, b) => b.createdAt - a.createdAt)
-            const filteredMsg = incidentMessages.filter(a => a.status !== 'internal notes added' && a.status !== 'internal notes updated')
->>>>>>> e2385591
+            const filteredMsg = incidentMessages.filter(
+                a =>
+                    a.status !== 'internal notes added' &&
+                    a.status !== 'internal notes updated'
+            );
             const result = {
                 data: filteredMsg,
                 incident,
@@ -341,7 +343,7 @@
     '/:projectId/resolve/:incidentId',
     getUser,
     isAuthorized,
-    async function (req, res) {
+    async function(req, res) {
         try {
             const userId = req.user ? req.user.id : null;
             const projectId = req.params.projectId;
@@ -350,7 +352,6 @@
                 req.params.incidentId,
                 userId
             );
-<<<<<<< HEAD
             let incidentMessages = await IncidentMessageService.findBy({
                 incidentId: incident._id,
                 type: 'internal',
@@ -358,26 +359,29 @@
             const timeline = await IncidentTimelineService.findBy({
                 incidentId: incident._id,
             });
-            incidentMessages = incidentMessages.concat(timeline);
+            const alerts = await AlertService.findBy({
+                query: { incidentId: incident._id },
+            });
+            const subscriberAlerts = await subscriberAlertService.findBy({
+                incidentId: incident._id,
+                projectId,
+            });
+            const subAlerts = uniqByKeepFirst(
+                subscriberAlerts,
+                it => it.identification
+            );
+            incidentMessages = [
+                ...incidentMessages,
+                ...timeline,
+                ...alerts,
+                ...subAlerts,
+            ];
             incidentMessages.sort((a, b) => b.createdAt - a.createdAt);
-=======
-            let incidentMessages = await IncidentMessageService.findBy(
-                { incidentId: incident._id, type: "internal" }
-            );
-            const timeline = await IncidentTimelineService.findBy(
-                { incidentId: incident._id }
-            );
-            const alerts = await AlertService.findBy({
-                query: { incidentId: incident._id }
-            });
-            const subscriberAlerts = await subscriberAlertService.findBy(
-                { incidentId: incident._id, projectId }
-            );
-            const subAlerts = uniqByKeepFirst(subscriberAlerts, it => it.identification)
-            incidentMessages = [...incidentMessages, ...timeline, ...alerts, ...subAlerts]
-            incidentMessages.sort((a, b) => b.createdAt - a.createdAt)
-            const filteredMsg = incidentMessages.filter(a => a.status !== 'internal notes added' && a.status !== 'internal notes updated')
->>>>>>> e2385591
+            const filteredMsg = incidentMessages.filter(
+                a =>
+                    a.status !== 'internal notes added' &&
+                    a.status !== 'internal notes updated'
+            );
             const result = {
                 data: filteredMsg,
                 incident,
@@ -395,7 +399,7 @@
     '/:projectId/close/:incidentId',
     getUser,
     isAuthorized,
-    async function (req, res) {
+    async function(req, res) {
         try {
             const userId = req.user ? req.user.id : null;
             // Call the IncidentService
@@ -416,7 +420,7 @@
     '/:projectId/incident/:incidentId/details',
     getUser,
     isAuthorized,
-    async function (req, res) {
+    async function(req, res) {
         const projectId = req.params.projectId;
         const incidentId = req.params.incidentId;
         const { title, description, incidentPriority } = req.body;
@@ -455,7 +459,7 @@
     '/:projectId/incident/:incidentId/message',
     getUser,
     isAuthorized,
-    async function (req, res) {
+    async function(req, res) {
         try {
             const data = req.body;
             const incidentId = req.params.incidentId;
@@ -587,8 +591,9 @@
                         error
                     );
                 });
-                const status = `${incidentMessage.type} notes ${data.id ? 'updated' : 'added'
-                    }`;
+                const status = `${incidentMessage.type} notes ${
+                    data.id ? 'updated' : 'added'
+                }`;
 
                 // update timeline
                 await IncidentTimelineService.create({
@@ -598,7 +603,14 @@
                     status,
                 });
 
-<<<<<<< HEAD
+                const alerts = await AlertService.findBy({
+                    query: { incidentId: incident._id },
+                });
+                const subscriberAlerts = await subscriberAlertService.findBy({
+                    incidentId: incident._id,
+                    projectId: req.params.projectId,
+                });
+
                 if (
                     data.type === 'internal' ||
                     (data.type === 'internal' &&
@@ -611,33 +623,22 @@
                     const timeline = await IncidentTimelineService.findBy({
                         incidentId: incident._id,
                     });
-                    incidentMessages = incidentMessages.concat(timeline);
+                    const subAlerts = uniqByKeepFirst(
+                        subscriberAlerts,
+                        it => it.identification
+                    );
+                    incidentMessages = [
+                        ...incidentMessages,
+                        ...timeline,
+                        ...alerts,
+                        ...subAlerts,
+                    ];
                     incidentMessages.sort((a, b) => b.createdAt - a.createdAt);
                     const filteredMsg = incidentMessages.filter(
                         a =>
                             a.status !== 'internal notes added' &&
                             a.status !== 'internal notes updated'
                     );
-=======
-                const alerts = await AlertService.findBy({
-                    query: { incidentId: incident._id }
-                });
-                const subscriberAlerts = await subscriberAlertService.findBy(
-                    { incidentId: incident._id, projectId: req.params.projectId }
-                );
-
-                if (data.type === "internal" || (data.type === "internal" && data.incident_state === 'update')) {
-                    let incidentMessages = await IncidentMessageService.findBy(
-                        { incidentId: incident._id, type: data.type }
-                    );
-                    const timeline = await IncidentTimelineService.findBy(
-                        { incidentId: incident._id }
-                    );
-                    const subAlerts = uniqByKeepFirst(subscriberAlerts, it => it.identification)
-                    incidentMessages = [...incidentMessages, ...timeline, ...alerts, ...subAlerts];
-                    incidentMessages.sort((a, b) => b.createdAt - a.createdAt)
-                    const filteredMsg = incidentMessages.filter(a => a.status !== 'internal notes added' && a.status !== 'internal notes updated')
->>>>>>> e2385591
                     incidentMessage = {
                         type: data.type,
                         data: filteredMsg,
@@ -662,7 +663,7 @@
     '/:projectId/:incidentId/statuspages',
     getUser,
     isAuthorized,
-    async function (req, res) {
+    async function(req, res) {
         try {
             const {
                 statusPages,
@@ -683,19 +684,12 @@
     '/:projectId/incident/:incidentId/message/:incidentMessageId',
     getUser,
     isAuthorized,
-    async function (req, res) {
-        try {
-<<<<<<< HEAD
-            const { incidentId, incidentMessageId } = req.params;
+    async function(req, res) {
+        try {
+            const { incidentId, incidentMessageId, projectId } = req.params;
             const checkMsg = await IncidentMessageService.findOneBy({
                 _id: incidentMessageId,
             });
-=======
-            const { incidentId, incidentMessageId, projectId } = req.params;
-            const checkMsg = await IncidentMessageService.findOneBy(
-                { _id: incidentMessageId }
-            );
->>>>>>> e2385591
             let result;
             const incidentMessage = await IncidentMessageService.deleteBy(
                 {
@@ -713,15 +707,15 @@
                     status,
                 });
                 const alerts = await AlertService.findBy({
-                    query: { incidentId: incidentId }
-                });
-                const subscriberAlerts = await subscriberAlertService.findBy(
-                    { incidentId: incidentId, projectId }
-                );
+                    query: { incidentId: incidentId },
+                });
+                const subscriberAlerts = await subscriberAlertService.findBy({
+                    incidentId: incidentId,
+                    projectId,
+                });
 
                 await RealTimeService.deleteIncidentNote(incidentMessage);
                 if (checkMsg.type === 'investigation') {
-<<<<<<< HEAD
                     result = incidentMessage;
                 } else {
                     let incidentMessages = await IncidentMessageService.findBy({
@@ -731,27 +725,22 @@
                     const timeline = await IncidentTimelineService.findBy({
                         incidentId,
                     });
-                    incidentMessages = incidentMessages.concat(timeline);
+                    const subAlerts = uniqByKeepFirst(
+                        subscriberAlerts,
+                        it => it.identification
+                    );
+                    incidentMessages = [
+                        ...incidentMessages,
+                        ...timeline,
+                        ...alerts,
+                        ...subAlerts,
+                    ];
                     incidentMessages.sort((a, b) => b.createdAt - a.createdAt);
                     const filteredMsg = incidentMessages.filter(
                         a =>
                             a.status !== 'internal notes added' &&
                             a.status !== 'internal notes updated'
                     );
-=======
-                    result = incidentMessage
-                } else {
-                    let incidentMessages = await IncidentMessageService.findBy(
-                        { incidentId, type: checkMsg.type }
-                    );
-                    const timeline = await IncidentTimelineService.findBy(
-                        { incidentId }
-                    );
-                    const subAlerts = uniqByKeepFirst(subscriberAlerts, it => it.identification)
-                    incidentMessages = [...incidentMessages, ...timeline, ...alerts, ...subAlerts];
-                    incidentMessages.sort((a, b) => b.createdAt - a.createdAt)
-                    const filteredMsg = incidentMessages.filter(a => a.status !== 'internal notes added' && a.status !== 'internal notes updated')
->>>>>>> e2385591
                     result = {
                         type: checkMsg.type,
                         data: filteredMsg,
@@ -773,7 +762,7 @@
     '/:projectId/incident/:incidentId/message',
     getUser,
     isAuthorized,
-    async function (req, res) {
+    async function(req, res) {
         let type = 'investigation';
         if (req.query.type && req.query.type === 'internal') {
             type = 'internal';
@@ -781,10 +770,7 @@
         try {
             let incidentMessages, result;
             const incidentId = req.params.incidentId;
-<<<<<<< HEAD
-=======
             const projectId = req.params.projectId;
->>>>>>> e2385591
             if (type === 'investigation') {
                 incidentMessages = await IncidentMessageService.findBy(
                     { incidentId, type },
@@ -797,21 +783,16 @@
                     type,
                 });
             }
-<<<<<<< HEAD
             const timeline = await IncidentTimelineService.findBy({
                 incidentId,
             });
-=======
-            const timeline = await IncidentTimelineService.findBy(
-                { incidentId }
-            );
             const alerts = await AlertService.findBy({
-                query: { incidentId: incidentId }
-            });
-            const subscriberAlerts = await subscriberAlertService.findBy(
-                { incidentId: incidentId, projectId }
-            );
->>>>>>> e2385591
+                query: { incidentId: incidentId },
+            });
+            const subscriberAlerts = await subscriberAlertService.findBy({
+                incidentId: incidentId,
+                projectId,
+            });
             const count = await IncidentMessageService.countBy({
                 incidentId,
                 type,
@@ -819,20 +800,22 @@
             if (type === 'investigation') {
                 result = incidentMessages;
             } else {
-<<<<<<< HEAD
-                incidentMessages = incidentMessages.concat(timeline);
+                const subAlerts = uniqByKeepFirst(
+                    subscriberAlerts,
+                    it => it.identification
+                );
+                incidentMessages = [
+                    ...incidentMessages,
+                    ...timeline,
+                    ...alerts,
+                    ...subAlerts,
+                ];
                 incidentMessages.sort((a, b) => b.createdAt - a.createdAt);
                 const filteredMsg = incidentMessages.filter(
                     a =>
                         a.status !== 'internal notes added' &&
                         a.status !== 'internal notes updated'
                 );
-=======
-                const subAlerts = uniqByKeepFirst(subscriberAlerts, it => it.identification)
-                incidentMessages = [...incidentMessages, ...timeline, ...alerts, ...subAlerts];
-                incidentMessages.sort((a, b) => b.createdAt - a.createdAt)
-                const filteredMsg = incidentMessages.filter(a => a.status !== 'internal notes added' && a.status !== 'internal notes updated')
->>>>>>> e2385591
                 result = filteredMsg;
             }
             return sendListResponse(req, res, result, count);
@@ -842,7 +825,7 @@
     }
 );
 
-router.delete('/:projectId/:incidentId', getUser, isUserAdmin, async function (
+router.delete('/:projectId/:incidentId', getUser, isUserAdmin, async function(
     req,
     res
 ) {
@@ -875,7 +858,7 @@
     '/:projectId/resolve/:incidentId',
     getUser,
     isAuthorized,
-    async function (req, res) {
+    async function(req, res) {
         try {
             const userId = req.user ? req.user.id : null;
             await IncidentService.resolve(req.params.incidentId, userId);
@@ -902,7 +885,7 @@
     '/:projectId/acknowledge/:incidentId',
     getUser,
     isAuthorized,
-    async function (req, res) {
+    async function(req, res) {
         try {
             const userId = req.user ? req.user.id : null;
             await IncidentService.acknowledge(
