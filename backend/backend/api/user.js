--- conflicted
+++ resolved
@@ -25,11 +25,7 @@
 const ErrorService = require('../services/errorService');
 const SsoDefaultRolesService = require('../services/ssoDefaultRolesService');
 const isUserMasterAdmin = require('../middlewares/user').isUserMasterAdmin;
-<<<<<<< HEAD
 const Ip = require('../middlewares/ipHandler');
-=======
-const ipClient = require('../middlewares/ipHandler');
->>>>>>> b33e28fc
 
 router.post('/signup', async function(req, res) {
     try {
@@ -521,11 +517,7 @@
 
     try {
         const data = req.body;
-<<<<<<< HEAD
         const clientIP = Ip.getClientIp(req)[0];
-=======
-
->>>>>>> b33e28fc
         if (!data.email) {
             return sendErrorResponse(req, res, {
                 code: 400,
