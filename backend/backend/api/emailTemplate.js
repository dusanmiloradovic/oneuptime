--- conflicted
+++ resolved
@@ -24,7 +24,7 @@
 var sendItemResponse = require('../middlewares/response').sendItemResponse;
 
 router.post('/:projectId', getUser, isAuthorized, async function (req, res) {
-    
+
     try{
         var data = req.body;
         data.projectId = req.params.projectId;
@@ -34,14 +34,14 @@
                 message: 'Email subject is required.'
             });
         }
-    
+
         if(!data.body){
             return sendErrorResponse(req, res, {
                 code: 400,
                 message: 'Email body is required.'
             });
         }
-    
+
         // sanitize template markup
         data.subject = await DOMPurify.sanitize(data.subject);
         data.body = await DOMPurify.sanitize(data.body, {WHOLE_DOCUMENT: true});
@@ -85,15 +85,9 @@
 });
 
 router.put('/:projectId/emailTemplate/:emailTemplateId', getUser, isAuthorized, async function (req, res) {
-<<<<<<< HEAD
-    var data = req.body;
-    var Id = req.params.emailTemplateId;
-
-=======
->>>>>>> afffecf6
     try {
         var data = req.body;
-        data._id = req.params.emailTemplateId;
+        var Id = req.params.emailTemplateId;
         // Call the EmailTemplateService
         var emailTemplate = await EmailTemplateService.updateBy({_id:Id},data);
         return sendItemResponse(req, res, emailTemplate                                                                                                                                                                                                                                                                                                                                                                                                                                                                                                                                                                                                                                                                                                                                                                                                                                                                                                                                                                                                                                                                                                                                                                                                                                                                                                                                                                                                                                                                                                                                                                                                                                                                                                                                                                                                                                                                                                                                                                                                                                                                                                                                                                                                                                                                                                                                                                                                                                                                                                                                                                                                                                                                                                                                                                                                                                                                                                                                                                                                                                                                                                                                                                                                                                                                                                                                                                                                                                                                                                                                                                                                                                                                                                                                                                                                                                                                                                                                                                                                                                                                                                                                                                                                                                                                                                                                                                                                                                                                                                                                                                                                                                                                                                                                                                                                                                                                                                                                                                                                                                                                                                                                                                                                                                                                                                                                                                                                                                                                                                                                                                                                                                                                                                                                                                                                                                                                                                                                                                                                                                                                                                                                                                                                                                                                                                                                                                                                                                                                                                                                                                                                                                                                                                                                                                                                                                                                                                                                                                                                                                                                                                                                                                                                                                                                                                                                                                                                                                                                                                                                                                                                                                                                                                                                                                                                                                                                                           );
@@ -113,7 +107,7 @@
                     message: 'Email subject is required.'
                 });
             }
-    
+
             if(!value.body){
                 return sendErrorResponse(req, res, {
                     code: 400,
