let express = require('express');
var router = express.Router();

const { isAuthorized } = require('../middlewares/authorization');

var { getUser, checkUserBelongToProject } = require('../middlewares/user');
var { isUserAdmin }  = require('../middlewares/project');

var ScheduledEventService = require('../services/scheduledEventService');

var sendErrorResponse = require('../middlewares/response').sendErrorResponse;
var sendListResponse = require('../middlewares/response').sendListResponse;
var sendItemResponse = require('../middlewares/response').sendItemResponse;


router.post('/:projectId/:monitorId', getUser, isAuthorized, isUserAdmin, async function (req, res) {
<<<<<<< HEAD

    var projectId = req.params.projectId;
    var monitorId = req.params.monitorId;

    var data = req.body;
    data.createdById = req.user ? req.user.id : null;


    if (!data) {
        return sendErrorResponse(req, res, {
            code: 400,
            message: 'Values can\'t be null'
        });
    }

    if (!data.name) {
        return sendErrorResponse(req, res, {
            code: 400,
            message: 'Event name is required.'
        });
    }

    if (typeof data.name !== 'string') {
        return sendErrorResponse(req, res, {
            code: 400,
            message: 'Event name is not of string type.'
        });
    }

    if (!projectId) {
        return sendErrorResponse(req, res, {
            code: 400,
            message: 'Project ID is required.'
        });
    }

    if (typeof projectId !== 'string') {
        return sendErrorResponse(req, res, {
            code: 400,
            message: 'Project ID  is not of string type.'
        });
    }
    if (!monitorId) {
        return sendErrorResponse(req, res, {
            code: 400,
            message: 'Monitor ID is required.'
        });
    }

    if (typeof monitorId !== 'string') {
        return sendErrorResponse(req, res, {
            code: 400,
            message: 'Monitor ID  is not of string type.'
        });
    }

    if(!data.startDate){
        return sendErrorResponse(req, res, {
            code: 400,
            message: 'Start timestamp is required.'
        });
    }

    if(!data.endDate){
        return sendErrorResponse(req, res, {
            code: 400,
            message: 'End timestamp is required.'
        });
    }

    if (!data.description) {
        return sendErrorResponse(req, res, {
            code: 400,
            message: 'Event description is required.'
        });
    }

    if (typeof data.description !== 'string') {
        return sendErrorResponse(req, res, {
            code: 400,
            message: 'Event description is not of string type.'
        });
    }

=======
>>>>>>> afffecf6
    try {
        var projectId = req.params.projectId;
        var monitorId = req.params.monitorId;
    
        var data = req.body;
        data.createdById = req.user ? req.user.id : null;
    
    
        if (!data) {
            return sendErrorResponse(req, res, {
                code: 400,
                message: 'Values can\'t be null'
            });
        }
    
        if (!data.name) {
            return sendErrorResponse(req, res, {
                code: 400,
                message: 'Event name is required.'
            });
        }
    
        if (typeof data.name !== 'string') {
            return sendErrorResponse(req, res, {
                code: 400,
                message: 'Event name is not of string type.'
            });
        }
    
        if (!projectId) {
            return sendErrorResponse(req, res, {
                code: 400,
                message: 'Project ID is required.'
            });
        }
    
        if (typeof projectId !== 'string') {
            return sendErrorResponse(req, res, {
                code: 400,
                message: 'Project ID  is not of string type.'
            });
        }
        if (!monitorId) {
            return sendErrorResponse(req, res, {
                code: 400,
                message: 'Monitor ID is required.'
            });
        }
    
        if (typeof monitorId !== 'string') {
            return sendErrorResponse(req, res, {
                code: 400,
                message: 'Monitor ID  is not of string type.'
            });
        }
    
        if(!data.startDate){
            return sendErrorResponse(req, res, {
                code: 400,
                message: 'Start timestamp is required.'
            });
        }
    
        if(!data.endDate){
            return sendErrorResponse(req, res, {
                code: 400,
                message: 'End timestamp is required.'
            });
        }
    
        if (!data.description) {
            return sendErrorResponse(req, res, {
                code: 400,
                message: 'Event description is required.'
            });
        }
    
        if (typeof data.description !== 'string') {
            return sendErrorResponse(req, res, {
                code: 400,
                message: 'Event description is not of string type.'
            });
        }
        var scheduledEvent = await ScheduledEventService.create({projectId, monitorId}, data);
        return sendItemResponse(req, res, scheduledEvent);
    } catch (error) {
        return sendErrorResponse(req, res, error);
    }
});

router.put('/:projectId/:eventId', getUser, isAuthorized, isUserAdmin, async function (req, res) {
<<<<<<< HEAD

    var data = req.body;
    var eventId = req.params.eventId;

    try {
        var scheduledEvent = await ScheduledEventService.updateBy({_id:eventId},data);
=======
    try {
        var data = req.body;
        data._id = req.params.eventId;
        var scheduledEvent = await ScheduledEventService.update(data);
>>>>>>> afffecf6
        if (scheduledEvent) {
            return sendItemResponse(req, res, scheduledEvent);
        } else {
            return sendErrorResponse(req, res, {
                code: 400,
                message: 'Event not found.'
            });
        }
    } catch (error) {
        return sendErrorResponse(req, res, error);
    }
});


router.delete('/:projectId/:eventId', getUser, isAuthorized, isUserAdmin, async function (req, res) {
<<<<<<< HEAD

    var userId = req.user ? req.user.id : null;

=======
>>>>>>> afffecf6
    try {
        var userId = req.user ? req.user.id : null;
        var event = await ScheduledEventService.deleteBy({ _id: req.params.eventId }, userId);
        if (event) {
            return sendItemResponse(req, res, event);
        }
        else {
            return sendErrorResponse(req, res, {
                code:400,
                message: 'Event not found'
            });
        }
    } catch (error) {
        return sendErrorResponse(req, res, error);
    }
});


router.get('/:projectId/:monitorId', getUser, isAuthorized, async function (req, res) {
<<<<<<< HEAD

    var projectId = req.params.projectId;
    var monitorId = req.params.monitorId;

    var query = req.query;

    if (!projectId) {
        return sendErrorResponse(req, res, {
            code: 400,
            message: 'Project ID is required.'
        });
    }

    if (typeof projectId !== 'string') {
        return sendErrorResponse(req, res, {
            code: 400,
            message: 'Project ID is not of string type.'
        });
    }

    if (!monitorId) {
        return sendErrorResponse(req, res, {
            code: 400,
            message: 'Monitor ID is required.'
        });
    }

    if (typeof monitorId !== 'string') {
        return sendErrorResponse(req, res, {
            code: 400,
            message: 'Monitor ID is not of string type.'
        });
    }

=======
>>>>>>> afffecf6
    try {
        var projectId = req.params.projectId;
        var monitorId = req.params.monitorId;
    
        var query = req.query;
    
        if (!projectId) {
            return sendErrorResponse(req, res, {
                code: 400,
                message: 'Project ID is required.'
            });
        }
    
        if (typeof projectId !== 'string') {
            return sendErrorResponse(req, res, {
                code: 400,
                message: 'Project ID is not of string type.'
            });
        }
    
        if (!monitorId) {
            return sendErrorResponse(req, res, {
                code: 400,
                message: 'Monitor ID is required.'
            });
        }
    
        if (typeof monitorId !== 'string') {
            return sendErrorResponse(req, res, {
                code: 400,
                message: 'Monitor ID is not of string type.'
            });
        }
        var events = await ScheduledEventService.findBy({ projectId, monitorId }, query.limit, query.skip);
        var count = await ScheduledEventService.countBy({ projectId, monitorId});
        return sendListResponse(req, res, events, count);
    } catch (error) {
        return sendErrorResponse(req, res, error);
    }
});

router.get('/:projectId/:monitorId/statusPage', checkUserBelongToProject,  async function (req, res) {
<<<<<<< HEAD

    var projectId = req.params.projectId;
    var monitorId = req.params.monitorId;

    var query = req.query;

    if (!projectId) {
        return sendErrorResponse(req, res, {
            code: 400,
            message: 'Project ID is required.'
        });
    }

    if (typeof projectId !== 'string') {
        return sendErrorResponse(req, res, {
            code: 400,
            message: 'Project ID is not of string type.'
        });
    }

    if (!monitorId) {
        return sendErrorResponse(req, res, {
            code: 400,
            message: 'Monitor ID is required.'
        });
    }

    if (typeof monitorId !== 'string') {
        return sendErrorResponse(req, res, {
            code: 400,
            message: 'Monitor ID is not of string type.'
        });
    }

=======
>>>>>>> afffecf6
    try {
        var projectId = req.params.projectId;
        var monitorId = req.params.monitorId;
    
        var query = req.query;
    
        if (!projectId) {
            return sendErrorResponse(req, res, {
                code: 400,
                message: 'Project ID is required.'
            });
        }
    
        if (typeof projectId !== 'string') {
            return sendErrorResponse(req, res, {
                code: 400,
                message: 'Project ID is not of string type.'
            });
        }
    
        if (!monitorId) {
            return sendErrorResponse(req, res, {
                code: 400,
                message: 'Monitor ID is required.'
            });
        }
    
        if (typeof monitorId !== 'string') {
            return sendErrorResponse(req, res, {
                code: 400,
                message: 'Monitor ID is not of string type.'
            });
        }
        var events = await ScheduledEventService.findBy({ projectId, monitorId, showEventOnStatusPage: true }, query.limit, query.skip);
        var count = await ScheduledEventService.countBy({ projectId, monitorId, showEventOnStatusPage: true });
        return sendListResponse(req, res, events, count);
    } catch (error) {
        return sendErrorResponse(req, res, error);
    }
});

module.exports = router;<|MERGE_RESOLUTION|>--- conflicted
+++ resolved
@@ -14,129 +14,42 @@
 
 
 router.post('/:projectId/:monitorId', getUser, isAuthorized, isUserAdmin, async function (req, res) {
-<<<<<<< HEAD
-
-    var projectId = req.params.projectId;
-    var monitorId = req.params.monitorId;
-
-    var data = req.body;
-    data.createdById = req.user ? req.user.id : null;
-
-
-    if (!data) {
-        return sendErrorResponse(req, res, {
-            code: 400,
-            message: 'Values can\'t be null'
-        });
-    }
-
-    if (!data.name) {
-        return sendErrorResponse(req, res, {
-            code: 400,
-            message: 'Event name is required.'
-        });
-    }
-
-    if (typeof data.name !== 'string') {
-        return sendErrorResponse(req, res, {
-            code: 400,
-            message: 'Event name is not of string type.'
-        });
-    }
-
-    if (!projectId) {
-        return sendErrorResponse(req, res, {
-            code: 400,
-            message: 'Project ID is required.'
-        });
-    }
-
-    if (typeof projectId !== 'string') {
-        return sendErrorResponse(req, res, {
-            code: 400,
-            message: 'Project ID  is not of string type.'
-        });
-    }
-    if (!monitorId) {
-        return sendErrorResponse(req, res, {
-            code: 400,
-            message: 'Monitor ID is required.'
-        });
-    }
-
-    if (typeof monitorId !== 'string') {
-        return sendErrorResponse(req, res, {
-            code: 400,
-            message: 'Monitor ID  is not of string type.'
-        });
-    }
-
-    if(!data.startDate){
-        return sendErrorResponse(req, res, {
-            code: 400,
-            message: 'Start timestamp is required.'
-        });
-    }
-
-    if(!data.endDate){
-        return sendErrorResponse(req, res, {
-            code: 400,
-            message: 'End timestamp is required.'
-        });
-    }
-
-    if (!data.description) {
-        return sendErrorResponse(req, res, {
-            code: 400,
-            message: 'Event description is required.'
-        });
-    }
-
-    if (typeof data.description !== 'string') {
-        return sendErrorResponse(req, res, {
-            code: 400,
-            message: 'Event description is not of string type.'
-        });
-    }
-
-=======
->>>>>>> afffecf6
     try {
         var projectId = req.params.projectId;
         var monitorId = req.params.monitorId;
-    
+
         var data = req.body;
         data.createdById = req.user ? req.user.id : null;
-    
-    
+
+
         if (!data) {
             return sendErrorResponse(req, res, {
                 code: 400,
                 message: 'Values can\'t be null'
             });
         }
-    
+
         if (!data.name) {
             return sendErrorResponse(req, res, {
                 code: 400,
                 message: 'Event name is required.'
             });
         }
-    
+
         if (typeof data.name !== 'string') {
             return sendErrorResponse(req, res, {
                 code: 400,
                 message: 'Event name is not of string type.'
             });
         }
-    
+
         if (!projectId) {
             return sendErrorResponse(req, res, {
                 code: 400,
                 message: 'Project ID is required.'
             });
         }
-    
+
         if (typeof projectId !== 'string') {
             return sendErrorResponse(req, res, {
                 code: 400,
@@ -149,35 +62,35 @@
                 message: 'Monitor ID is required.'
             });
         }
-    
+
         if (typeof monitorId !== 'string') {
             return sendErrorResponse(req, res, {
                 code: 400,
                 message: 'Monitor ID  is not of string type.'
             });
         }
-    
+
         if(!data.startDate){
             return sendErrorResponse(req, res, {
                 code: 400,
                 message: 'Start timestamp is required.'
             });
         }
-    
+
         if(!data.endDate){
             return sendErrorResponse(req, res, {
                 code: 400,
                 message: 'End timestamp is required.'
             });
         }
-    
+
         if (!data.description) {
             return sendErrorResponse(req, res, {
                 code: 400,
                 message: 'Event description is required.'
             });
         }
-    
+
         if (typeof data.description !== 'string') {
             return sendErrorResponse(req, res, {
                 code: 400,
@@ -192,19 +105,10 @@
 });
 
 router.put('/:projectId/:eventId', getUser, isAuthorized, isUserAdmin, async function (req, res) {
-<<<<<<< HEAD
-
-    var data = req.body;
-    var eventId = req.params.eventId;
-
-    try {
+    try {
+        var data = req.body;
+        var eventId = req.params.eventId;
         var scheduledEvent = await ScheduledEventService.updateBy({_id:eventId},data);
-=======
-    try {
-        var data = req.body;
-        data._id = req.params.eventId;
-        var scheduledEvent = await ScheduledEventService.update(data);
->>>>>>> afffecf6
         if (scheduledEvent) {
             return sendItemResponse(req, res, scheduledEvent);
         } else {
@@ -220,12 +124,6 @@
 
 
 router.delete('/:projectId/:eventId', getUser, isAuthorized, isUserAdmin, async function (req, res) {
-<<<<<<< HEAD
-
-    var userId = req.user ? req.user.id : null;
-
-=======
->>>>>>> afffecf6
     try {
         var userId = req.user ? req.user.id : null;
         var event = await ScheduledEventService.deleteBy({ _id: req.params.eventId }, userId);
@@ -245,70 +143,33 @@
 
 
 router.get('/:projectId/:monitorId', getUser, isAuthorized, async function (req, res) {
-<<<<<<< HEAD
-
-    var projectId = req.params.projectId;
-    var monitorId = req.params.monitorId;
-
-    var query = req.query;
-
-    if (!projectId) {
-        return sendErrorResponse(req, res, {
-            code: 400,
-            message: 'Project ID is required.'
-        });
-    }
-
-    if (typeof projectId !== 'string') {
-        return sendErrorResponse(req, res, {
-            code: 400,
-            message: 'Project ID is not of string type.'
-        });
-    }
-
-    if (!monitorId) {
-        return sendErrorResponse(req, res, {
-            code: 400,
-            message: 'Monitor ID is required.'
-        });
-    }
-
-    if (typeof monitorId !== 'string') {
-        return sendErrorResponse(req, res, {
-            code: 400,
-            message: 'Monitor ID is not of string type.'
-        });
-    }
-
-=======
->>>>>>> afffecf6
     try {
         var projectId = req.params.projectId;
         var monitorId = req.params.monitorId;
-    
+
         var query = req.query;
-    
+
         if (!projectId) {
             return sendErrorResponse(req, res, {
                 code: 400,
                 message: 'Project ID is required.'
             });
         }
-    
+
         if (typeof projectId !== 'string') {
             return sendErrorResponse(req, res, {
                 code: 400,
                 message: 'Project ID is not of string type.'
             });
         }
-    
+
         if (!monitorId) {
             return sendErrorResponse(req, res, {
                 code: 400,
                 message: 'Monitor ID is required.'
             });
         }
-    
+
         if (typeof monitorId !== 'string') {
             return sendErrorResponse(req, res, {
                 code: 400,
@@ -324,70 +185,33 @@
 });
 
 router.get('/:projectId/:monitorId/statusPage', checkUserBelongToProject,  async function (req, res) {
-<<<<<<< HEAD
-
-    var projectId = req.params.projectId;
-    var monitorId = req.params.monitorId;
-
-    var query = req.query;
-
-    if (!projectId) {
-        return sendErrorResponse(req, res, {
-            code: 400,
-            message: 'Project ID is required.'
-        });
-    }
-
-    if (typeof projectId !== 'string') {
-        return sendErrorResponse(req, res, {
-            code: 400,
-            message: 'Project ID is not of string type.'
-        });
-    }
-
-    if (!monitorId) {
-        return sendErrorResponse(req, res, {
-            code: 400,
-            message: 'Monitor ID is required.'
-        });
-    }
-
-    if (typeof monitorId !== 'string') {
-        return sendErrorResponse(req, res, {
-            code: 400,
-            message: 'Monitor ID is not of string type.'
-        });
-    }
-
-=======
->>>>>>> afffecf6
     try {
         var projectId = req.params.projectId;
         var monitorId = req.params.monitorId;
-    
+
         var query = req.query;
-    
+
         if (!projectId) {
             return sendErrorResponse(req, res, {
                 code: 400,
                 message: 'Project ID is required.'
             });
         }
-    
+
         if (typeof projectId !== 'string') {
             return sendErrorResponse(req, res, {
                 code: 400,
                 message: 'Project ID is not of string type.'
             });
         }
-    
+
         if (!monitorId) {
             return sendErrorResponse(req, res, {
                 code: 400,
                 message: 'Monitor ID is required.'
             });
         }
-    
+
         if (typeof monitorId !== 'string') {
             return sendErrorResponse(req, res, {
                 code: 400,
