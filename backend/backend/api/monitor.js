/**
 *
 * Copyright HackerBay, Inc.
 *
 */

var express = require('express');
var MonitorService = require('../services/monitorService');
var NotificationService = require('../services/notificationService');
var RealTimeService = require('../services/realTimeService');
var ScheduleService = require('../services/scheduleService');

var router = express.Router();
var isUserAdmin = require('../middlewares/project').isUserAdmin;
var getUser = require('../middlewares/user').getUser;
var getSubProjects = require('../middlewares/subProject').getSubProjects;

const {
    isAuthorized
} = require('../middlewares/authorization');
var sendErrorResponse = require('../middlewares/response').sendErrorResponse;
var sendItemResponse = require('../middlewares/response').sendItemResponse;
var sendListResponse = require('../middlewares/response').sendListResponse;
var sendEmptyResponse = require('../middlewares/response').sendEmptyResponse;

// Route
// Description: Adding / Updating a new monitor to the project.
// Params:
// Param 1: req.params-> {projectId}; req.body -> {[_id], name, type, data, visibleOnStatusPage} <- Check MonitorMoal for description.
// Returns: response status, error message
router.post('/:projectId', getUser, isAuthorized, isUserAdmin, async function (req, res) {

    var data = req.body;
    var projectId = req.params.projectId;
    if (!data) {
        return sendErrorResponse(req, res, {
            code: 400,
            message: 'values can\'t be null'
        });
    }
    data.createdById = req.user ? req.user.id : null;

    if (data.monitorCategoryId && typeof data.monitorCategoryId !== 'string') {
        return sendErrorResponse(req, res, {
            code: 400,
            message: 'Monitor Category ID is not of string type.'
        });
    }
    if (!data.name) {
        return sendErrorResponse(req, res, {
            code: 400,
            message: 'Monitor Name is required.'
        });
    }

    if (typeof data.name !== 'string') {
        return sendErrorResponse(req, res, {
            code: 400,
            message: 'Monitor Name is not of type string.'
        });
    }

    if (!data.type) {
        return sendErrorResponse(req, res, {
            code: 400,
            message: 'Monitor Type is required.'
        });
    }

    if (typeof data.type !== 'string') {
        return sendErrorResponse(req, res, {
            code: 400,
            message: 'Monitor type should be of type string.'
        });
    }

<<<<<<< HEAD
    if (data.type !== 'url' && data.type !== 'device' && data.type !== 'manual' && data.type !== 'api' && data.type !== 'server-monitor') {
=======
    if (data.type !== 'url' && data.type !== 'device' && data.type !== 'manual' && data.type !== 'api' && data.type !== 'script') {
>>>>>>> a0916959
        return sendErrorResponse(req, res, {
            code: 400,
            message: 'Monitor type should be url, manual, device or script.'
        });
    }
    if (!data.data) {
        return sendErrorResponse(req, res, {
            code: 400,
            message: 'Monitor data is required.'
        });
    }

    if (typeof data.data !== 'object') {
        return sendErrorResponse(req, res, {
            code: 400,
            message: 'Monitor Data should be of type object.'
        });
    }

    if (data.type === 'url') {
        if (!data.data.url) {
            return sendErrorResponse(req, res, {
                code: 400,
                message: 'Monitor data should have a `url` property of type string.'
            });
        }

        if ((data.type === 'url' || data.type === 'manual') && typeof data.data.url !== 'string') {
            return sendErrorResponse(req, res, {
                code: 400,
                message: 'Monitor data should have a `url` property of type string.'
            });
        }
    }

    if (data.type === 'device') {
        if (data.type === 'deviceId' && !data.data.deviceId) {
            return sendErrorResponse(req, res, {
                code: 400,
                message: 'Monitor data should have a `url` property of type string.'
            });
        }

        if (data.type === 'deviceId' && typeof data.data.deviceId !== 'string') {
            return sendErrorResponse(req, res, {
                code: 400,
                message: 'Monitor data should have a `Device ID` property of type string.'
            });
        }
    }

    if (data.type === 'script') {
        if (!data.data.script){
            return sendErrorResponse(req, res, {
                code: 400,
                message: 'Monitor data should have a `script` property of type string.'
            })
        }
    }
    data.projectId = projectId;
    try {
        var monitor = await MonitorService.create(data);
        if (data.callScheduleId) {
            var schedule = await ScheduleService.findOneBy({ _id: data.callScheduleId });
            var monitors = schedule.monitorIds;
            if (monitors.length > 0) {
                monitors.push({ _id: monitor._id, name: monitor.name });
            } else {
                monitors = Array(monitor._id);
            }
            var scheduleData = {
                _id: data.callScheduleId,
                projectId: projectId,
                monitorIds: monitors
            };
            await ScheduleService.update(scheduleData);
        }
        await NotificationService.create(monitor.projectId, `A New Monitor was Created with name ${monitor.name} by ${req.user.name}`, req.user.id, 'monitoraddremove');
        await RealTimeService.sendMonitorCreated(monitor);
        return sendItemResponse(req, res, monitor);
    } catch (error) {
        return sendErrorResponse(req, res, error);
    }
});

router.put('/:projectId/:monitorId', getUser, isAuthorized, isUserAdmin, async function (req, res) {
    var data = req.body;
    try {
        var monitor = await MonitorService.update({ _id: req.params.monitorId }, data);
        if (monitor) {
            return sendItemResponse(req, res, monitor);
        } else {
            return sendErrorResponse(req, res, {
                code: 400,
                message: 'Monitor not found.'
            });
        }
    } catch (error) {
        return sendErrorResponse(req, res, error);
    }
});

// Route
// Description: Get all Monitors by projectId.
router.get('/:projectId', getUser, isAuthorized, getSubProjects, async function (req, res) {
    var subProjectIds = req.user.subProjects ? req.user.subProjects.map(project => project._id) : null;
    try {
        // Call the MonitorService.
        var monitors = await MonitorService.getMonitors(subProjectIds, req.query.skip || 0, req.query.limit || 0);
        return sendItemResponse(req, res, monitors);
    } catch (error) {
        return sendErrorResponse(req, res, error);
    }
});

router.get('/:projectId/monitor', getUser, isAuthorized, async function (req, res) {
    var projectId = req.params.projectId;
    var type = req.query.type;
    var query = type ? { projectId, type } : { projectId };

    try {
        var monitors = await MonitorService.findBy(query, req.query.limit || 10, req.query.skip || 0);
        var count = await MonitorService.countBy({ projectId });
        return sendListResponse(req, res, monitors, count); // frontend expects sendListResponse
    } catch (error) {
        return sendErrorResponse(req, res, error);
    }
});

router.get('/:projectId/monitor/:monitorId', getUser, isAuthorized, async function (req, res) {
    var _id = req.params.monitorId;
    var projectId = req.params.projectId;
    var type = req.query.type;
    var query = type ? { _id, projectId, type } : { _id, projectId };

    try {
        // Call the MonitorService.
        var monitor = await MonitorService.findOneBy(query);
        return sendItemResponse(req, res, monitor);
    } catch (error) {
        return sendErrorResponse(req, res, error);
    }
});

router.delete('/:projectId/:monitorId', getUser, isAuthorized, isUserAdmin, async function (req, res) {

    try {
        var monitor = await MonitorService.deleteBy({ _id: req.params.monitorId, projectId: req.params.projectId }, req.user.id);
        if (monitor) {
            return sendItemResponse(req, res, monitor);
        }
        else {
            return sendErrorResponse(req, res, { message: 'Monitor not found' });
        }
    } catch (error) {
        return sendErrorResponse(req, res, error);
    }
});

// Route
// Description: Adding / Updating a new monitor log
// Params:
// Param 1: req.params-> {projectId, monitorId}; req.body -> {[_id], data} <- Check MonitorLogModel for description.
// Returns: response status, error message
router.post('/:projectId/log/:monitorId', getUser, isAuthorized, isUserAdmin, async function (req, res) {
    var data = req.body.data;
    // var projectId = req.params.projectId;
    var monitorId = req.params.monitorId || req.body._id;

    try {
        var monitorData = await MonitorService.addMonitorLog(monitorId, data);
        return sendItemResponse(req, res, monitorData);
    } catch (error) {
        return sendErrorResponse(req, res, error);
    }
});

// Route
// Description: Get all Monitor Logs by monitorId
router.get('/:projectId/log/:monitorId', getUser, isAuthorized, async function (req, res) {
    var monitorId = req.params.monitorId;

    try {
        var monitorLogs = await MonitorService.getMonitorLogs(monitorId);
        return sendListResponse(req, res, monitorLogs);
    } catch (error) {
        return sendErrorResponse(req, res, error);
    }
});

router.post('/:projectId/inbound/:deviceId', getUser, isAuthorized, async function (req, res) {
    return await _updateDeviceMonitorPingTime(req, res);
});

router.get('/:projectId/inbound/:deviceId', getUser, isAuthorized, async function (req, res) {
    return await _updateDeviceMonitorPingTime(req, res);
});

var _updateDeviceMonitorPingTime = async function (req, res) {
    var projectId = req.params.projectId;
    var deviceId = req.params.deviceId;

    if (!projectId) {
        return sendErrorResponse(req, res, {
            code: 404,
            message: 'Missing Project ID'
        });
    }

    if (!deviceId) {
        return sendErrorResponse(req, res, {
            code: 404,
            message: 'Missing Device ID'
        });
    }

    var monitor = await MonitorService.updateDeviceMonitorPingTime(projectId, deviceId);
    if (monitor) {
        return sendEmptyResponse(req, res);
    } else {
        return sendErrorResponse(req, res, {
            code: 400,
            message: 'Monitor not found or is not associated with this project.'
        });
    }

};

router.post('/:projectId/addseat', getUser, isAuthorized, async function (req, res) {
    try {
        var seatresponse = await MonitorService.addSeat({ _id: req.params.projectId });
        return sendItemResponse(req, res, seatresponse);
    } catch (error) {
        return sendErrorResponse(req, res, error);
    }
});

module.exports = router;
<|MERGE_RESOLUTION|>--- conflicted
+++ resolved
@@ -1,319 +1,315 @@
-/**
- *
- * Copyright HackerBay, Inc.
- *
- */
-
-var express = require('express');
-var MonitorService = require('../services/monitorService');
-var NotificationService = require('../services/notificationService');
-var RealTimeService = require('../services/realTimeService');
-var ScheduleService = require('../services/scheduleService');
-
-var router = express.Router();
-var isUserAdmin = require('../middlewares/project').isUserAdmin;
-var getUser = require('../middlewares/user').getUser;
-var getSubProjects = require('../middlewares/subProject').getSubProjects;
-
-const {
-    isAuthorized
-} = require('../middlewares/authorization');
-var sendErrorResponse = require('../middlewares/response').sendErrorResponse;
-var sendItemResponse = require('../middlewares/response').sendItemResponse;
-var sendListResponse = require('../middlewares/response').sendListResponse;
-var sendEmptyResponse = require('../middlewares/response').sendEmptyResponse;
-
-// Route
-// Description: Adding / Updating a new monitor to the project.
-// Params:
-// Param 1: req.params-> {projectId}; req.body -> {[_id], name, type, data, visibleOnStatusPage} <- Check MonitorMoal for description.
-// Returns: response status, error message
-router.post('/:projectId', getUser, isAuthorized, isUserAdmin, async function (req, res) {
-
-    var data = req.body;
-    var projectId = req.params.projectId;
-    if (!data) {
-        return sendErrorResponse(req, res, {
-            code: 400,
-            message: 'values can\'t be null'
-        });
-    }
-    data.createdById = req.user ? req.user.id : null;
-
-    if (data.monitorCategoryId && typeof data.monitorCategoryId !== 'string') {
-        return sendErrorResponse(req, res, {
-            code: 400,
-            message: 'Monitor Category ID is not of string type.'
-        });
-    }
-    if (!data.name) {
-        return sendErrorResponse(req, res, {
-            code: 400,
-            message: 'Monitor Name is required.'
-        });
-    }
-
-    if (typeof data.name !== 'string') {
-        return sendErrorResponse(req, res, {
-            code: 400,
-            message: 'Monitor Name is not of type string.'
-        });
-    }
-
-    if (!data.type) {
-        return sendErrorResponse(req, res, {
-            code: 400,
-            message: 'Monitor Type is required.'
-        });
-    }
-
-    if (typeof data.type !== 'string') {
-        return sendErrorResponse(req, res, {
-            code: 400,
-            message: 'Monitor type should be of type string.'
-        });
-    }
-
-<<<<<<< HEAD
-    if (data.type !== 'url' && data.type !== 'device' && data.type !== 'manual' && data.type !== 'api' && data.type !== 'server-monitor') {
-=======
-    if (data.type !== 'url' && data.type !== 'device' && data.type !== 'manual' && data.type !== 'api' && data.type !== 'script') {
->>>>>>> a0916959
-        return sendErrorResponse(req, res, {
-            code: 400,
-            message: 'Monitor type should be url, manual, device or script.'
-        });
-    }
-    if (!data.data) {
-        return sendErrorResponse(req, res, {
-            code: 400,
-            message: 'Monitor data is required.'
-        });
-    }
-
-    if (typeof data.data !== 'object') {
-        return sendErrorResponse(req, res, {
-            code: 400,
-            message: 'Monitor Data should be of type object.'
-        });
-    }
-
-    if (data.type === 'url') {
-        if (!data.data.url) {
-            return sendErrorResponse(req, res, {
-                code: 400,
-                message: 'Monitor data should have a `url` property of type string.'
-            });
-        }
-
-        if ((data.type === 'url' || data.type === 'manual') && typeof data.data.url !== 'string') {
-            return sendErrorResponse(req, res, {
-                code: 400,
-                message: 'Monitor data should have a `url` property of type string.'
-            });
-        }
-    }
-
-    if (data.type === 'device') {
-        if (data.type === 'deviceId' && !data.data.deviceId) {
-            return sendErrorResponse(req, res, {
-                code: 400,
-                message: 'Monitor data should have a `url` property of type string.'
-            });
-        }
-
-        if (data.type === 'deviceId' && typeof data.data.deviceId !== 'string') {
-            return sendErrorResponse(req, res, {
-                code: 400,
-                message: 'Monitor data should have a `Device ID` property of type string.'
-            });
-        }
-    }
-
-    if (data.type === 'script') {
-        if (!data.data.script){
-            return sendErrorResponse(req, res, {
-                code: 400,
-                message: 'Monitor data should have a `script` property of type string.'
-            })
-        }
-    }
-    data.projectId = projectId;
-    try {
-        var monitor = await MonitorService.create(data);
-        if (data.callScheduleId) {
-            var schedule = await ScheduleService.findOneBy({ _id: data.callScheduleId });
-            var monitors = schedule.monitorIds;
-            if (monitors.length > 0) {
-                monitors.push({ _id: monitor._id, name: monitor.name });
-            } else {
-                monitors = Array(monitor._id);
-            }
-            var scheduleData = {
-                _id: data.callScheduleId,
-                projectId: projectId,
-                monitorIds: monitors
-            };
-            await ScheduleService.update(scheduleData);
-        }
-        await NotificationService.create(monitor.projectId, `A New Monitor was Created with name ${monitor.name} by ${req.user.name}`, req.user.id, 'monitoraddremove');
-        await RealTimeService.sendMonitorCreated(monitor);
-        return sendItemResponse(req, res, monitor);
-    } catch (error) {
-        return sendErrorResponse(req, res, error);
-    }
-});
-
-router.put('/:projectId/:monitorId', getUser, isAuthorized, isUserAdmin, async function (req, res) {
-    var data = req.body;
-    try {
-        var monitor = await MonitorService.update({ _id: req.params.monitorId }, data);
-        if (monitor) {
-            return sendItemResponse(req, res, monitor);
-        } else {
-            return sendErrorResponse(req, res, {
-                code: 400,
-                message: 'Monitor not found.'
-            });
-        }
-    } catch (error) {
-        return sendErrorResponse(req, res, error);
-    }
-});
-
-// Route
-// Description: Get all Monitors by projectId.
-router.get('/:projectId', getUser, isAuthorized, getSubProjects, async function (req, res) {
-    var subProjectIds = req.user.subProjects ? req.user.subProjects.map(project => project._id) : null;
-    try {
-        // Call the MonitorService.
-        var monitors = await MonitorService.getMonitors(subProjectIds, req.query.skip || 0, req.query.limit || 0);
-        return sendItemResponse(req, res, monitors);
-    } catch (error) {
-        return sendErrorResponse(req, res, error);
-    }
-});
-
-router.get('/:projectId/monitor', getUser, isAuthorized, async function (req, res) {
-    var projectId = req.params.projectId;
-    var type = req.query.type;
-    var query = type ? { projectId, type } : { projectId };
-
-    try {
-        var monitors = await MonitorService.findBy(query, req.query.limit || 10, req.query.skip || 0);
-        var count = await MonitorService.countBy({ projectId });
-        return sendListResponse(req, res, monitors, count); // frontend expects sendListResponse
-    } catch (error) {
-        return sendErrorResponse(req, res, error);
-    }
-});
-
-router.get('/:projectId/monitor/:monitorId', getUser, isAuthorized, async function (req, res) {
-    var _id = req.params.monitorId;
-    var projectId = req.params.projectId;
-    var type = req.query.type;
-    var query = type ? { _id, projectId, type } : { _id, projectId };
-
-    try {
-        // Call the MonitorService.
-        var monitor = await MonitorService.findOneBy(query);
-        return sendItemResponse(req, res, monitor);
-    } catch (error) {
-        return sendErrorResponse(req, res, error);
-    }
-});
-
-router.delete('/:projectId/:monitorId', getUser, isAuthorized, isUserAdmin, async function (req, res) {
-
-    try {
-        var monitor = await MonitorService.deleteBy({ _id: req.params.monitorId, projectId: req.params.projectId }, req.user.id);
-        if (monitor) {
-            return sendItemResponse(req, res, monitor);
-        }
-        else {
-            return sendErrorResponse(req, res, { message: 'Monitor not found' });
-        }
-    } catch (error) {
-        return sendErrorResponse(req, res, error);
-    }
-});
-
-// Route
-// Description: Adding / Updating a new monitor log
-// Params:
-// Param 1: req.params-> {projectId, monitorId}; req.body -> {[_id], data} <- Check MonitorLogModel for description.
-// Returns: response status, error message
-router.post('/:projectId/log/:monitorId', getUser, isAuthorized, isUserAdmin, async function (req, res) {
-    var data = req.body.data;
-    // var projectId = req.params.projectId;
-    var monitorId = req.params.monitorId || req.body._id;
-
-    try {
-        var monitorData = await MonitorService.addMonitorLog(monitorId, data);
-        return sendItemResponse(req, res, monitorData);
-    } catch (error) {
-        return sendErrorResponse(req, res, error);
-    }
-});
-
-// Route
-// Description: Get all Monitor Logs by monitorId
-router.get('/:projectId/log/:monitorId', getUser, isAuthorized, async function (req, res) {
-    var monitorId = req.params.monitorId;
-
-    try {
-        var monitorLogs = await MonitorService.getMonitorLogs(monitorId);
-        return sendListResponse(req, res, monitorLogs);
-    } catch (error) {
-        return sendErrorResponse(req, res, error);
-    }
-});
-
-router.post('/:projectId/inbound/:deviceId', getUser, isAuthorized, async function (req, res) {
-    return await _updateDeviceMonitorPingTime(req, res);
-});
-
-router.get('/:projectId/inbound/:deviceId', getUser, isAuthorized, async function (req, res) {
-    return await _updateDeviceMonitorPingTime(req, res);
-});
-
-var _updateDeviceMonitorPingTime = async function (req, res) {
-    var projectId = req.params.projectId;
-    var deviceId = req.params.deviceId;
-
-    if (!projectId) {
-        return sendErrorResponse(req, res, {
-            code: 404,
-            message: 'Missing Project ID'
-        });
-    }
-
-    if (!deviceId) {
-        return sendErrorResponse(req, res, {
-            code: 404,
-            message: 'Missing Device ID'
-        });
-    }
-
-    var monitor = await MonitorService.updateDeviceMonitorPingTime(projectId, deviceId);
-    if (monitor) {
-        return sendEmptyResponse(req, res);
-    } else {
-        return sendErrorResponse(req, res, {
-            code: 400,
-            message: 'Monitor not found or is not associated with this project.'
-        });
-    }
-
-};
-
-router.post('/:projectId/addseat', getUser, isAuthorized, async function (req, res) {
-    try {
-        var seatresponse = await MonitorService.addSeat({ _id: req.params.projectId });
-        return sendItemResponse(req, res, seatresponse);
-    } catch (error) {
-        return sendErrorResponse(req, res, error);
-    }
-});
-
-module.exports = router;
+/**
+ *
+ * Copyright HackerBay, Inc.
+ *
+ */
+
+var express = require('express');
+var MonitorService = require('../services/monitorService');
+var NotificationService = require('../services/notificationService');
+var RealTimeService = require('../services/realTimeService');
+var ScheduleService = require('../services/scheduleService');
+
+var router = express.Router();
+var isUserAdmin = require('../middlewares/project').isUserAdmin;
+var getUser = require('../middlewares/user').getUser;
+var getSubProjects = require('../middlewares/subProject').getSubProjects;
+
+const {
+    isAuthorized
+} = require('../middlewares/authorization');
+var sendErrorResponse = require('../middlewares/response').sendErrorResponse;
+var sendItemResponse = require('../middlewares/response').sendItemResponse;
+var sendListResponse = require('../middlewares/response').sendListResponse;
+var sendEmptyResponse = require('../middlewares/response').sendEmptyResponse;
+
+// Route
+// Description: Adding / Updating a new monitor to the project.
+// Params:
+// Param 1: req.params-> {projectId}; req.body -> {[_id], name, type, data, visibleOnStatusPage} <- Check MonitorMoal for description.
+// Returns: response status, error message
+router.post('/:projectId', getUser, isAuthorized, isUserAdmin, async function (req, res) {
+
+    var data = req.body;
+    var projectId = req.params.projectId;
+    if (!data) {
+        return sendErrorResponse(req, res, {
+            code: 400,
+            message: 'values can\'t be null'
+        });
+    }
+    data.createdById = req.user ? req.user.id : null;
+
+    if (data.monitorCategoryId && typeof data.monitorCategoryId !== 'string') {
+        return sendErrorResponse(req, res, {
+            code: 400,
+            message: 'Monitor Category ID is not of string type.'
+        });
+    }
+    if (!data.name) {
+        return sendErrorResponse(req, res, {
+            code: 400,
+            message: 'Monitor Name is required.'
+        });
+    }
+
+    if (typeof data.name !== 'string') {
+        return sendErrorResponse(req, res, {
+            code: 400,
+            message: 'Monitor Name is not of type string.'
+        });
+    }
+
+    if (!data.type) {
+        return sendErrorResponse(req, res, {
+            code: 400,
+            message: 'Monitor Type is required.'
+        });
+    }
+
+    if (typeof data.type !== 'string') {
+        return sendErrorResponse(req, res, {
+            code: 400,
+            message: 'Monitor type should be of type string.'
+        });
+    }
+
+    if (data.type !== 'url' && data.type !== 'device' && data.type !== 'manual' && data.type !== 'api' && data.type !== 'server-monitor' && data.type !== 'script') {
+        return sendErrorResponse(req, res, {
+            code: 400,
+            message: 'Monitor type should be url, manual, device or script.'
+        });
+    }
+    if (!data.data) {
+        return sendErrorResponse(req, res, {
+            code: 400,
+            message: 'Monitor data is required.'
+        });
+    }
+
+    if (typeof data.data !== 'object') {
+        return sendErrorResponse(req, res, {
+            code: 400,
+            message: 'Monitor Data should be of type object.'
+        });
+    }
+
+    if (data.type === 'url') {
+        if (!data.data.url) {
+            return sendErrorResponse(req, res, {
+                code: 400,
+                message: 'Monitor data should have a `url` property of type string.'
+            });
+        }
+
+        if ((data.type === 'url' || data.type === 'manual') && typeof data.data.url !== 'string') {
+            return sendErrorResponse(req, res, {
+                code: 400,
+                message: 'Monitor data should have a `url` property of type string.'
+            });
+        }
+    }
+
+    if (data.type === 'device') {
+        if (data.type === 'deviceId' && !data.data.deviceId) {
+            return sendErrorResponse(req, res, {
+                code: 400,
+                message: 'Monitor data should have a `url` property of type string.'
+            });
+        }
+
+        if (data.type === 'deviceId' && typeof data.data.deviceId !== 'string') {
+            return sendErrorResponse(req, res, {
+                code: 400,
+                message: 'Monitor data should have a `Device ID` property of type string.'
+            });
+        }
+    }
+
+    if (data.type === 'script') {
+        if (!data.data.script){
+            return sendErrorResponse(req, res, {
+                code: 400,
+                message: 'Monitor data should have a `script` property of type string.'
+            })
+        }
+    }
+    data.projectId = projectId;
+    try {
+        var monitor = await MonitorService.create(data);
+        if (data.callScheduleId) {
+            var schedule = await ScheduleService.findOneBy({ _id: data.callScheduleId });
+            var monitors = schedule.monitorIds;
+            if (monitors.length > 0) {
+                monitors.push({ _id: monitor._id, name: monitor.name });
+            } else {
+                monitors = Array(monitor._id);
+            }
+            var scheduleData = {
+                _id: data.callScheduleId,
+                projectId: projectId,
+                monitorIds: monitors
+            };
+            await ScheduleService.update(scheduleData);
+        }
+        await NotificationService.create(monitor.projectId, `A New Monitor was Created with name ${monitor.name} by ${req.user.name}`, req.user.id, 'monitoraddremove');
+        await RealTimeService.sendMonitorCreated(monitor);
+        return sendItemResponse(req, res, monitor);
+    } catch (error) {
+        return sendErrorResponse(req, res, error);
+    }
+});
+
+router.put('/:projectId/:monitorId', getUser, isAuthorized, isUserAdmin, async function (req, res) {
+    var data = req.body;
+    try {
+        var monitor = await MonitorService.update({ _id: req.params.monitorId }, data);
+        if (monitor) {
+            return sendItemResponse(req, res, monitor);
+        } else {
+            return sendErrorResponse(req, res, {
+                code: 400,
+                message: 'Monitor not found.'
+            });
+        }
+    } catch (error) {
+        return sendErrorResponse(req, res, error);
+    }
+});
+
+// Route
+// Description: Get all Monitors by projectId.
+router.get('/:projectId', getUser, isAuthorized, getSubProjects, async function (req, res) {
+    var subProjectIds = req.user.subProjects ? req.user.subProjects.map(project => project._id) : null;
+    try {
+        // Call the MonitorService.
+        var monitors = await MonitorService.getMonitors(subProjectIds, req.query.skip || 0, req.query.limit || 0);
+        return sendItemResponse(req, res, monitors);
+    } catch (error) {
+        return sendErrorResponse(req, res, error);
+    }
+});
+
+router.get('/:projectId/monitor', getUser, isAuthorized, async function (req, res) {
+    var projectId = req.params.projectId;
+    var type = req.query.type;
+    var query = type ? { projectId, type } : { projectId };
+
+    try {
+        var monitors = await MonitorService.findBy(query, req.query.limit || 10, req.query.skip || 0);
+        var count = await MonitorService.countBy({ projectId });
+        return sendListResponse(req, res, monitors, count); // frontend expects sendListResponse
+    } catch (error) {
+        return sendErrorResponse(req, res, error);
+    }
+});
+
+router.get('/:projectId/monitor/:monitorId', getUser, isAuthorized, async function (req, res) {
+    var _id = req.params.monitorId;
+    var projectId = req.params.projectId;
+    var type = req.query.type;
+    var query = type ? { _id, projectId, type } : { _id, projectId };
+
+    try {
+        // Call the MonitorService.
+        var monitor = await MonitorService.findOneBy(query);
+        return sendItemResponse(req, res, monitor);
+    } catch (error) {
+        return sendErrorResponse(req, res, error);
+    }
+});
+
+router.delete('/:projectId/:monitorId', getUser, isAuthorized, isUserAdmin, async function (req, res) {
+
+    try {
+        var monitor = await MonitorService.deleteBy({ _id: req.params.monitorId, projectId: req.params.projectId }, req.user.id);
+        if (monitor) {
+            return sendItemResponse(req, res, monitor);
+        }
+        else {
+            return sendErrorResponse(req, res, { message: 'Monitor not found' });
+        }
+    } catch (error) {
+        return sendErrorResponse(req, res, error);
+    }
+});
+
+// Route
+// Description: Adding / Updating a new monitor log
+// Params:
+// Param 1: req.params-> {projectId, monitorId}; req.body -> {[_id], data} <- Check MonitorLogModel for description.
+// Returns: response status, error message
+router.post('/:projectId/log/:monitorId', getUser, isAuthorized, isUserAdmin, async function (req, res) {
+    var data = req.body.data;
+    // var projectId = req.params.projectId;
+    var monitorId = req.params.monitorId || req.body._id;
+
+    try {
+        var monitorData = await MonitorService.addMonitorLog(monitorId, data);
+        return sendItemResponse(req, res, monitorData);
+    } catch (error) {
+        return sendErrorResponse(req, res, error);
+    }
+});
+
+// Route
+// Description: Get all Monitor Logs by monitorId
+router.get('/:projectId/log/:monitorId', getUser, isAuthorized, async function (req, res) {
+    var monitorId = req.params.monitorId;
+
+    try {
+        var monitorLogs = await MonitorService.getMonitorLogs(monitorId);
+        return sendListResponse(req, res, monitorLogs);
+    } catch (error) {
+        return sendErrorResponse(req, res, error);
+    }
+});
+
+router.post('/:projectId/inbound/:deviceId', getUser, isAuthorized, async function (req, res) {
+    return await _updateDeviceMonitorPingTime(req, res);
+});
+
+router.get('/:projectId/inbound/:deviceId', getUser, isAuthorized, async function (req, res) {
+    return await _updateDeviceMonitorPingTime(req, res);
+});
+
+var _updateDeviceMonitorPingTime = async function (req, res) {
+    var projectId = req.params.projectId;
+    var deviceId = req.params.deviceId;
+
+    if (!projectId) {
+        return sendErrorResponse(req, res, {
+            code: 404,
+            message: 'Missing Project ID'
+        });
+    }
+
+    if (!deviceId) {
+        return sendErrorResponse(req, res, {
+            code: 404,
+            message: 'Missing Device ID'
+        });
+    }
+
+    var monitor = await MonitorService.updateDeviceMonitorPingTime(projectId, deviceId);
+    if (monitor) {
+        return sendEmptyResponse(req, res);
+    } else {
+        return sendErrorResponse(req, res, {
+            code: 400,
+            message: 'Monitor not found or is not associated with this project.'
+        });
+    }
+
+};
+
+router.post('/:projectId/addseat', getUser, isAuthorized, async function (req, res) {
+    try {
+        var seatresponse = await MonitorService.addSeat({ _id: req.params.projectId });
+        return sendItemResponse(req, res, seatresponse);
+    } catch (error) {
+        return sendErrorResponse(req, res, error);
+    }
+});
+
+module.exports = router;