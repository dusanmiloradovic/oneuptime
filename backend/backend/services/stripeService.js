--- conflicted
+++ resolved
@@ -1,416 +1,293 @@
-
-const Services = {
-    events: async function (customerId, subscriptionId, chargeAttemptCount) {
-        let chargeAttemptStage = chargeAttemptCount === 1 ? 'first' : (chargeAttemptCount === 2 ? 'second' : 'third');
-        try {
-            var user = await UserService.findOneBy({ stripeCustomerId: customerId });
-        } catch (error) {
-            ErrorService.log('UserService.findOneBy', error);
-            throw error;
-        }
-        try {
-            var project = await ProjectService.findOneBy({ stripeSubscriptionId: subscriptionId });
-        } catch (error) {
-            ErrorService.log('ProjectService.findOneBy', error);
-            throw error;
-        }
-        try {
-            await MailService.sendPaymentFailedEmail(project.name, user.email, user.name, chargeAttemptStage);
-        } catch (error) {
-            ErrorService.log('MailService.sendPaymentFailedEmail', error);
-            throw error;
-        }
-        if (chargeAttemptCount === 3) {
-            try {
-                await UserService.update({ _id: user._id, paymentFailedDate: new Date });
-            } catch (error) {
-                ErrorService.log('UserService.update', error);
-                throw error;
-            }
-        }
-        return { paymentStatus: 'failed' };
-    },
-
-    charges: async function (userId) {
-        try {
-            var user = await UserService.findOneBy({ _id: userId });
-            var stripeCustomerId = user.stripeCustomerId;
-            var charges = await stripe.charges.list({ customer: stripeCustomerId });
-            return charges.data;
-        } catch (error) {
-            ErrorService.log('StripeService.charges', error);
-            throw error;
-        }
-    },
-
-    creditCard: {
-        create: async function(tok, userId) {
-            try {
-<<<<<<< HEAD
-                var testChargeValue = 100;
-                var description = 'Verify if card is billable.';
-                var user = await UserService.findOneBy({ _id: userId });
-                var stripeCustomerId = user.stripeCustomerId;
-                var card = await stripe.customers.createSource(stripeCustomerId, { source: tok });
-                var metadata = {
-                    description: 'Verify if card is billable.'
-                };
-                var source = card.id;
-                var paymentIntent = await Services.createInvoice(testChargeValue, stripeCustomerId, description, metadata, source );
-                return paymentIntent;
-=======
-                let tokenCard = await stripe.tokens.retrieve(tok);
-                let cards = await this.get(userId);
-                let duplicateCard = false;
-
-                if (cards && cards.data && cards.data.length > 0 && tokenCard && tokenCard.card) {
-                    duplicateCard = cards.data.filter(
-                        card => card.fingerprint === tokenCard.card.fingerprint
-                    ).length > 0;
-                }
-
-                if (!duplicateCard) {
-                    var user = await UserService.findOneBy({ _id: userId });
-                    var stripeCustomerId = user.stripeCustomerId;
-                    var card = await stripe.customers.createSource(stripeCustomerId, { source: tok });
-                    var paymentIntent = await stripe.paymentIntents.create({
-                        amount: 100,
-                        currency: 'usd',
-                        payment_method_types: ['card'],
-                        customer: stripeCustomerId,
-                        source: card.id
-                    });
-                    var confirmedPaymentIntent = await stripe.paymentIntents.confirm(paymentIntent.id);
-                    return confirmedPaymentIntent;
-                } else {
-                    var error = new Error('Cannot add duplicate card.');
-                    error.code = 400;
-                    throw error;
-                }
->>>>>>> 4174ca03
-            } catch (error) {
-                ErrorService.log('StripeService.creditCard.createPaymentIntent', error);
-                throw error;
-            }
-        },
-
-        update: async function (userId, cardId) {
-            try {
-                var user = await UserService.findOneBy({ _id: userId });
-                var stripeCustomerId = user.stripeCustomerId;
-                var card = await stripe.customers.update(stripeCustomerId, {
-                    default_source: cardId
-                });
-                return card;
-            } catch (error) {
-                ErrorService.log('StripeService.creditCard.update', error);
-                throw error;
-            }
-        },
-
-        delete: async function (cardId, userId) {
-            try {
-                var user = await UserService.findOneBy({ _id: userId });
-                var stripeCustomerId = user.stripeCustomerId;
-                var cards = await this.get(userId);
-                if (cards.data.length === 1) {
-                    let error = new Error('Cannot delete the only card');
-                    error.code = 403;
-                    throw error;
-                }
-                var card = await stripe.customers.deleteSource(stripeCustomerId, cardId);
-                return card;
-            } catch (error) {
-                ErrorService.log('StripeService.creditCard.delete', error);
-                throw error;
-            }
-        },
-
-        get: async function (userId, cardId) {
-            try {
-                var user = await UserService.findOneBy({ _id: userId });
-                var stripeCustomerId = user.stripeCustomerId;
-                var customer = await stripe.customers.retrieve(stripeCustomerId);
-                if (cardId) {
-                    var card = await stripe.customers.retrieveSource(stripeCustomerId, cardId);
-                    return card;
-                }
-                else {
-<<<<<<< HEAD
-                    var cards = await stripe.customers.listSources(stripeCustomerId, {
-                        object: 'card'
-                    });
-=======
-                    var cards = await stripe.customers.listSources(stripeCustomerId);
->>>>>>> 4174ca03
-                    cards.data = await cards.data.map(card => {
-                        if (card.id === customer.default_source) {
-                            card.default_source = true;
-                            return card;
-                        }
-                        return card;
-                    });
-                    return cards;
-                }
-            } catch (error) {
-                ErrorService.log('StripeService.creditCard.delete', error);
-                throw error;
-            }
-        }
-    },
-    chargeCustomerForBalance: async function (userId, chargeAmount, projectId, alertOptions) {
-<<<<<<< HEAD
-        
-        var description = 'Recharge balance';
-        var stripechargeAmount = chargeAmount * 100;
-        var user = await UserService.findOneBy({ _id: userId });
-        var stripeCustomerId = user.stripeCustomerId;
-        var metadata;
-        if (alertOptions) {
-            metadata = {
-                projectId,
-                ...alertOptions
-            };
-        } else {
-            metadata = {
-                projectId
-            };
-=======
-        var stripechargeAmount = chargeAmount * 100;
-        var user = await UserService.findOneBy({ _id: userId });
-        var stripeCustomerId = user.stripeCustomerId;
-        var customer = await stripe.customers.retrieve(stripeCustomerId);
-        try {
-            var charge = await stripe.charges.create({
-                amount: stripechargeAmount,
-                currency: 'usd',
-                customer: stripeCustomerId,
-                description: 'Recharge balance for Alert services.'
-            });
-            return charge;
-        } catch (error) {
-            if (error.code === 'authentication_required') {
-                //create payment intent and return to client for verification
-                var metadata;
-                if (alertOptions) {
-                    metadata = {
-                        projectId,
-                        ...alertOptions
-                    };
-                } else {
-                    metadata = {
-                        projectId
-                    };
-                }
-                var paymentIntent = await stripe.paymentIntents.create({
-                    amount: stripechargeAmount,
-                    currency: 'usd',
-                    payment_method_types: ['card'],
-                    customer: stripeCustomerId,
-                    source: customer.default_source,
-                    description: 'Recharge balance',
-                    metadata
-                });
-                return paymentIntent;
-            }
-            else {
-                ErrorService.log('Stripe.charges.rechargeBalance', error);
-                throw error;
-            }
->>>>>>> 4174ca03
-        }
-        var paymentIntent = await this.createInvoice(stripechargeAmount, stripeCustomerId, description, metadata);
-        return paymentIntent;
-    },
-<<<<<<< HEAD
-
-    updateBalance: async function (paymentIntent) {
-        try{
-            if (paymentIntent.status === 'succeeded') {
-                var amountRechargedStripe = Number(paymentIntent.amount_received);
-                if (amountRechargedStripe) {
-                    var projectId = paymentIntent.metadata.projectId,
-                        minimumBalance = paymentIntent.metadata.minimumBalance && Number(paymentIntent.metadata.minimumBalance),
-                        rechargeToBalance = paymentIntent.metadata.rechargeToBalance && Number(paymentIntent.metadata.rechargeToBalance),
-                        billingUS = paymentIntent.metadata.billingUS && JSON.parse(paymentIntent.metadata.billingUS),
-                        billingNonUSCountries = paymentIntent.metadata.billingNonUSCountries && JSON.parse(paymentIntent.metadata.billingNonUSCountries),
-                        billingRiskCountries = paymentIntent.metadata.billingRiskCountries && JSON.parse(paymentIntent.metadata.billingRiskCountries);
-    
-                    var alertOptions = {
-                        minimumBalance,
-                        rechargeToBalance,
-                        billingUS,
-                        billingNonUSCountries,
-                        billingRiskCountries
-=======
-    updateBalance: async function (paymentIntentData) {
-        if (paymentIntentData.status === 'succeeded') {
-            var amountRechargedStripe = Number(paymentIntentData.amount_received);
-            if (amountRechargedStripe) {
-                var projectId = paymentIntentData.metadata.projectId,
-                    minimumBalance = paymentIntentData.metadata.minimumBalance && Number(paymentIntentData.metadata.minimumBalance),
-                    rechargeToBalance = paymentIntentData.metadata.rechargeToBalance && Number(paymentIntentData.metadata.rechargeToBalance),
-                    billingUS = paymentIntentData.metadata.billingUS && JSON.parse(paymentIntentData.metadata.billingUS),
-                    billingNonUSCountries = paymentIntentData.metadata.billingNonUSCountries && JSON.parse(paymentIntentData.metadata.billingNonUSCountries),
-                    billingRiskCountries = paymentIntentData.metadata.billingRiskCountries && JSON.parse(paymentIntentData.metadata.billingRiskCountries);
-
-                var alertOptions = {
-                    minimumBalance,
-                    rechargeToBalance,
-                    billingUS,
-                    billingNonUSCountries,
-                    billingRiskCountries
-                };
-                var amountRecharged = amountRechargedStripe / 100;
-                var project = await ProjectModel.findById(projectId).lean();
-                var currentBalance = project.balance;
-                var newbalance = currentBalance + amountRecharged;
-                var updateObject = {};
-                if (!minimumBalance || !rechargeToBalance) {
-                    updateObject = {
-                        balance: newbalance,
-                        alertEnable: true
-                    };
-                } else {
-                    updateObject = {
-                        balance: newbalance,
-                        alertEnable: true,
-                        alertOptions
->>>>>>> 4174ca03
-                    };
-                    var amountRecharged = amountRechargedStripe / 100;
-                    var project = await ProjectModel.findById(projectId).lean();
-                    var currentBalance = project.balance;
-                    var newbalance = currentBalance + amountRecharged;
-                    var updateObject = {};
-                    if (!minimumBalance || !rechargeToBalance) {
-                        updateObject = {
-                            balance: newbalance,
-                            alertEnable: true
-                        };
-                    } else {
-                        updateObject = {
-                            balance: newbalance,
-                            alertEnable: true,
-                            alertOptions
-                        };
-                    }
-                    var updatedProject = await ProjectModel.findByIdAndUpdate(projectId, updateObject,
-                        { new: true });
-                    if (updatedProject.balance === newbalance) {
-                        return true;
-                    }
-                }
-            }
-            return false;
-        } catch (error) {
-            ErrorService.log('StripeService.updateBalance', error);
-            throw error;
-        } 
-        
-    },
-    addBalance: async function (userId, chargeAmount, projectId) {
-<<<<<<< HEAD
-        try {
-            var description = 'Recharge balance';
-            var stripechargeAmount = chargeAmount * 100;
-            var user = await UserService.findOneBy({ _id: userId });
-            var stripeCustomerId = user.stripeCustomerId;
-            var metadata = {
-                projectId
-            };
-            var paymentIntent = await this.createInvoice(stripechargeAmount, stripeCustomerId, description, metadata );
-            return paymentIntent;
-        } catch (error) {
-            ErrorService.log('StripeService.addBalance', error);
-            throw error;
-        }
- 
-    },
-    createInvoice: async function (amount, stripeCustomerId, description, metadata, source) {
-        try {
-            var updatedPaymentIntent;
-            await stripe.invoiceItems.create({
-                amount: amount,
-                currency: 'usd',
-                customer: stripeCustomerId,
-                description
-            });
-            var invoice = await stripe.invoices.create({
-                customer: stripeCustomerId,
-                collection_method: 'charge_automatically',
-                description
-            });
-            var finalizedInvoice = await stripe.invoices.finalizeInvoice(invoice.id);
-            var paymentIntent = await stripe.paymentIntents.retrieve(finalizedInvoice.payment_intent);
-            if (source) {
-                updatedPaymentIntent= await stripe.paymentIntents.update(paymentIntent.id, {
-                    description,
-                    metadata,
-                    source
-                });
-            } else {
-                updatedPaymentIntent = await stripe.paymentIntents.update(paymentIntent.id, {
-                    description,
-                    metadata
-                });
-            }
-            return updatedPaymentIntent;
-        } catch(error) {
-            ErrorService.log('StripeService.createInvoice', error);
-            throw error;
-        }
-
-    },
-=======
-        var stripechargeAmount = chargeAmount * 100;
-        var user = await UserService.findOneBy({ _id: userId });
-        var stripeCustomerId = user.stripeCustomerId;
-        var customer = await stripe.customers.retrieve(stripeCustomerId);
-
-        var metadata = {
-            projectId
-        };
-        var paymentIntent = await stripe.paymentIntents.create({
-            amount: stripechargeAmount,
-            currency: 'usd',
-            payment_method_types: ['card'],
-            confirm: true,
-            customer: stripeCustomerId,
-            source: customer.default_source,
-            description: 'Recharge balance',
-            metadata
-        });
-        return paymentIntent;
-    },
-
->>>>>>> 4174ca03
-    makeTestCharge: async function (tokenId, email, companyName) {
-        try {
-            var description = 'Verify if card is billable.';
-            var testChargeValue = 100;
-            var stripeCustomerId = await PaymentService.createCustomer(email, companyName);
-            var card = await stripe.customers.createSource(stripeCustomerId, { source: tokenId });
-            var metadata = {
-                description: 'Verify if card is billable.'
-            };
-            var source = card.id;
-            var paymentIntent = await this.createInvoice(testChargeValue, stripeCustomerId, description, metadata, source );
-            return paymentIntent;
-        } catch (error) {
-            ErrorService.log('StripeService.makeTestCharge', error);
-            throw error;
-        }
-    }
-};
-
-var payment = require('../config/payment');
-var UserService = require('../services/userService');
-var PaymentService = require('../services/paymentService');
-var ProjectService = require('../services/projectService');
-var ProjectModel = require('../models/project');
-var MailService = require('../services/mailService');
-var ErrorService = require('../services/errorService');
-var stripe = require('stripe')(payment.paymentPrivateKey);
-
+
+const Services = {
+    events: async function (customerId, subscriptionId, chargeAttemptCount) {
+        let chargeAttemptStage = chargeAttemptCount === 1 ? 'first' : (chargeAttemptCount === 2 ? 'second' : 'third');
+        try {
+            var user = await UserService.findOneBy({ stripeCustomerId: customerId });
+        } catch (error) {
+            ErrorService.log('UserService.findOneBy', error);
+            throw error;
+        }
+        try {
+            var project = await ProjectService.findOneBy({ stripeSubscriptionId: subscriptionId });
+        } catch (error) {
+            ErrorService.log('ProjectService.findOneBy', error);
+            throw error;
+        }
+        try {
+            await MailService.sendPaymentFailedEmail(project.name, user.email, user.name, chargeAttemptStage);
+        } catch (error) {
+            ErrorService.log('MailService.sendPaymentFailedEmail', error);
+            throw error;
+        }
+        if (chargeAttemptCount === 3) {
+            try {
+                await UserService.update({ _id: user._id, paymentFailedDate: new Date });
+            } catch (error) {
+                ErrorService.log('UserService.update', error);
+                throw error;
+            }
+        }
+        return { paymentStatus: 'failed' };
+    },
+
+    charges: async function (userId) {
+        try {
+            var user = await UserService.findOneBy({ _id: userId });
+            var stripeCustomerId = user.stripeCustomerId;
+            var charges = await stripe.charges.list({ customer: stripeCustomerId });
+            return charges.data;
+        } catch (error) {
+            ErrorService.log('StripeService.charges', error);
+            throw error;
+        }
+    },
+
+    creditCard: {
+        create: async function(tok, userId) {
+            try {
+                let tokenCard = await stripe.tokens.retrieve(tok);
+                let cards = await this.get(userId);
+                let duplicateCard = false;
+
+                if (cards && cards.data && cards.data.length > 0 && tokenCard && tokenCard.card) {
+                    duplicateCard = cards.data.filter(
+                        card => card.fingerprint === tokenCard.card.fingerprint
+                    ).length > 0;
+                }
+
+                if (!duplicateCard) {
+                    var testChargeValue = 100;
+                    var description = 'Verify if card is billable.';
+                    var user = await UserService.findOneBy({ _id: userId });
+                    var stripeCustomerId = user.stripeCustomerId;
+                    var card = await stripe.customers.createSource(stripeCustomerId, { source: tok });
+                    var metadata = {
+                        description
+                    };          
+                    var source = card.id;
+                    var paymentIntent = await Services.createInvoice(testChargeValue, stripeCustomerId, description, metadata, source );
+                    return paymentIntent;
+                } else {
+                    var error = new Error('Cannot add duplicate card.');
+                    error.code = 400;
+                    throw error;
+                }
+            } catch (error) {
+                ErrorService.log('StripeService.creditCard.createPaymentIntent', error);
+                throw error;
+            }
+        },
+
+        update: async function (userId, cardId) {
+            try {
+                var user = await UserService.findOneBy({ _id: userId });
+                var stripeCustomerId = user.stripeCustomerId;
+                var card = await stripe.customers.update(stripeCustomerId, {
+                    default_source: cardId
+                });
+                return card;
+            } catch (error) {
+                ErrorService.log('StripeService.creditCard.update', error);
+                throw error;
+            }
+        },
+
+        delete: async function (cardId, userId) {
+            try {
+                var user = await UserService.findOneBy({ _id: userId });
+                var stripeCustomerId = user.stripeCustomerId;
+                var cards = await this.get(userId);
+                if (cards.data.length === 1) {
+                    let error = new Error('Cannot delete the only card');
+                    error.code = 403;
+                    throw error;
+                }
+                var card = await stripe.customers.deleteSource(stripeCustomerId, cardId);
+                return card;
+            } catch (error) {
+                ErrorService.log('StripeService.creditCard.delete', error);
+                throw error;
+            }
+        },
+
+        get: async function (userId, cardId) {
+            try {
+                var user = await UserService.findOneBy({ _id: userId });
+                var stripeCustomerId = user.stripeCustomerId;
+                var customer = await stripe.customers.retrieve(stripeCustomerId);
+                if (cardId) {
+                    var card = await stripe.customers.retrieveSource(stripeCustomerId, cardId);
+                    return card;
+                }
+                else {
+                    var cards = await stripe.customers.listSources(stripeCustomerId, {
+                        object: 'card'
+                    });
+                    cards.data = await cards.data.map(card => {
+                        if (card.id === customer.default_source) {
+                            card.default_source = true;
+                            return card;
+                        }
+                        return card;
+                    });
+                    return cards;
+                }
+            } catch (error) {
+                ErrorService.log('StripeService.creditCard.delete', error);
+                throw error;
+            }
+        }
+    },
+    chargeCustomerForBalance: async function (userId, chargeAmount, projectId, alertOptions) {
+        
+        var description = 'Recharge balance';
+        var stripechargeAmount = chargeAmount * 100;
+        var user = await UserService.findOneBy({ _id: userId });
+        var stripeCustomerId = user.stripeCustomerId;
+        var metadata;
+        if (alertOptions) {
+            metadata = {
+                projectId,
+                ...alertOptions
+            };
+        } else {
+            metadata = {
+                projectId
+            };
+        }
+        var paymentIntent = await this.createInvoice(stripechargeAmount, stripeCustomerId, description, metadata);
+        return paymentIntent;
+    },
+
+    updateBalance: async function (paymentIntent) {
+        try{
+            if (paymentIntent.status === 'succeeded') {
+                var amountRechargedStripe = Number(paymentIntent.amount_received);
+                if (amountRechargedStripe) {
+                    var projectId = paymentIntent.metadata.projectId,
+                        minimumBalance = paymentIntent.metadata.minimumBalance && Number(paymentIntent.metadata.minimumBalance),
+                        rechargeToBalance = paymentIntent.metadata.rechargeToBalance && Number(paymentIntent.metadata.rechargeToBalance),
+                        billingUS = paymentIntent.metadata.billingUS && JSON.parse(paymentIntent.metadata.billingUS),
+                        billingNonUSCountries = paymentIntent.metadata.billingNonUSCountries && JSON.parse(paymentIntent.metadata.billingNonUSCountries),
+                        billingRiskCountries = paymentIntent.metadata.billingRiskCountries && JSON.parse(paymentIntent.metadata.billingRiskCountries);
+    
+                    var alertOptions = {
+                        minimumBalance,
+                        rechargeToBalance,
+                        billingUS,
+                        billingNonUSCountries,
+                        billingRiskCountries
+                    };
+                    var amountRecharged = amountRechargedStripe / 100;
+                    var project = await ProjectModel.findById(projectId).lean();
+                    var currentBalance = project.balance;
+                    var newbalance = currentBalance + amountRecharged;
+                    var updateObject = {};
+                    if (!minimumBalance || !rechargeToBalance) {
+                        updateObject = {
+                            balance: newbalance,
+                            alertEnable: true
+                        };
+                    } else {
+                        updateObject = {
+                            balance: newbalance,
+                            alertEnable: true,
+                            alertOptions
+                        };
+                    }
+                    var updatedProject = await ProjectModel.findByIdAndUpdate(projectId, updateObject,
+                        { new: true });
+                    if (updatedProject.balance === newbalance) {
+                        return true;
+                    }
+                }
+            }
+            return false;
+        } catch (error) {
+            ErrorService.log('StripeService.updateBalance', error);
+            throw error;
+        } 
+        
+    },
+    addBalance: async function (userId, chargeAmount, projectId) {
+        try {
+            var description = 'Recharge balance';
+            var stripechargeAmount = chargeAmount * 100;
+            var user = await UserService.findOneBy({ _id: userId });
+            var stripeCustomerId = user.stripeCustomerId;
+            var metadata = {
+                projectId
+            };
+            var paymentIntent = await this.createInvoice(stripechargeAmount, stripeCustomerId, description, metadata );
+            return paymentIntent;
+        } catch (error) {
+            ErrorService.log('StripeService.addBalance', error);
+            throw error;
+        }
+ 
+    },
+    createInvoice: async function (amount, stripeCustomerId, description, metadata, source) {
+        try {
+            var updatedPaymentIntent;
+            await stripe.invoiceItems.create({
+                amount: amount,
+                currency: 'usd',
+                customer: stripeCustomerId,
+                description
+            });
+            var invoice = await stripe.invoices.create({
+                customer: stripeCustomerId,
+                collection_method: 'charge_automatically',
+                description
+            });
+            var finalizedInvoice = await stripe.invoices.finalizeInvoice(invoice.id);
+            var paymentIntent = await stripe.paymentIntents.retrieve(finalizedInvoice.payment_intent);
+            if (source) {
+                updatedPaymentIntent= await stripe.paymentIntents.update(paymentIntent.id, {
+                    description,
+                    metadata,
+                    source
+                });
+            } else {
+                updatedPaymentIntent = await stripe.paymentIntents.update(paymentIntent.id, {
+                    description,
+                    metadata
+                });
+            }
+            return updatedPaymentIntent;
+        } catch(error) {
+            ErrorService.log('StripeService.createInvoice', error);
+            throw error;
+        }
+
+    },
+    makeTestCharge: async function (tokenId, email, companyName) {
+        try {
+            var description = 'Verify if card is billable.';
+            var testChargeValue = 100;
+            var stripeCustomerId = await PaymentService.createCustomer(email, companyName);
+            var card = await stripe.customers.createSource(stripeCustomerId, { source: tokenId });
+            var metadata = {
+                description
+            };
+            var source = card.id;
+            var paymentIntent = await this.createInvoice(testChargeValue, stripeCustomerId, description, metadata, source );
+            return paymentIntent;
+        } catch (error) {
+            ErrorService.log('StripeService.makeTestCharge', error);
+            throw error;
+        }
+    }
+};
+
+var payment = require('../config/payment');
+var UserService = require('../services/userService');
+var PaymentService = require('../services/paymentService');
+var ProjectService = require('../services/projectService');
+var ProjectModel = require('../models/project');
+var MailService = require('../services/mailService');
+var ErrorService = require('../services/errorService');
+var stripe = require('stripe')(payment.paymentPrivateKey);
+
 module.exports = Services;