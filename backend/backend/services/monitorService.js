--- conflicted
+++ resolved
@@ -121,11 +121,8 @@
                         data.type === 'server-monitor' ||
                         data.type === 'script' ||
                         data.type === 'incomingHttpRequest' ||
-<<<<<<< HEAD
-                        data.type === 'kubernetes'
-=======
+                        data.type === 'kubernetes' ||
                         data.type === 'ip'
->>>>>>> d2a19b46
                     ) {
                         monitor.criteria = _.isEmpty(data.criteria)
                             ? MonitorCriteriaService.create(data.type)
@@ -511,11 +508,8 @@
                                                 'url',
                                                 'api',
                                                 'incomingHttpRequest',
-<<<<<<< HEAD
                                                 'kubernetes',
-=======
                                                 'ip',
->>>>>>> d2a19b46
                                             ],
                                         },
                                     },
