const ApplicationSecurityModel = require('../models/applicationSecurity');
const moment = require('moment');
const { decrypt } = require('../config/encryptDecrypt');
const ApplicationSecurityLogService = require('./applicationSecurityLogService');
const GitCredentialService = require('./gitCredentialService');
const ResourceCategoryService = require('./resourceCategoryService');
const getSlug = require('../utils/getSlug');
const handleSelect = require('../utils/select');
const handlePopulate = require('../utils/populate');
const RealTimeService = require('./realTimeService');

module.exports = {
    create: async function(data) {
        const [
            applicationNameExist,
            gitRepositoryUrlExist,
            gitCredentialExist,
        ] = await Promise.all([
            this.findOneBy({
                query: { name: data.name, componentId: data.componentId },
                select: '_id',
            }),
            this.findOneBy({
                query: {
                    gitRepositoryUrl: data.gitRepositoryUrl,
                    componentId: data.componentId,
                },
                select: '_id',
            }),
            GitCredentialService.findOneBy({
                query: { _id: data.gitCredential },
                select: '_id',
            }),
        ]);

        if (applicationNameExist) {
            const error = new Error(
                'Application security with this name already exist in this component'
            );
            error.code = 400;
            throw error;
        }

        if (gitRepositoryUrlExist) {
            const error = new Error(
                'Application security with this git repository url already exist in this component'
            );
            error.code = 400;
            throw error;
        }

        if (!gitCredentialExist) {
            const error = new Error(
                'Git Credential not found or does not exist'
            );
            error.code = 400;
            throw error;
        }
        const resourceCategoryCount = await ResourceCategoryService.countBy({
            _id: data.resourceCategory,
        });
        if (!resourceCategoryCount || resourceCategoryCount === 0) {
            delete data.resourceCategory;
        }
        data.slug = getSlug(data.name);
        const applicationSecurity = await ApplicationSecurityModel.create(data);
        return applicationSecurity;
    },
    findOneBy: async function({ query, populate, select }) {
        if (!query) query = {};

        if (!query.deleted) query.deleted = false;

        // won't be using lean() here because of iv cypher for password
        let applicationSecurityQuery = ApplicationSecurityModel.findOne(query);

        applicationSecurityQuery = handleSelect(
            select,
            applicationSecurityQuery
        );

        applicationSecurityQuery = handlePopulate(
            populate,
            applicationSecurityQuery
        );

        const applicationSecurity = await applicationSecurityQuery;
        return applicationSecurity;
    },
    findBy: async function({ query, limit, skip, populate, select }) {
        if (!skip) skip = 0;

        if (!limit) limit = 0;

        if (typeof skip === 'string') skip = Number(skip);

        if (typeof limit === 'string') limit = Number(limit);

        if (!query) query = {};

        if (!query.deleted) query.deleted = false;

        // won't be using lean() here because of iv cypher for password
        let applicationSecuritiesQuery = ApplicationSecurityModel.find(query)
            .sort([['createdAt', -1]])
            .limit(limit)
            .skip(skip);

        applicationSecuritiesQuery = handleSelect(
            select,
            applicationSecuritiesQuery
        );
        applicationSecuritiesQuery = handlePopulate(
            populate,
            applicationSecuritiesQuery
        );

        const applicationSecurities = await applicationSecuritiesQuery;
        return applicationSecurities;
    },
    updateOneBy: async function(query, data, unsetData = null) {
        if (!query) query = {};

        if (!query.deleted) query.deleted = false;
        if (data && data.name) {
            data.slug = getSlug(data.name);
        }
        let applicationSecurity = await ApplicationSecurityModel.findOneAndUpdate(
            query,
            {
                $set: data,
            },
            { new: true }
        ).populate('gitCredential');

        if (unsetData) {
            applicationSecurity = await ApplicationSecurityModel.findOneAndUpdate(
                query,
                { $unset: unsetData },
                {
                    new: true,
                }
            );
        }
        if (!applicationSecurity) {
            const error = new Error(
                'Application Security not found or does not exist'
            );
            error.code = 400;
            throw error;
        }

        const populateApplicationSecurity = [
            { path: 'componentId', select: '_id slug name slug' },

            { path: 'resourceCategory', select: 'name' },
            {
                path: 'gitCredential',
                select: 'gitUsername gitPassword iv projectId deleted',
            },
        ];

        const selectApplicationSecurity =
            '_id name slug gitRepositoryUrl gitCredential componentId resourceCategory lastScan scanned scanning deleted';

        applicationSecurity = this.findOneBy({
            query: { _id: applicationSecurity._id },
            populate: populateApplicationSecurity,
            select: selectApplicationSecurity,
        });
        return applicationSecurity;
    },
    deleteBy: async function(query) {
        let applicationSecurity = await this.countBy(query);

        if (!applicationSecurity) {
            const error = new Error(
                'Application Security not found or does not exist'
            );
            error.code = 400;
            throw error;
        }

        const securityLog = await ApplicationSecurityLogService.findOneBy({
            query: { securityId: applicationSecurity._id },
            select: '_id',
        });

        // delete log associated with this application security
        if (securityLog) {
            await ApplicationSecurityLogService.deleteBy({
                _id: securityLog._id,
            });
        }

        await this.updateOneBy(query, {
            deleted: true,
            deletedAt: Date.now(),
        });

        const populateApplicationSecurity = [
            { path: 'componentId', select: '_id slug name slug' },

            { path: 'resourceCategory', select: 'name' },
            {
                path: 'gitCredential',
                select: 'gitUsername gitPassword iv projectId deleted',
            },
        ];

        const selectApplicationSecurity =
            '_id name slug gitRepositoryUrl gitCredential componentId resourceCategory lastScan scanned scanning deleted';

        applicationSecurity = await this.findOneBy({
            query: { ...query, deleted: true },
            populate: populateApplicationSecurity,
            select: selectApplicationSecurity,
        });
        return applicationSecurity;
    },
    hardDelete: async function(query) {
        await ApplicationSecurityModel.deleteMany(query);
        return 'Application Securities deleted successfully';
    },
    getSecuritiesToScan: async function() {
<<<<<<< HEAD
        try {
            const oneDay = moment()
                .subtract(1, 'days')
                .toDate();

            const populateApplicationSecurity = [
                {
                    path: 'componentId',
                    select: '_id slug name slug',
                },

                { path: 'resourceCategory', select: 'name' },
                {
                    path: 'gitCredential',
                    select:
                        'sshTitle sshPrivateKey gitUsername gitPassword iv projectId deleted',
                },
            ];

            const selectApplicationSecurity =
                '_id name slug gitRepositoryUrl gitCredential componentId resourceCategory lastScan scanned scanning deleted';

            const securities = await this.findBy({
                query: {
                    $or: [{ lastScan: { $lt: oneDay } }, { scanned: false }],
                    scanning: false,
                },
                select: selectApplicationSecurity,
                populate: populateApplicationSecurity,
            });
            return securities;
        } catch (error) {
            ErrorService.log(
                'applicationSecurityService.getSecuritiesToScan',
                error
            );
            throw error;
        }
=======
        const oneDay = moment()
            .subtract(1, 'days')
            .toDate();

        const populateApplicationSecurity = [
            {
                path: 'componentId',
                select: '_id slug name slug',
            },

            { path: 'resourceCategory', select: 'name' },
            {
                path: 'gitCredential',
                select: 'gitUsername gitPassword iv projectId deleted',
            },
        ];

        const selectApplicationSecurity =
            '_id name slug gitRepositoryUrl gitCredential componentId resourceCategory lastScan scanned scanning deleted';

        const securities = await this.findBy({
            query: {
                $or: [{ lastScan: { $lt: oneDay } }, { scanned: false }],
                scanning: false,
            },
            select: selectApplicationSecurity,
            populate: populateApplicationSecurity,
        });
        return securities;
>>>>>>> 457f2ff8
    },
    decryptPassword: async function(security) {
        const values = [];
        for (let i = 0; i <= 15; i++) values.push(security.gitCredential.iv[i]);
        const iv = Buffer.from(values);
        security.gitCredential.gitPassword = await decrypt(
            security.gitCredential.gitPassword,
            iv
        );
        return security;
    },
    updateScanTime: async function(query) {
        const newDate = new Date();
        const applicationSecurity = await this.updateOneBy(query, {
            lastScan: newDate,
            scanned: true,
            scanning: false,
        });

        RealTimeService.handleScanning({
            security: applicationSecurity,
        });
        return applicationSecurity;
    },
    async countBy(query) {
        if (!query) {
            query = {};
        }

        if (!query.deleted) query.deleted = false;
        const count = await ApplicationSecurityModel.countDocuments(query);
        return count;
    },
};<|MERGE_RESOLUTION|>--- conflicted
+++ resolved
@@ -223,46 +223,6 @@
         return 'Application Securities deleted successfully';
     },
     getSecuritiesToScan: async function() {
-<<<<<<< HEAD
-        try {
-            const oneDay = moment()
-                .subtract(1, 'days')
-                .toDate();
-
-            const populateApplicationSecurity = [
-                {
-                    path: 'componentId',
-                    select: '_id slug name slug',
-                },
-
-                { path: 'resourceCategory', select: 'name' },
-                {
-                    path: 'gitCredential',
-                    select:
-                        'sshTitle sshPrivateKey gitUsername gitPassword iv projectId deleted',
-                },
-            ];
-
-            const selectApplicationSecurity =
-                '_id name slug gitRepositoryUrl gitCredential componentId resourceCategory lastScan scanned scanning deleted';
-
-            const securities = await this.findBy({
-                query: {
-                    $or: [{ lastScan: { $lt: oneDay } }, { scanned: false }],
-                    scanning: false,
-                },
-                select: selectApplicationSecurity,
-                populate: populateApplicationSecurity,
-            });
-            return securities;
-        } catch (error) {
-            ErrorService.log(
-                'applicationSecurityService.getSecuritiesToScan',
-                error
-            );
-            throw error;
-        }
-=======
         const oneDay = moment()
             .subtract(1, 'days')
             .toDate();
@@ -276,7 +236,8 @@
             { path: 'resourceCategory', select: 'name' },
             {
                 path: 'gitCredential',
-                select: 'gitUsername gitPassword iv projectId deleted',
+                select:
+                    'sshTitle sshPrivateKey gitUsername gitPassword iv projectId deleted',
             },
         ];
 
@@ -292,7 +253,6 @@
             populate: populateApplicationSecurity,
         });
         return securities;
->>>>>>> 457f2ff8
     },
     decryptPassword: async function(security) {
         const values = [];
