const IncomingRequestModel = require('../models/incomingRequest');
const IncidentService = require('../services/incidentService');
const MonitorService = require('../services/monitorService');
const AlertService = require('../services/alertService');
const ErrorService = require('../services/errorService');
const createDOMPurify = require('dompurify');
const jsdom = require('jsdom').jsdom;
const window = jsdom('').defaultView;
const DOMPurify = createDOMPurify(window);
const { isEmpty } = require('lodash');
const IncidentMessageService = require('../services/incidentMessageService');
const IncidentPrioritiesService = require('../services/incidentPrioritiesService');
const IncidentSettingsService = require('../services/incidentSettingsService');
const joinNames = require('../utils/joinNames');
const vm = require('vm');
// const RealTimeService = require('./realTimeService');

module.exports = {
    findOneBy: async function(query) {
        try {
            if (!query) {
                query = {};
            }

            query.deleted = false;
            const incomingRequest = await IncomingRequestModel.findOne(query)
                .populate({
                    path: 'monitors.monitorId',
                    select: 'name customFields componentId deleted',
                    populate: {
                        path: 'componentId',
                        select: 'name',
                    },
                })
                .populate('projectId', 'name')
                .lean();

            return incomingRequest;
        } catch (error) {
            ErrorService.log('incomingRequestService.findOneBy', error);
            throw error;
        }
    },

    create: async function(data) {
        const _this = this;
        try {
            if (
                !data.selectAllMonitors &&
                data.createIncident &&
                (!data.monitors || data.monitors.length === 0)
            ) {
                const error = new Error(
                    'You need at least one monitor to create an incoming request'
                );
                error.code = 400;
                throw error;
            }

            if (
                !data.selectAllMonitors &&
                data.createIncident &&
                !isArrayUnique(data.monitors)
            ) {
                const error = new Error(
                    'You cannot have multiple selection of a monitor'
                );
                error.code = 400;
                throw error;
            }

            if (data.createIncident) {
                // reassign data.monitors with a restructured monitor data
                data.monitors = data.monitors.map(monitor => ({
                    monitorId: monitor,
                }));
            }

            if (data.incidentTitle) {
                data.incidentTitle = DOMPurify.sanitize(data.incidentTitle);
            }

            if (data.incidentDescription) {
                data.incidentDescription = DOMPurify.sanitize(
                    data.incidentDescription
                );
            }

            // if (data.filterText) {
            //     data.filterText = DOMPurify.sanitize(data.filterText);
            // }
            if (data.filters && data.filters.length > 0) {
                data.filters = data.filters.map(filter => {
                    filter.filterText = DOMPurify.sanitize(filter.filterText);
                    return filter;
                });
            }

            if (data.dynamicIncidentType) {
                data.incidentType = DOMPurify.sanitize(data.customIncidentType);
            }

            if (data.dynamicIncidentPriority) {
                data.incidentPriority = DOMPurify.sanitize(
                    data.customIncidentPriority
                );
            }

            if (data.customFields && data.customFields.length > 0) {
                const customFields = [...data.customFields];
                data.customFields = customFields.map(field => ({
                    fieldName: field.fieldName,
                    fieldType: field.fieldType,
                    uniqueField: field.uniqueField,
                    fieldValue:
                        typeof field.fieldValue === 'number'
                            ? field.fieldValue
                            : DOMPurify.sanitize(field.fieldValue),
                }));
            }
            data.enabled = true;

            let incomingRequest = await IncomingRequestModel.create({
                ...data,
            });

            incomingRequest = await _this.findOneBy({
                _id: incomingRequest._id,
            });

            // await RealTimeService.addScheduledEvent(incomingRequest);

            return incomingRequest;
        } catch (error) {
            ErrorService.log('incomingRequestService.create', error);
            throw error;
        }
    },

    getRequestUrl: async function(projectId, requestId) {
        // create a unique request url
        // update incomingRequest collection with the new url
        const _this = this;
        const requestUrl = `${global.apiHost}/incoming-request/${projectId}/request/${requestId}`;
        const updatedIncomingRequest = await _this.updateOneBy(
            { requestId, projectId },
            { url: requestUrl },
            true
        );
        return updatedIncomingRequest;
    },

    updateOneBy: async function(query, data, excludeMonitors) {
        const _this = this;
        let unsetData = {};
        if (!query) {
            query = {};
        }

        if (!query.deleted) query.deleted = false;

        try {
            if (!excludeMonitors && data.createIncident) {
                if (
                    !data.selectAllMonitors &&
                    (!data.monitors || data.monitors.length === 0)
                ) {
                    const error = new Error(
                        'You need at least one monitor to update a scheduled event'
                    );
                    error.code = 400;
                    throw error;
                }

                if (!data.selectAllMonitors && !isArrayUnique(data.monitors)) {
                    const error = new Error(
                        'You cannot have multiple selection of a monitor'
                    );
                    error.code = 400;
                    throw error;
                }

                // reassign data.monitors with a restructured monitor data
                data.monitors = data.monitors.map(monitor => ({
                    monitorId: monitor,
                }));
            }

            if (data.createIncident) {
                unsetData = {
                    updateIncidentNote: '',
                    updateInternalNote: '',
                    incidentState: '',
                    noteContent: '',
                    acknowledgeIncident: '',
                    resolveIncident: '',
                };
            }

            if (data.acknowledgeIncident) {
                unsetData = {
                    resolveIncident: '',
                };
            }

            if (data.resolveIncident) {
                unsetData = {
                    acknowledgeIncident: '',
                };
            }

            if (data.acknowledgeIncident || data.resolveIncident) {
                unsetData = {
                    ...unsetData,
                    createIncident: '',
                    updateIncidentNote: '',
                    updateInternalNote: '',
                    incidentState: '',
                    noteContent: '',
                    monitors: '',
                    incidentPriority: '',
                    incidentTitle: '',
                    incidentType: '',
                    incidentDescription: '',
                    customFields: '',
                    selectAllMonitors: '',
                };
            }

            if (data.updateIncidentNote) {
                unsetData = {
                    createIncident: '',
                    updateInternalNote: '',
                };
            }

            if (data.updateInternalNote) {
                unsetData = {
                    createIncident: '',
                    updateIncidentNote: '',
                };
            }

            if (data.updateInternalNote || data.updateIncidentNote) {
                unsetData = {
                    ...unsetData,
                    monitors: '',
                    incidentPriority: '',
                    incidentTitle: '',
                    incidentType: '',
                    incidentDescription: '',
                    customFields: '',
                    acknowledgeIncident: '',
                    resolveIncident: '',
                    selectAllMonitors: '',
                };
            }

            if (data.incidentTitle) {
                data.incidentTitle = DOMPurify.sanitize(data.incidentTitle);
            }

            if (data.incidentDescription) {
                data.incidentDescription = DOMPurify.sanitize(
                    data.incidentDescription
                );
            }

            // if (data.filterText) {
            //     data.filterText = DOMPurify.sanitize(data.filterText);
            // }
            if (data.filters && data.filters.length > 0) {
                data.filters = data.filters.map(filter => {
                    filter.filterText = DOMPurify.sanitize(filter.filterText);
                    return filter;
                });
            }

            if (data.dynamicIncidentType) {
                data.incidentType = DOMPurify.sanitize(data.customIncidentType);
            }

            if (data.dynamicIncidentPriority) {
                data.incidentPriority = DOMPurify.sanitize(
                    data.customIncidentPriority
                );
            }

            if (data.customFields && data.customFields.length > 0) {
                const customFields = [...data.customFields];
                data.customFields = customFields.map(field => ({
                    fieldName: field.fieldName,
                    fieldType: field.fieldType,
                    uniqueField: field.uniqueField,
                    fieldValue:
                        typeof field.fieldValue === 'number'
                            ? field.fieldValue
                            : DOMPurify.sanitize(field.fieldValue),
                }));
            }

            let updatedIncomingRequest = await IncomingRequestModel.findOneAndUpdate(
                { _id: query.requestId },
                {
                    $set: data,
                },
                { new: true }
            );

            if (!isEmpty(unsetData)) {
                updatedIncomingRequest = await IncomingRequestModel.findOneAndUpdate(
                    { _id: query.requestId },
                    { $unset: unsetData },
                    { new: true }
                );
            }

            if (!updatedIncomingRequest) {
                const error = new Error(
                    'Incoming request not found or does not exist'
                );
                error.code = 400;
                throw error;
            }

            updatedIncomingRequest = await _this.findOneBy({
                _id: query.requestId,
            });

            // await RealTimeService.updateScheduledEvent(updatedIncomingRequest);

            return updatedIncomingRequest;
        } catch (error) {
            ErrorService.log('incomingRequestService.updateOneBy', error);
            throw error;
        }
    },

    updateCustomFieldBy: async function(query, data) {
        try {
            const incomingRequest = await IncomingRequestModel.findOneAndUpdate(
                query,
                { $set: data },
                { new: true }
            );
            return incomingRequest;
        } catch (error) {
            ErrorService.log(
                'incomingRequestService.updateCustomFieldBy',
                error
            );
            throw error;
        }
    },

    findBy: async function(query, limit, skip) {
        try {
            if (!skip || isNaN(skip)) skip = 0;

            if (!limit || isNaN(limit)) limit = 0;

            if (typeof skip === 'string') {
                skip = Number(skip);
            }

            if (typeof limit === 'string') {
                limit = Number(limit);
            }

            if (!query) {
                query = {};
            }

            query.deleted = false;
            const allIncomingRequest = await IncomingRequestModel.find(query)
                .limit(limit)
                .skip(skip)
                .sort({ createdAt: -1 })
                .populate({
                    path: 'monitors.monitorId',
                    select: 'name customFields componentId deleted',
                    populate: {
                        path: 'componentId',
                        select: 'name',
                    },
                })
                .populate('projectId', 'name')
                .lean();

            return allIncomingRequest;
        } catch (error) {
            ErrorService.log('incomingRequestService.findBy', error);
            throw error;
        }
    },

    countBy: async function(query) {
        try {
            if (!query) {
                query = {};
            }
            query.deleted = false;
            const count = await IncomingRequestModel.countDocuments(query);
            return count;
        } catch (error) {
            ErrorService.log('incomingRequestService.countBy', error);
            throw error;
        }
    },

    deleteBy: async function(query) {
        try {
            const incomingRequest = await IncomingRequestModel.findOneAndUpdate(
                query,
                {
                    $set: {
                        deleted: true,
                        deletedAt: Date.now(),
                    },
                },
                { new: true }
            );

            if (!incomingRequest) {
                const error = new Error(
                    'Incoming request not found or does not exist'
                );
                error.code = 400;
                throw error;
            }

            // await RealTimeService.deleteScheduledEvent(incomingRequest);

            return incomingRequest;
        } catch (error) {
            ErrorService.log('incomingRequestService.deleteBy', error);
            throw error;
        }
    },

    updateBy: async function(query, data) {
        try {
            if (!query) {
                query = {};
            }

            if (!query.deleted) query.deleted = false;
            let updateIncomingRequest = await IncomingRequestModel.updateMany(
                query,
                {
                    $set: data,
                }
            );
            updateIncomingRequest = await this.findBy(query);
            return updateIncomingRequest;
        } catch (error) {
            ErrorService.log('incomingRequestService.updateMany', error);
            throw error;
        }
    },

    hardDeleteBy: async function(query) {
        try {
            await IncomingRequestModel.deleteMany(query);
            return 'Incoming request(s) removed successfully!';
        } catch (error) {
            ErrorService.log('incomingRequestService.hardDeleteBy', error);
            throw error;
        }
    },

    /**
     * @description removes a particular monitor from incoming request
     * @description if no monitor remains after deletion, then the incoming request is deleted
     * @param {string} monitorId the id of the monitor
     * @param {string} userId the id of the user
     */
    removeMonitor: async function(monitorId) {
        try {
            const allIncomingRequest = await this.findBy({
                'monitors.monitorId': monitorId,
            });

            await Promise.all(
                allIncomingRequest.map(async incomingRequest => {
                    // remove the monitor from incomingRequest monitors list
                    incomingRequest.monitors = incomingRequest.monitors.filter(
                        monitor =>
                            String(monitor.monitorId._id) !== String(monitorId)
                    );

                    if (incomingRequest.monitors.length > 0) {
                        let updatedIncomingRequest = await IncomingRequestModel.findOneAndUpdate(
                            { _id: incomingRequest._id },
                            { $set: { monitors: incomingRequest.monitors } },
                            { new: true }
                        );
                        updatedIncomingRequest = await updatedIncomingRequest
                            .populate('monitors.monitorId', 'name')
                            .populate('projectId', 'name')
                            .execPopulate();

                        // await RealTimeService.updateScheduledEvent(
                        //     updatedIncomingRequest
                        // );
                        return updatedIncomingRequest;
                    } else {
                        // delete the incomingRequest when:
                        // 1. No monitor is remaining in the monitors array
                        // 2. It does not select all monitors
                        if (!incomingRequest.selectAllMonitors) {
                            let deletedIncomingRequest = await IncomingRequestModel.findOneAndUpdate(
                                { _id: incomingRequest._id },
                                {
                                    $set: {
                                        monitors: incomingRequest.monitors,
                                        deleted: true,
                                        deletedAt: Date.now(),
                                    },
                                },
                                { new: true }
                            );
                            deletedIncomingRequest = await deletedIncomingRequest
                                .populate('monitors.monitorId', 'name')
                                .populate('projectId', 'name')
                                .execPopulate();

                            // await RealTimeService.deleteScheduledEvent(
                            //     deletedIncomingRequest
                            // );
                            return deletedIncomingRequest;
                        }
                    }
                })
            );
        } catch (error) {
            ErrorService.log('incomingRequestService.removeMonitor', error);
            throw error;
        }
    },

    handleIncomingRequestAction: async function(data) {
        const _this = this;
        try {
<<<<<<< HEAD
            const [
                incidentPriorities,
                incidentSettings,
                incomingRequest,
            ] = await Promise.all([
                IncidentPrioritiesService.findBy({
                    projectId: data.projectId,
                }),
                IncidentSettingsService.findOne({
                    projectId: data.projectId,
                    isDefault: true,
                }),
                _this.findOneBy({
                    _id: data.requestId,
                    projectId: data.projectId,
                }),
            ]);
=======
            const incidentPriorities = await IncidentPrioritiesService.findBy({
                projectId: data.projectId,
            });
            const incidentSettings = await IncidentSettingsService.findOne({
                projectId: data.projectId,
                isDefault: true,
            });

            const incomingRequest = await _this.findOneBy({
                _id: data.requestId,
                projectId: data.projectId,
            });

            // grab value for posting to status page
            data.post_statuspage = incomingRequest.post_statuspage
                ? true
                : false;

>>>>>>> 5f161532
            const filterMatch = incomingRequest.filterMatch;
            const filters = incomingRequest.filters;

            if (incomingRequest && incomingRequest.enabled === false) {
                return {
                    status: 'disabled',
                };
            }

            if (
                incomingRequest &&
                incomingRequest.createIncident &&
                incomingRequest.enabled
            ) {
                const incidentResponse = [],
                    monitorsWithIncident = [];

                data.incidentType = incomingRequest.incidentType;
                data.incidentPriority = incomingRequest.incidentPriority;
                data.title = incomingRequest.incidentTitle;
                data.description = incomingRequest.incidentDescription;
                data.customFields = incomingRequest.customFields;
                data.createdByIncomingHttpRequest = incomingRequest._id;

                data.reason = [
                    `Created by: ${incomingRequest.name}`,
                    `Reason: This incident was created by an incoming HTTP request`,
                ];
                if (
                    data.title &&
                    data.title.trim() &&
                    data.description &&
                    data.description.trim() &&
                    data.incidentPriority
                ) {
                    data.manuallyCreated = true;
                }

                let monitors = [];
                if (incomingRequest.selectAllMonitors) {
                    monitors = await MonitorService.findBy({
                        query: { projectId: data.projectId },
                        select: '_id customFields componentId projectId name',
                        populate: [
                            { path: 'componentId', select: 'name' },
                            { path: 'projectId', select: 'name' },
                        ],
                    });
                } else {
                    monitors = incomingRequest.monitors
                        .map(monitor => monitor.monitorId)
                        .filter(monitor => !monitor.deleted);
                }

                if (filters && filters.length > 0) {
                    // if template variables are used
                    // update the values for filterText
                    const updatedFilters = filters.map(filter => {
                        if (filter.filterText) {
                            const dataConfig = {
                                request: data.request,
                            };
                            filter.filterText = analyseVariable(
                                filter.filterText,
                                dataConfig
                            );
                        }
                        return filter;
                    });
                    const newMonitorList = [];
                    monitors.forEach(monitor => {
                        let matchedFields = 0;
                        const monitorCustomFields = monitor.customFields || [];

                        updatedFilters.forEach(filter => {
                            const filterCondition = filter.filterCondition;
                            for (const field of monitorCustomFields) {
                                if (filterCondition === 'equalTo') {
                                    if (
                                        field.fieldName ===
                                            filter.filterCriteria &&
                                        field.fieldValue === filter.filterText
                                    ) {
                                        matchedFields += 1;
                                        break;
                                    }
                                } else if (filterCondition === 'notEqualTo') {
                                    if (
                                        field.fieldName ===
                                            filter.filterCriteria &&
                                        field.fieldValue !== filter.filterText
                                    ) {
                                        matchedFields += 1;
                                        break;
                                    }
                                } else if (
                                    !isNaN(parseFloat(filter.filterText))
                                ) {
                                    // handle the case when filterText is a number
                                    // (<, >, <= and >=) will only apply to numeric filterText value with respect to variable array
                                    if (filterCondition === 'lessThan') {
                                        if (
                                            field.fieldName ===
                                                filter.filterCriteria &&
                                            field.fieldValue < filter.filterText
                                        ) {
                                            matchedFields += 1;
                                            break;
                                        }
                                    } else if (
                                        filterCondition === 'greaterThan'
                                    ) {
                                        if (
                                            field.fieldName ===
                                                filter.filterCriteria &&
                                            field.fieldValue > filter.filterText
                                        ) {
                                            matchedFields += 1;
                                            break;
                                        }
                                    } else if (
                                        filterCondition === 'lessThanOrEqualTo'
                                    ) {
                                        if (
                                            field.fieldName ===
                                                filter.filterCriteria &&
                                            field.fieldValue <=
                                                filter.filterText
                                        ) {
                                            matchedFields += 1;
                                            break;
                                        }
                                    } else if (
                                        filterCondition ===
                                        'greaterThanOrEqualTo'
                                    ) {
                                        if (
                                            field.fieldName ===
                                                filter.filterCriteria &&
                                            field.fieldValue >=
                                                filter.filterText
                                        ) {
                                            matchedFields += 1;
                                            break;
                                        }
                                    }
                                }
                            }
                        });
                        if (filterMatch === 'all') {
                            if (updatedFilters.length === matchedFields) {
                                newMonitorList.push(monitor);
                            }
                        } else {
                            if (matchedFields > 0) {
                                newMonitorList.push(monitor);
                            }
                        }
                    });

                    monitors = newMonitorList;
                }

                if (incomingRequest.createSeparateIncident) {
                    for (const monitor of monitors) {
                        const dataConfig = {
                            monitorName: monitor.name,
                            projectName: monitor.projectId.name,
                            componentName: monitor.componentId.name,
                            request: data.request,
                        };

                        let _incident;
                        if (data.customFields && data.customFields.length > 0) {
                            for (const field of data.customFields) {
                                if (
                                    field.uniqueField &&
                                    field.fieldValue &&
                                    field.fieldValue.trim()
                                ) {
                                    _incident = await IncidentService.findOneBy(
                                        {
                                            query: {
                                                customFields: {
                                                    $elemMatch: {
                                                        fieldName:
                                                            field.fieldName,
                                                        fieldType:
                                                            field.fieldType,
                                                        uniqueField:
                                                            field.uniqueField,
                                                        fieldValue: analyseVariable(
                                                            field.fieldValue,
                                                            dataConfig
                                                        ),
                                                    },
                                                },
                                            },
                                            select: '_id',
                                        }
                                    );
                                }
                            }
                        }

                        data.title = analyseVariable(data.title, dataConfig);
                        data.description = analyseVariable(
                            data.description,
                            dataConfig
                        );
                        const incidentType = analyseVariable(
                            data.incidentType,
                            dataConfig
                        ).toLowerCase();
                        data.incidentType = [
                            'offline',
                            'online',
                            'degraded',
                        ].includes(incidentType)
                            ? incidentType
                            : 'offline';

                        const incidentPriority = analyseVariable(
                            data.incidentPriority,
                            dataConfig
                        ).toLowerCase();
                        const priorityObj = {};
                        incidentPriorities.forEach(
                            priority =>
                                (priorityObj[priority.name.toLowerCase()] =
                                    priority._id)
                        );
                        data.incidentPriority =
                            priorityObj[incidentPriority] ||
                            incidentSettings.incidentPriority;

                        data.customFields = data.customFields.map(field => ({
                            ...field,
                            fieldValue: analyseVariable(
                                String(field.fieldValue),
                                dataConfig
                            ),
                        }));

                        if (
                            !monitorsWithIncident.includes(String(monitor._id))
                        ) {
                            let incident;
                            if (_incident) {
                                incident = await IncidentService.updateOneBy(
                                    { _id: _incident._id },
                                    data
                                );
                            } else {
                                data.monitors = [monitor._id];
                                incident = await IncidentService.create(data);
                            }
                            incidentResponse.push(incident);
                            monitorsWithIncident.push(String(monitor._id));
                        }
                    }
                } else {
                    if (monitors && monitors.length > 0) {
                        const monitorNames = monitors.map(
                            monitor => monitor.name
                        );
                        const componentNames = [];
                        monitors.forEach(monitor => {
                            if (
                                !componentNames.includes(
                                    monitor.componentId.name
                                )
                            ) {
                                componentNames.push(monitor.componentId.name);
                            }
                        });
                        const dataConfig = {
                            monitorName: joinNames(monitorNames),
                            projectName: incomingRequest.projectId.name,
                            componentName: joinNames(componentNames),
                            request: data.request,
                        };
                        let _incident;
                        if (data.customFields && data.customFields.length > 0) {
                            for (const field of data.customFields) {
                                if (
                                    field.uniqueField &&
                                    field.fieldValue &&
                                    field.fieldValue.trim()
                                ) {
                                    _incident = await IncidentService.findOneBy(
                                        {
                                            query: {
                                                customFields: {
                                                    $elemMatch: {
                                                        fieldName:
                                                            field.fieldName,
                                                        fieldType:
                                                            field.fieldType,
                                                        uniqueField:
                                                            field.uniqueField,
                                                        fieldValue: analyseVariable(
                                                            field.fieldValue,
                                                            dataConfig
                                                        ),
                                                    },
                                                },
                                            },
                                            select: '_id',
                                        }
                                    );
                                }
                            }
                        }
                        data.title = analyseVariable(data.title, dataConfig);
                        data.description = analyseVariable(
                            data.description,
                            dataConfig
                        );
                        const incidentType = analyseVariable(
                            data.incidentType,
                            dataConfig
                        ).toLowerCase();
                        data.incidentType = [
                            'offline',
                            'online',
                            'degraded',
                        ].includes(incidentType)
                            ? incidentType
                            : 'offline';

                        const incidentPriority = analyseVariable(
                            data.incidentPriority,
                            dataConfig
                        ).toLowerCase();
                        const priorityObj = {};
                        incidentPriorities.forEach(
                            priority =>
                                (priorityObj[priority.name.toLowerCase()] =
                                    priority._id)
                        );
                        data.incidentPriority =
                            priorityObj[incidentPriority] ||
                            incidentSettings.incidentPriority;

                        data.customFields = data.customFields.map(field => ({
                            ...field,
                            fieldValue: analyseVariable(
                                String(field.fieldValue),
                                dataConfig
                            ),
                        }));
                        data.monitors = monitors.map(monitor => monitor._id);
                        let incident;
                        if (_incident) {
                            incident = await IncidentService.updateOneBy(
                                { _id: _incident._id },
                                data
                            );
                        } else {
                            incident = await IncidentService.create(data);
                        }
                        incidentResponse.push(incident);
                    }
                }

                let created_incidents = new Set(
                    incidentResponse.map(response => response.idNumber)
                );
                created_incidents = [...created_incidents];
                return {
                    status: 'success',
                    created_incidents,
                };
            }

            if (
                incomingRequest &&
                incomingRequest.enabled &&
                (incomingRequest.updateIncidentNote ||
                    incomingRequest.updateInternalNote)
            ) {
                const noteResponse = [],
                    incidentsWithNote = [];

                data.incident_state = incomingRequest.incidentState;
                data.type = incomingRequest.updateIncidentNote
                    ? 'investigation'
                    : 'internal';
                data.content = incomingRequest.noteContent;

                let incidents = [],
                    updatedFilters = [];
                const populate = [
                    {
                        path: 'monitors.monitorId',
                        select: 'name slug componentId projectId type',
                        populate: [
                            { path: 'componentId', select: 'name slug' },
                            { path: 'projectId', select: 'name slug' },
                        ],
                    },
                    { path: 'createdById', select: 'name' },
                    { path: 'projectId', select: 'name slug' },
                    { path: 'resolvedBy', select: 'name' },
                    { path: 'acknowledgedBy', select: 'name' },
                    { path: 'incidentPriority', select: 'name color' },
                    {
                        path: 'acknowledgedByIncomingHttpRequest',
                        select: 'name',
                    },
                    { path: 'resolvedByIncomingHttpRequest', select: 'name' },
                    { path: 'createdByIncomingHttpRequest', select: 'name' },
                    { path: 'probes.probeId', select: 'name _id' },
                ];
                const select =
                    'notifications acknowledgedByIncomingHttpRequest resolvedByIncomingHttpRequest _id monitors createdById projectId createdByIncomingHttpRequest incidentType resolved resolvedBy acknowledged acknowledgedBy title description incidentPriority criterionCause probes acknowledgedAt resolvedAt manuallyCreated deleted customFields idNumber';

                if (!filters || filters.length === 0) {
                    incidents = await IncidentService.findBy({
                        query: { projectId: incomingRequest.projectId },
                        select,
                        populate,
                    });
                } else {
                    updatedFilters = filters.map(filter => {
                        if (filter.filterText) {
                            const dataConfig = {
                                request: data.request,
                            };
                            filter.filterText = analyseVariable(
                                filter.filterText,
                                dataConfig
                            );
                        }
                        return filter;
                    });

                    const incidentArray = [];
                    for (const filter of updatedFilters) {
                        const filterCriteria = filter.filterCriteria,
                            filterCondition = filter.filterCondition,
                            filterText = filter.filterText;

                        if (
                            filterCriteria &&
                            filterCondition &&
                            ((!isNaN(filterText) &&
                                parseFloat(filterText) >= 0) ||
                                (filterText && filterText.trim()))
                        ) {
                            if (
                                filterCriteria &&
                                filterCriteria === 'incidentId' &&
                                filterText
                            ) {
                                data.incidentId = Number(filterText);
                            }

                            if (
                                filterCriteria &&
                                filterCriteria !== 'incidentId' &&
                                filterText
                            ) {
                                data.fieldName = filterCriteria;
                                data.fieldValue = filterText;
                            }

                            let incidents = [];
                            if (filterCondition === 'equalTo') {
                                if (
                                    data.incidentId &&
                                    filterCriteria === 'incidentId'
                                ) {
                                    incidents = await IncidentService.findBy({
                                        query: {
                                            projectId:
                                                incomingRequest.projectId,
                                            idNumber: data.incidentId,
                                        },
                                        select,
                                        populate,
                                    });
                                }

                                if (data.fieldName && data.fieldValue) {
                                    incidents = await IncidentService.findBy({
                                        query: {
                                            projectId:
                                                incomingRequest.projectId,
                                            'customFields.fieldName':
                                                data.fieldName,
                                            'customFields.fieldValue':
                                                data.fieldValue,
                                        },
                                        select,
                                        populate,
                                    });
                                }
                            }

                            if (filterCondition === 'notEqualTo') {
                                if (
                                    data.incidentId &&
                                    filterCriteria === 'incidentId'
                                ) {
                                    incidents = await IncidentService.findBy({
                                        query: {
                                            projectId:
                                                incomingRequest.projectId,
                                            idNumber: { $ne: data.incidentId },
                                        },
                                        select,
                                        populate,
                                    });
                                }

                                if (data.fieldName && data.fieldValue) {
                                    incidents = await IncidentService.findBy({
                                        query: {
                                            projectId:
                                                incomingRequest.projectId,
                                            'customFields.fieldName':
                                                data.fieldName,
                                            'customFields.fieldValue': {
                                                $ne: data.fieldValue,
                                            },
                                        },
                                        select,
                                        populate,
                                    });
                                }
                            }

                            if (!isNaN(parseFloat(filterText))) {
                                // handle the case when filterText is a number
                                // (<, >, <= and >=) will only apply to numeric filterText value with respect to variable array
                                data.fieldValue = Number(filterText);
                                if (filterCondition === 'lessThan') {
                                    if (
                                        data.incidentId &&
                                        filterCriteria === 'incidentId'
                                    ) {
                                        incidents = await IncidentService.findBy(
                                            {
                                                query: {
                                                    projectId:
                                                        incomingRequest.projectId,
                                                    idNumber: {
                                                        $lt: data.incidentId,
                                                    },
                                                },
                                                select,
                                                populate,
                                            }
                                        );
                                    }

                                    if (data.fieldName && data.fieldValue) {
                                        incidents = await IncidentService.findBy(
                                            {
                                                query: {
                                                    projectId:
                                                        incomingRequest.projectId,
                                                    'customFields.fieldName':
                                                        data.fieldName,
                                                    'customFields.fieldValue': {
                                                        $lt: data.fieldValue,
                                                    },
                                                },
                                                select,
                                                populate,
                                            }
                                        );
                                    }
                                } else if (filterCondition === 'greaterThan') {
                                    if (
                                        data.incidentId &&
                                        filterCriteria === 'incidentId'
                                    ) {
                                        incidents = await IncidentService.findBy(
                                            {
                                                query: {
                                                    projectId:
                                                        incomingRequest.projectId,
                                                    idNumber: {
                                                        $gt: data.incidentId,
                                                    },
                                                },
                                                select,
                                                populate,
                                            }
                                        );
                                    }

                                    if (data.fieldName && data.fieldValue) {
                                        incidents = await IncidentService.findBy(
                                            {
                                                query: {
                                                    projectId:
                                                        incomingRequest.projectId,
                                                    'customFields.fieldName':
                                                        data.fieldName,
                                                    'customFields.fieldValue': {
                                                        $gt: data.fieldValue,
                                                    },
                                                },
                                                select,
                                                populate,
                                            }
                                        );
                                    }
                                } else if (
                                    filterCondition === 'lessThanOrEqualTo'
                                ) {
                                    if (
                                        data.incidentId &&
                                        filterCriteria === 'incidentId'
                                    ) {
                                        incidents = await IncidentService.findBy(
                                            {
                                                query: {
                                                    projectId:
                                                        incomingRequest.projectId,
                                                    idNumber: {
                                                        $lte: data.incidentId,
                                                    },
                                                },
                                                select,
                                                populate,
                                            }
                                        );
                                    }

                                    if (data.fieldName && data.fieldValue) {
                                        incidents = await IncidentService.findBy(
                                            {
                                                query: {
                                                    projectId:
                                                        incomingRequest.projectId,
                                                    'customFields.fieldName':
                                                        data.fieldName,
                                                    'customFields.fieldValue': {
                                                        $lte: data.fieldValue,
                                                    },
                                                },
                                                select,
                                                populate,
                                            }
                                        );
                                    }
                                } else if (
                                    filterCondition === 'greaterThanOrEqualTo'
                                ) {
                                    if (
                                        data.incidentId &&
                                        filterCriteria === 'incidentId'
                                    ) {
                                        incidents = await IncidentService.findBy(
                                            {
                                                query: {
                                                    projectId:
                                                        incomingRequest.projectId,
                                                    idNumber: {
                                                        $gte: data.incidentId,
                                                    },
                                                },
                                                select,
                                                populate,
                                            }
                                        );
                                    }

                                    if (data.fieldName && data.fieldValue) {
                                        incidents = await IncidentService.findBy(
                                            {
                                                query: {
                                                    projectId:
                                                        incomingRequest.projectId,
                                                    'customFields.fieldName':
                                                        data.fieldName,
                                                    'customFields.fieldValue': {
                                                        $gte: data.fieldValue,
                                                    },
                                                },
                                                select,
                                                populate,
                                            }
                                        );
                                    }
                                }
                            }

                            incidentArray.push(...incidents);
                        }
                    }

                    incidents = incidentArray;
                }

                // only have unique incidents
                const filtered = [];
                incidents = incidents.filter(incident => {
                    if (filtered.indexOf(String(incident._id)) < 0) {
                        filtered.push(String(incident._id));
                        return true;
                    }
                    return false;
                });

                if (filters || filters.length > 0) {
                    const newIncidentList = [];
                    incidents.forEach(incident => {
                        let matchedFields = 0;
                        const incidentCustomFields =
                            incident.customFields || [];
                        // automatically create incident id custom field
                        incidentCustomFields.push({
                            fieldName: 'incidentId',
                            fieldValue: String(incident.idNumber),
                            fieldType: 'string',
                        });

                        updatedFilters.forEach(filter => {
                            for (const field of incidentCustomFields) {
                                const filterCriteria = filter.filterCriteria,
                                    filterCondition = filter.filterCondition,
                                    filterText = filter.filterText;

                                if (
                                    filterCriteria &&
                                    filterCondition &&
                                    ((!isNaN(filterText) &&
                                        parseFloat(filterText) >= 0) ||
                                        (filterText && filterText.trim()))
                                ) {
                                    if (filterCondition === 'equalTo') {
                                        if (
                                            field.fieldName ===
                                                filter.filterCriteria &&
                                            field.fieldValue ===
                                                filter.filterText
                                        ) {
                                            matchedFields += 1;
                                            break;
                                        }
                                    }

                                    if (filterCondition === 'notEqualTo') {
                                        if (
                                            field.fieldName ===
                                                filterCriteria &&
                                            field.fieldValue !== filterText
                                        ) {
                                            matchedFields += 1;
                                            break;
                                        }
                                    }

                                    if (!isNaN(parseFloat(filterText))) {
                                        // handle the case when filterText is a number
                                        // (<, >, <= and >=) will only apply to numeric filterText value with respect to variable array
                                        data.fieldValue = Number(filterText);
                                        if (filterCondition === 'lessThan') {
                                            if (
                                                field.fieldName ===
                                                    filterCriteria &&
                                                field.fieldValue < filterText
                                            ) {
                                                matchedFields += 1;
                                                break;
                                            }
                                        } else if (
                                            filterCondition === 'greaterThan'
                                        ) {
                                            if (
                                                field.fieldName ===
                                                    filterCriteria &&
                                                field.fieldValue > filterText
                                            ) {
                                                matchedFields += 1;
                                                break;
                                            }
                                        } else if (
                                            filterCondition ===
                                            'lessThanOrEqualTo'
                                        ) {
                                            if (
                                                field.fieldName ===
                                                    filterCriteria &&
                                                field.fieldValue <= filterText
                                            ) {
                                                matchedFields += 1;
                                                break;
                                            }
                                        } else if (
                                            filterCondition ===
                                            'greaterThanOrEqualTo'
                                        ) {
                                            if (
                                                field.fieldName ===
                                                    filterCriteria &&
                                                field.fieldValue >= filterText
                                            ) {
                                                matchedFields += 1;
                                                break;
                                            }
                                        }
                                    }
                                }
                            }
                        });

                        if (filterMatch === 'all') {
                            if (updatedFilters.length === matchedFields) {
                                newIncidentList.push(incident);
                            }
                        } else {
                            if (matchedFields > 0) {
                                newIncidentList.push(incident);
                            }
                        }
                    });

                    incidents = newIncidentList;
                }

                if (incidents && incidents.length > 0) {
                    for (const incident of incidents) {
                        data.incidentId = incident._id;
                        if (!incidentsWithNote.includes(String(incident._id))) {
                            data.monitors = incident.monitors.map(
                                monitor => monitor.monitorId
                            );
                            await IncidentMessageService.create(data);
                            if (data.post_statuspage) {
                                AlertService.sendInvestigationNoteToSubscribers(
                                    incident,
                                    data,
                                    'created',
                                    data.projectId
                                );
                            }
                            noteResponse.push(incident);
                            incidentsWithNote.push(String(incident._id));
                        } else {
                            data.monitors = incident.monitors.map(
                                monitor => monitor.monitorId
                            );
                            await IncidentMessageService.create(data);
                            if (data.post_statuspage) {
                                AlertService.sendInvestigationNoteToSubscribers(
                                    incident,
                                    data,
                                    'created',
                                    data.projectId
                                );
                            }
                            noteResponse.push(incident);
                        }
                    }
                }

                return {
                    status: 'success',
                    notes_addedTo: noteResponse.map(res => res.idNumber),
                };
            }

            if (
                incomingRequest &&
                incomingRequest.enabled &&
                (incomingRequest.acknowledgeIncident ||
                    incomingRequest.resolveIncident)
            ) {
                const resolveResponse = [],
                    acknowledgeResponse = [],
                    resolvedIncidents = [],
                    acknowledgedIncidents = [];

                let incidentQuery = {};
                if (incomingRequest.resolveIncident) {
                    incidentQuery = { resolvedAt: { $exists: false } };
                }
                if (incomingRequest.acknowledgeIncident) {
                    incidentQuery = {
                        acknowledgedAt: { $exists: false },
                    };
                }

                let incidents = [],
                    updatedFilters = [];
                const populate = [
                    {
                        path: 'monitors.monitorId',
                        select: 'name slug componentId projectId type',
                        populate: [
                            { path: 'componentId', select: 'name slug' },
                            { path: 'projectId', select: 'name slug' },
                        ],
                    },
                    { path: 'createdById', select: 'name' },
                    { path: 'projectId', select: 'name slug' },
                    { path: 'resolvedBy', select: 'name' },
                    { path: 'acknowledgedBy', select: 'name' },
                    { path: 'incidentPriority', select: 'name color' },
                    {
                        path: 'acknowledgedByIncomingHttpRequest',
                        select: 'name',
                    },
                    { path: 'resolvedByIncomingHttpRequest', select: 'name' },
                    { path: 'createdByIncomingHttpRequest', select: 'name' },
                    { path: 'probes.probeId', select: 'name _id' },
                ];
                const select =
                    'notifications acknowledgedByIncomingHttpRequest resolvedByIncomingHttpRequest _id monitors createdById projectId createdByIncomingHttpRequest incidentType resolved resolvedBy acknowledged acknowledgedBy title description incidentPriority criterionCause probes acknowledgedAt resolvedAt manuallyCreated deleted customFields idNumber';

                if (!filters || filters.length === 0) {
                    incidents = await IncidentService.findBy({
                        query: {
                            projectId: incomingRequest.projectId,
                            ...incidentQuery,
                        },
                        select,
                        populate,
                    });
                } else {
                    updatedFilters = filters.map(filter => {
                        if (filter.filterText) {
                            const dataConfig = {
                                request: data.request,
                            };
                            filter.filterText = analyseVariable(
                                filter.filterText,
                                dataConfig
                            );
                        }
                        return filter;
                    });

                    const incidentArray = [];
                    for (const filter of updatedFilters) {
                        const filterCriteria = filter.filterCriteria,
                            filterCondition = filter.filterCondition,
                            filterText = filter.filterText;

                        if (
                            filterCriteria &&
                            filterCondition &&
                            ((!isNaN(filterText) &&
                                parseFloat(filterText) >= 0) ||
                                (filterText && filterText.trim()))
                        ) {
                            if (
                                filterCriteria &&
                                filterCriteria === 'incidentId' &&
                                filterText
                            ) {
                                data.incidentId = Number(filterText);
                            }

                            if (
                                filterCriteria &&
                                filterCriteria !== 'incidentId' &&
                                filterText
                            ) {
                                data.fieldName = filterCriteria;
                                data.fieldValue = filterText;
                            }

                            let incidents = [];
                            if (filterCondition === 'equalTo') {
                                if (data.incidentId) {
                                    incidents = await IncidentService.findBy({
                                        query: {
                                            projectId:
                                                incomingRequest.projectId,
                                            idNumber: data.incidentId,
                                            ...incidentQuery,
                                        },
                                        select,
                                        populate,
                                    });
                                }

                                if (data.fieldName && data.fieldValue) {
                                    incidents = await IncidentService.findBy({
                                        query: {
                                            projectId:
                                                incomingRequest.projectId,
                                            'customFields.fieldName':
                                                data.fieldName,
                                            'customFields.fieldValue':
                                                data.fieldValue,
                                            ...incidentQuery,
                                        },
                                        select,
                                        populate,
                                    });
                                }
                            }

                            if (filterCondition === 'notEqualTo') {
                                if (data.incidentId) {
                                    incidents = await IncidentService.findBy({
                                        query: {
                                            projectId:
                                                incomingRequest.projectId,
                                            idNumber: { $ne: data.incidentId },
                                            ...incidentQuery,
                                        },
                                        select,
                                        populate,
                                    });
                                }

                                if (data.fieldName && data.fieldValue) {
                                    incidents = await IncidentService.findBy({
                                        query: {
                                            projectId:
                                                incomingRequest.projectId,
                                            'customFields.fieldName':
                                                data.fieldName,
                                            'customFields.fieldValue': {
                                                $ne: data.fieldValue,
                                            },
                                            ...incidentQuery,
                                        },
                                        select,
                                        populate,
                                    });
                                }
                            }

                            if (!isNaN(parseFloat(filterText))) {
                                // handle the case when filterText is a number
                                // (<, >, <= and >=) will only apply to numeric filterText value with respect to variable array
                                data.fieldValue = Number(filterText);
                                if (filterCondition === 'lessThan') {
                                    if (
                                        data.incidentId &&
                                        filterCriteria === 'incidentId'
                                    ) {
                                        incidents = await IncidentService.findBy(
                                            {
                                                query: {
                                                    projectId:
                                                        incomingRequest.projectId,
                                                    idNumber: {
                                                        $lt: data.incidentId,
                                                    },
                                                    ...incidentQuery,
                                                },
                                                select,
                                                populate,
                                            }
                                        );
                                    }

                                    if (data.fieldName && data.fieldValue) {
                                        incidents = await IncidentService.findBy(
                                            {
                                                query: {
                                                    projectId:
                                                        incomingRequest.projectId,
                                                    'customFields.fieldName':
                                                        data.fieldName,
                                                    'customFields.fieldValue': {
                                                        $lt: data.fieldValue,
                                                    },
                                                    ...incidentQuery,
                                                },
                                                select,
                                                populate,
                                            }
                                        );
                                    }
                                } else if (filterCondition === 'greaterThan') {
                                    if (
                                        data.incidentId &&
                                        filterCriteria === 'incidentId'
                                    ) {
                                        incidents = await IncidentService.findBy(
                                            {
                                                query: {
                                                    projectId:
                                                        incomingRequest.projectId,
                                                    idNumber: {
                                                        $gt: data.incidentId,
                                                    },
                                                    ...incidentQuery,
                                                },
                                                select,
                                                populate,
                                            }
                                        );
                                    }

                                    if (data.fieldName && data.fieldValue) {
                                        incidents = await IncidentService.findBy(
                                            {
                                                query: {
                                                    projectId:
                                                        incomingRequest.projectId,
                                                    'customFields.fieldName':
                                                        data.fieldName,
                                                    'customFields.fieldValue': {
                                                        $gt: data.fieldValue,
                                                    },
                                                    ...incidentQuery,
                                                },
                                                select,
                                                populate,
                                            }
                                        );
                                    }
                                } else if (
                                    filterCondition === 'lessThanOrEqualTo'
                                ) {
                                    if (
                                        data.incidentId &&
                                        filterCriteria === 'incidentId'
                                    ) {
                                        incidents = await IncidentService.findBy(
                                            {
                                                query: {
                                                    projectId:
                                                        incomingRequest.projectId,
                                                    idNumber: {
                                                        $lte: data.incidentId,
                                                    },
                                                    ...incidentQuery,
                                                },
                                                select,
                                                populate,
                                            }
                                        );
                                    }

                                    if (data.fieldName && data.fieldValue) {
                                        incidents = await IncidentService.findBy(
                                            {
                                                query: {
                                                    projectId:
                                                        incomingRequest.projectId,
                                                    'customFields.fieldName':
                                                        data.fieldName,
                                                    'customFields.fieldValue': {
                                                        $lte: data.fieldValue,
                                                    },
                                                    ...incidentQuery,
                                                },
                                                select,
                                                populate,
                                            }
                                        );
                                    }
                                } else if (
                                    filterCondition === 'greaterThanOrEqualTo'
                                ) {
                                    if (data.incidentId) {
                                        incidents = await IncidentService.findBy(
                                            {
                                                query: {
                                                    projectId:
                                                        incomingRequest.projectId,
                                                    idNumber: {
                                                        $gte: data.incidentId,
                                                    },
                                                    ...incidentQuery,
                                                },
                                                select,
                                                populate,
                                            }
                                        );
                                    }

                                    if (data.fieldName && data.fieldValue) {
                                        incidents = await IncidentService.findBy(
                                            {
                                                query: {
                                                    projectId:
                                                        incomingRequest.projectId,
                                                    'customFields.fieldName':
                                                        data.fieldName,
                                                    'customFields.fieldValue': {
                                                        $gte: data.fieldValue,
                                                    },
                                                    ...incidentQuery,
                                                },
                                                select,
                                                populate,
                                            }
                                        );
                                    }
                                }
                            }

                            incidentArray.push(...incidents);
                        }
                    }

                    incidents = incidentArray;
                }

                // only have unique incidents
                const filtered = [];
                incidents = incidents.filter(incident => {
                    if (filtered.indexOf(String(incident._id)) < 0) {
                        filtered.push(String(incident._id));
                        return true;
                    }
                    return false;
                });

                if (filters || filters.length > 0) {
                    const newIncidentList = [];
                    incidents.forEach(incident => {
                        let matchedFields = 0;
                        const incidentCustomFields =
                            incident.customFields || [];
                        // automatically create incident id custom field
                        incidentCustomFields.push({
                            fieldName: 'incidentId',
                            fieldValue: String(incident.idNumber),
                            fieldType: 'string',
                        });

                        updatedFilters.forEach(filter => {
                            for (const field of incidentCustomFields) {
                                const filterCriteria = filter.filterCriteria,
                                    filterCondition = filter.filterCondition,
                                    filterText = filter.filterText;

                                if (
                                    filterCriteria &&
                                    filterCondition &&
                                    ((!isNaN(filterText) &&
                                        parseFloat(filterText) >= 0) ||
                                        (filterText && filterText.trim()))
                                ) {
                                    if (filterCondition === 'equalTo') {
                                        if (
                                            field.fieldName ===
                                                filter.filterCriteria &&
                                            field.fieldValue ===
                                                filter.filterText
                                        ) {
                                            matchedFields += 1;
                                            break;
                                        }
                                    }

                                    if (filterCondition === 'notEqualTo') {
                                        if (
                                            field.fieldName ===
                                                filterCriteria &&
                                            field.fieldValue !== filterText
                                        ) {
                                            matchedFields += 1;
                                            break;
                                        }
                                    }

                                    if (!isNaN(parseFloat(filterText))) {
                                        // handle the case when filterText is a number
                                        // (<, >, <= and >=) will only apply to numeric filterText value with respect to variable array
                                        data.fieldValue = Number(filterText);
                                        if (filterCondition === 'lessThan') {
                                            if (
                                                field.fieldName ===
                                                    filterCriteria &&
                                                field.fieldValue < filterText
                                            ) {
                                                matchedFields += 1;
                                                break;
                                            }
                                        } else if (
                                            filterCondition === 'greaterThan'
                                        ) {
                                            if (
                                                field.fieldName ===
                                                    filterCriteria &&
                                                field.fieldValue > filterText
                                            ) {
                                                matchedFields += 1;
                                                break;
                                            }
                                        } else if (
                                            filterCondition ===
                                            'lessThanOrEqualTo'
                                        ) {
                                            if (
                                                field.fieldName ===
                                                    filterCriteria &&
                                                field.fieldValue <= filterText
                                            ) {
                                                matchedFields += 1;
                                                break;
                                            }
                                        } else if (
                                            filterCondition ===
                                            'greaterThanOrEqualTo'
                                        ) {
                                            if (
                                                field.fieldName ===
                                                    filterCriteria &&
                                                field.fieldValue >= filterText
                                            ) {
                                                matchedFields += 1;
                                                break;
                                            }
                                        }
                                    }
                                }
                            }
                        });

                        if (filterMatch === 'all') {
                            if (updatedFilters.length === matchedFields) {
                                newIncidentList.push(incident);
                            }
                        } else {
                            if (matchedFields > 0) {
                                newIncidentList.push(incident);
                            }
                        }
                    });

                    incidents = newIncidentList;
                }

                if (incidents && incidents.length > 0) {
                    for (const incident of incidents) {
                        if (incomingRequest.acknowledgeIncident) {
                            if (
                                !acknowledgedIncidents.includes(
                                    String(incident._id)
                                )
                            ) {
                                const incidentData = await IncidentService.acknowledge(
                                    incident._id,
                                    null,
                                    null,
                                    null,
                                    null,
                                    incomingRequest
                                );
                                acknowledgeResponse.push(incidentData);
                                acknowledgedIncidents.push(
                                    String(incident._id)
                                );
                            } else {
                                const incidentData = await IncidentService.acknowledge(
                                    incident._id,
                                    null,
                                    null,
                                    null,
                                    null,
                                    incomingRequest
                                );
                                acknowledgeResponse.push(incidentData);
                            }
                        }
                        if (incomingRequest.resolveIncident) {
                            if (
                                !resolvedIncidents.includes(
                                    String(incident._id)
                                )
                            ) {
                                const incidentData = await IncidentService.resolve(
                                    incident._id,
                                    null,
                                    null,
                                    null,
                                    null,
                                    incomingRequest
                                );
                                resolveResponse.push(incidentData);
                                resolvedIncidents.push(String(incident._id));
                            } else {
                                const incidentData = await IncidentService.resolve(
                                    incident._id,
                                    null,
                                    null,
                                    null,
                                    null,
                                    incomingRequest
                                );
                                resolveResponse.push(incidentData);
                            }
                        }
                    }
                }

                if (
                    resolveResponse &&
                    resolveResponse.length > 0 &&
                    incomingRequest.resolveIncident
                ) {
                    return {
                        status: 'success',
                        resolved_incidents: resolveResponse.map(
                            res => res.idNumber
                        ),
                    };
                } else if (
                    resolveResponse &&
                    resolveResponse.length === 0 &&
                    incomingRequest.resolveIncident
                ) {
                    return {
                        status: 'success',
                        resolved_incidents: [],
                    };
                }

                if (
                    acknowledgeResponse &&
                    acknowledgeResponse.length > 0 &&
                    incomingRequest.acknowledgeIncident
                ) {
                    return {
                        status: 'success',
                        acknowledged_incidents: acknowledgeResponse.map(
                            res => res.idNumber
                        ),
                    };
                } else if (
                    acknowledgeResponse &&
                    acknowledgeResponse.length === 0 &&
                    incomingRequest.acknowledgeIncident
                ) {
                    return {
                        status: 'success',
                        acknowledged_incidents: [],
                    };
                }
            }
        } catch (error) {
            ErrorService.log(
                'incomingRequestService.handleIncomingRequestAction',
                error
            );
            throw error;
        }
    },
};

/**
 * @description checks if an array contains duplicate values
 * @param {array} myArray the array to be checked
 * @returns {boolean} true or false
 */
function isArrayUnique(myArray) {
    return myArray.length === new Set(myArray).size;
}

/**
 * @description transforms a template variable into an actual value
 * @param {string} variable template like string eg: {{request.body.name}}
 * @param {object} data an object containing the key-value pairs to work with
 */

// if for example request.body.name is passed without the double curly braces,
// it should work as expected and return the value
function analyseVariable(variable, data) {
    try {
        const regex = /[^{{]+(?=}\})/;
        let temp = variable.match(regex);
        if (!temp) {
            // handles the part where variable is passed without double curly braces
            // temp = variable;
            return variable;
        } else {
            temp = temp[0];
        }

        let ctx = Object.create(null); // fix against prototype vulnerability
        ctx = { ...data };

        const output = vm.runInNewContext(temp, ctx);
        if (!output) {
            // empty value means that the probable value(s) are not available in the data object
            // therefore return the original variable back
            return variable;
        }
        return output;
    } catch (error) {
        // at this point it was unable to resolve this
        // return the variable back
        return variable;
    }
}<|MERGE_RESOLUTION|>--- conflicted
+++ resolved
@@ -542,7 +542,6 @@
     handleIncomingRequestAction: async function(data) {
         const _this = this;
         try {
-<<<<<<< HEAD
             const [
                 incidentPriorities,
                 incidentSettings,
@@ -560,26 +559,11 @@
                     projectId: data.projectId,
                 }),
             ]);
-=======
-            const incidentPriorities = await IncidentPrioritiesService.findBy({
-                projectId: data.projectId,
-            });
-            const incidentSettings = await IncidentSettingsService.findOne({
-                projectId: data.projectId,
-                isDefault: true,
-            });
-
-            const incomingRequest = await _this.findOneBy({
-                _id: data.requestId,
-                projectId: data.projectId,
-            });
 
             // grab value for posting to status page
             data.post_statuspage = incomingRequest.post_statuspage
                 ? true
                 : false;
-
->>>>>>> 5f161532
             const filterMatch = incomingRequest.filterMatch;
             const filters = incomingRequest.filters;
 
