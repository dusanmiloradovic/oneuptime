/**
 *
 * Copyright HackerBay, Inc.
 *
 */

module.exports = {
    checkBalance: async function (projectId, alertPhoneNumber, userId, alertType) {
        var project = await ProjectService.findOneBy({ _id: projectId });
        var balance = project.balance;
        var countryCode = alertPhoneNumber.split(' ')[0];
        var countryType = getCountryType(countryCode);
        var alertChargeAmount = getAlertChargeAmount(alertType, countryType);
        if (balance > alertChargeAmount.minimumBalance) {
            await PaymentService.chargeAlert(userId, projectId, alertChargeAmount.price);
            return true;
        } else {
            return false;
        }
    },
    findBy: async function (query, skip, limit, sort) {

        if (!skip) skip = 0;

        if (!limit) limit = 10;

        if (!sort) sort = -1;

        if (typeof (skip) === 'string') {
            skip = parseInt(skip);
        }

        if (typeof (limit) === 'string') {
            limit = parseInt(limit);
        }

        if (typeof (sort) === 'string') {
            sort = parseInt(sort);
        }

        if (!query) {
            query = {};
        }

        if (!query.deleted) query.deleted = false;
        try {
            var alerts = await AlertModel.find(query)
                .sort([['createdAt', sort]])
                .limit(limit)
                .skip(skip)
                .populate('userId', 'name')
                .populate('monitorId', 'name')
                .populate('projectId', 'name');
        } catch (error) {
            ErrorService.log('AlertModel.find`  ', error);
            throw error;
        }
        return alerts;
    },


    create: async function (projectId, monitorId, alertVia, userId, incidentId, alertStatus) {
        try {
            var alert = new AlertModel();
            alert.projectId = projectId;
            alert.monitorId = monitorId;
            alert.alertVia = alertVia;
            alert.userId = userId;
            alert.incidentId = incidentId;
            alert.alertStatus = alertStatus;
            var savedAlert = await alert.save();
            return savedAlert;
        } catch (error) {
            ErrorService.log('alert.save', error);
            throw error;
        }
    },

    countBy: async function (query) {
        if (!query) {
            query = {};
        }

        if (!query.deleted) query.deleted = false;
        try {
            var count = await AlertModel.count(query);
        } catch (error) {
            ErrorService.log('AlertModel.count', error);
            throw error;
        }

        return count;
    },

    update: async function (data) {
        var _this = this;
        if (!data._id) {
            try {
                var alert = await _this.create(data);
            } catch (error) {
                ErrorService.log('AlertService.create', error);
                throw error;
            }
            return alert;
        } else {
            try {
                var oldAlert = await _this.findOneBy({ _id: data._id, deleted: { $ne: null } });
            } catch (error) {
                ErrorService.log('AlertService.findOneBy', error);
                throw error;
            }
            var projectId = data.projectId || oldAlert.projectId;
            var monitorId = data.monitorId || oldAlert.monitorId;
            var userId = data.userId || oldAlert.userId;
            var incidentId = data.incidentId || oldAlert.incidentId;
            var alertVia = data.alertVia || oldAlert.alertVia;
            var alertStatus = data.alertStatus || oldAlert.alertStatus;
            var deleted = oldAlert.deleted;
            var deletedById = oldAlert.deletedById;
            var deletedAt = oldAlert.deletedAt;

            if (data.deleted === false) {
                deleted = false;
                deletedById = null;
                deletedAt = null;
            }
            try {
                var updatedAlert = await AlertModel.findByIdAndUpdate(data._id, {
                    $set: {
                        projectId,
                        monitorId,
                        userId,
                        incidentId,
                        alertVia,
                        alertStatus,
                        deleted,
                        deletedById,
                        deletedAt
                    }
                }, {
                    new: true
                });
            } catch (error) {
                ErrorService.log('AlertModel.findByIdAndUpdate', error);
                throw error;
            }
            return updatedAlert;
        }
    },

    deleteBy: async function (query, userId) {
        if (!query) {
            query = {};
        }

        query.deleted = false;
        try {
            var alerts = await AlertModel.findOneAndUpdate(query, {
                $set: {
                    deleted: true,
                    deletedAt: Date.now(),
                    deletedById: userId
                }
            }, {
                new: true
            });
        } catch (error) {
            ErrorService.log('AlertModel.findOneAndUpdate', error);
            throw error;
        }
        return alerts;
    },

    sendIncidentCreated: async function (incident) {
        if (incident) {
            var _this = this;
            var date = new Date();
            let monitorId = incident.monitorId._id ? incident.monitorId._id : incident.monitorId;
            try {
                var monitor = await MonitorService.findOneBy({ _id: monitorId });
            } catch (error) {
                ErrorService.log('MonitorService.findOneBy', error);
                throw error;
            }
            try {
                var schedules = await ScheduleService.findBy({ monitorIds: monitorId });
            } catch (error) {
                ErrorService.log('ScheduleService.findBy', error);
                throw error;
            }

            if (schedules.length > 0) {
                schedules.forEach(async schedule => {
                    let monitorName = monitor.name;
                    if (schedule.escalationIds.length) {
                        schedule.escalationIds.forEach(async escalationId => {
                            try {
                                if (escalationId && escalationId._id) {
                                    escalationId = escalationId._id;
                                }
                                var escalation = await EscalationService.findOneBy({ _id: escalationId });
                            } catch (error) {
                                ErrorService.log('EscalationService.findOneBy', error);
                                throw error;
                            }
                            if (escalation) {
                                escalation.teamMember.forEach(async (teamMember) => {
                                    const { currentTime, startTime, endTime } = await _this.getEscalationTime(teamMember.timezone, teamMember.startTime, teamMember.endTime);
                                    if (currentTime >= startTime && currentTime <= endTime) {
                                        try {
                                            var user = await UserService.findOneBy({ _id: teamMember.member });
                                        } catch (error) {
                                            ErrorService.log('UserService.findOneBy', error);
                                            throw error;
                                        }

                                        if (user) {
                                            let accessToken = jwt.sign({
                                                id: user._id
                                            }, jwtKey.jwtSecretKey, { expiresIn: 12 * 60 * 60 * 1000 });
                                            if (teamMember.email) {
                                                const queryString = `projectId=${incident.projectId}&&userId=${user._id}&&accessToken=${accessToken}`;
                                                let ack_url = `${baseApiUrl}/incident/${incident.projectId}/acknowledge/${incident._id}?${queryString}`;
                                                let resolve_url = `${baseApiUrl}/incident/${incident.projectId}/resolve/${incident._id}?${queryString}`;
                                                let firstName = user.name;
                                                try {
                                                    var emailTemplate = await EmailTemplateService.findOneBy({ projectId: incident.projectId, emailType: 'Team Member Incident' });
                                                } catch (error) {
                                                    ErrorService.log('EmailTemplateService.findOneBy', error);
                                                }
                                                try {
                                                    await MailService.sendIncidentCreatedMail(date, monitorName, user.email, user._id, firstName.split(' ')[0], incident.projectId, ack_url, resolve_url, accessToken, emailTemplate);
                                                } catch (error) {
                                                    ErrorService.log('MailService.sendIncidentCreatedMail', error);
                                                    throw error;
                                                }
                                                try {
                                                    await _this.create(incident.projectId, monitorId, AlertType.Email, user._id, incident._id);
                                                } catch (error) {
                                                    ErrorService.log('AlertService.create', error);
                                                    throw error;
                                                }
                                            }
                                            if (teamMember.sms) {
<<<<<<< HEAD
                                                try{
                                                    let alertStatus, alert, balanceStatus;
=======
                                                try {
                                                    let alertStatus;
>>>>>>> 801d4824
                                                    let balanceCheckStatus = await _this.checkBalance(incident.projectId, user.alertPhoneNumber, user._id, AlertType.SMS);
                                                    if (balanceCheckStatus) {
                                                        let alertSuccess = await TwilioService.sendIncidentCreatedMessage(date, monitorName, user.alertPhoneNumber, incident._id, user._id, user.name);
                                                        if (alertSuccess) {
                                                            alertStatus = 'success';
                                                            alert = await _this.create(incident.projectId, monitorId, AlertType.SMS, user._id, incident._id, alertStatus);
                                                            balanceStatus = await _this.getBalanceStatus(incident.projectId, user.alertPhoneNumber, AlertType.SMS);
                                                            AlertChargeModelService.create(incident.projectId, balanceStatus.chargeAmount, balanceStatus.closingBalance, alert._id, monitorId, incident._id, user.alertPhoneNumber);
                                                        }
                                                    } else {
                                                        alertStatus = 'Blocked - Low balance';
                                                        await _this.create(incident.projectId, monitorId, AlertType.SMS, user._id, incident._id, alertStatus);
                                                    }
                                                } catch (error) {
                                                    ErrorService.log('TwilioService.sendIncidentCreatedMessage', error);
                                                    throw error;
                                                }
                                            }
                                            if (teamMember.call) {
<<<<<<< HEAD
                                                try{
                                                    let alertStatus, alert, balanceStatus;
=======
                                                try {
                                                    let alertStatus;
>>>>>>> 801d4824
                                                    let balanceCheckStatus = await _this.checkBalance(incident.projectId, user.alertPhoneNumber, user._id, AlertType.Call);
                                                    if (balanceCheckStatus) {
                                                        let alertSuccess = await TwilioService.sendIncidentCreatedCall(date, monitorName, user.alertPhoneNumber, incident._id, user._id, user.name);
                                                        if (alertSuccess) {
                                                            alertStatus = 'success';
                                                            alert = await _this.create(incident.projectId, monitorId, AlertType.Call, user._id, incident._id, alertStatus);
                                                            balanceStatus = await _this.getBalanceStatus(incident.projectId, user.alertPhoneNumber, AlertType.Call);
                                                            AlertChargeModelService.create(incident.projectId, balanceStatus.chargeAmount, balanceStatus.closingBalance, alert._id, monitorId, incident._id, user.alertPhoneNumber);
                                                        }
                                                    } else {
                                                        alertStatus = 'Blocked - Low balance';
                                                        await _this.create(incident.projectId, monitorId, AlertType.Call, user._id, incident._id, alertStatus);
                                                    }
                                                } catch (error) {
                                                    ErrorService.log('TwilioService.sendIncidentCreatedCall', error);
                                                    throw error;
                                                }
                                            }
                                        }
                                    }
                                });
                            }
                        });
                    }
                });
            }
        }
    },

    sendIncidentCreatedToSubscribers: async function (incident) {
        let _this = this;
        if (incident) {
            let monitorId = incident.monitorId._id ? incident.monitorId._id : incident.monitorId;
            try {
                var subscribers = await SubscriberService.findBy({ monitorId: monitorId });
            } catch (error) {
                ErrorService.log('SubscriberService.findBy', error);
                throw error;
            }
            subscribers.forEach(async (subscriber) => {
                if (subscriber.statusPageId) {
                    try {
                        var enabledStatusPage = await StatusPageService.findOneBy({ _id: subscriber.statusPageId, isSubscriberEnabled: true });
                    } catch (error) {
                        ErrorService.log('StatusPageService.findOneBy', error);
                        throw error;
                    }
                    if (enabledStatusPage) {
                        await _this.sendSubscriberAlert(subscriber, incident);
                    }
                } else {
                    await _this.sendSubscriberAlert(subscriber, incident);
                }
            });
        }
    },

    sendSubscriberAlert: async function (subscriber, incident) {
        let _this = this;
        let date = new Date();
        if (subscriber.alertVia == AlertType.Email) {
            try {
                var emailTemplate = await EmailTemplateService.findOneBy({ projectId: incident.projectId, emailType: 'Subscriber Incident' });
            } catch (error) {
                ErrorService.log('EmailTemplateService.findOneBy', error);
            }
            try {
                await MailService.sendIncidentCreatedMailToSubscriber(date, subscriber.monitorId.name, subscriber.contactEmail, subscriber._id, subscriber.contactEmail, incident.projectId, emailTemplate);
            } catch (error) {
                ErrorService.log('MailService.sendIncidentCreatedMailToSubscriber', error);
                throw error;
            }
            try {
                await SubscriberAlertService.create({ projectId: incident.projectId, incidentId: incident._id, subscriberId: subscriber._id, alertVia: AlertType.Email, alertStatus: 'Sent' });
            } catch (error) {
                ErrorService.log('SubscriberAlertService.create', error);
                throw error;
            }
        } else if (subscriber.alertVia == AlertType.SMS) {
            try {
                var countryCode = await _this.mapCountryShortNameToCountryCode(subscriber.countryCode);
            } catch (error) {
                ErrorService.log('AlertService.mapCountryShortNameToCountryCode', error);
                throw error;
            }
            let contactPhone = subscriber.contactPhone;
            if (countryCode) {
                contactPhone = countryCode + contactPhone;
            }
            try {
                var smsTemplate = await SmsTemplateService.findOneBy({ projectId: incident.projectId, smsType: 'Subscriber Incident' });
            } catch (error) {
                ErrorService.log('SmsTemplateService.findOneBy', error);
            }
            try {
                await TwilioService.sendIncidentCreatedMessageToSubscriber(date, subscriber.monitorId.name, contactPhone, smsTemplate, incident.projectId);
            } catch (error) {
                ErrorService.log('TwilioService.sendIncidentCreatedMessageToSubscriber', error);
                throw error;
            }
            try {
                await SubscriberAlertService.create({ projectId: incident.projectId, incidentId: incident._id, subscriberId: subscriber._id, alertVia: AlertType.SMS, alertStatus: 'Success' });
            } catch (error) {
                ErrorService.log('SubscriberAlertService.create', error);
                throw error;
            }
        }
    },

    getSendIncidentInterval: async function (incident) {
        let _this = this;
        let monitorId = incident.monitorId._id ? incident.monitorId._id : incident.monitorId;
        try {
            var schedules = await ScheduleService.findOneBy({ monitorIds: monitorId });
        } catch (error) {
            ErrorService.log('ScheduleService.findOneBy', error);
            throw error;
        }
        let escalationIds = schedules.escalationIds;
        for (let value of escalationIds) {
            try {
                var escalation = await EscalationService.findOneBy({ _id: value._id });
            } catch (error) {
                ErrorService.log('EscalationService.findOneBy', error);
                throw error;
            }

            let callFrequency = parseInt(escalation.callFrequency);
            for (let teamMember of escalation.teamMember) {
                const { currentTime, startTime, endTime } = await _this.getEscalationTime(teamMember.timezone, teamMember.startTime, teamMember.endTime);
                if (currentTime >= startTime && currentTime <= endTime) {
                    // time difference in hours
                    let timeDiff = endTime - startTime;
                    // convert to minutes
                    timeDiff *= 60;

                    let interval = timeDiff / callFrequency; // minutes
                    return interval;
                }
            }
        }
    },

    mapCountryShortNameToCountryCode(shortName) {
        return countryCode[[shortName]];
    },

    clientTimeZoneTime(offset) {
        // create Date object for current location
        var d = new Date();

        // convert to msec
        // subtract local time zone offset
        // get UTC time in msec
        var utc = d.getTime() + (d.getTimezoneOffset() * 60000);

        // create new Date object for different timezone
        // using supplied offset
        var nd = new Date(utc + (3600000 * offset));

        // return time as a string
        return nd.toLocaleString();
    },

    async getEscalationTime(timezone, escalationStartTime, escalationEndTime) {
        var _this = this;
        let offset = timezone.substr(timezone.lastIndexOf(' '), 7).trim().replace(':', '.');
        let currentDateTime = await _this.clientTimeZoneTime(offset);
        let currentTime = currentDateTime.substr(currentDateTime.indexOf(' '), currentDateTime.indexOf(':') - currentDateTime.indexOf(' ')).trim();
        let currentHr = currentDateTime.substr(currentDateTime.lastIndexOf(' ')).trim();
        let startTime = escalationStartTime.substr(0, escalationStartTime.indexOf(':')).trim();
        let endTime = escalationEndTime.substr(0, escalationEndTime.indexOf(':')).trim();
        let startHr = escalationStartTime.substr(escalationStartTime.lastIndexOf(' ')).trim();
        let endHr = escalationEndTime.substr(escalationEndTime.lastIndexOf(' ')).trim();

        if (currentHr === 'AM') {
            currentTime = parseInt(currentTime) === 12 ? 0 : parseInt(currentTime);
        } else if (currentHr === 'PM') {
            currentTime = parseInt(currentTime) === 12 ? parseInt(currentTime) : parseInt(currentTime) + 12;
        } else {
            currentTime = parseInt(currentTime);
        }

        if (startHr === 'AM') {
            startTime = parseInt(startTime) === 12 ? 0 : parseInt(startTime);
        } else if (startHr === 'PM') {
            startTime = parseInt(startTime) === 12 ? parseInt(startTime) : parseInt(startTime) + 12;
        } else {
            startTime = parseInt(startTime);
        }

        if (endHr === 'AM') {
            endTime = parseInt(endTime) === 12 ? 0 : parseInt(endTime);
        } else if (endHr === 'PM') {
            endTime = parseInt(endTime) === 12 ? parseInt(endTime) : parseInt(endTime) + 12;
        } else {
            endTime = parseInt(endTime);
        }

        return { currentTime, startTime, endTime };
    },

    getSubProjectAlerts: async function (subProjectIds) {
        var _this = this;
        let subProjectAlerts = await Promise.all(subProjectIds.map(async (id) => {
            let alerts = await _this.findBy({ projectId: id }, 0, 10);
            let count = await _this.countBy({ projectId: id });
            return { alerts, count, _id: id, skip: 0, limit: 10 };
        }));
        return subProjectAlerts;
    },

    hardDeleteBy: async function (query) {
        try {
            await AlertModel.deleteMany(query);
        } catch (error) {
            ErrorService.log('AlertModel.deleteMany', error);
            throw error;
        }
        return 'Alert(s) removed successfully';
    },

    restoreBy: async function (query) {
        const _this = this;
        query.deleted = true;
        let alert = await _this.findBy(query);
        if (alert && alert.length > 1) {
            const alerts = await Promise.all(alert.map(async (alert) => {
                const alertId = alert._id;
                alert = await _this.update({
                    _id: alertId,
                    deleted: false,
                    deletedAt: null,
                    deleteBy: null
                });
                return alert;
            }));
            return alerts;
        } else {
            alert = alert[0];
            if (alert) {
                const alertId = alert._id;
                alert = await _this.update({
                    _id: alertId,
                    deleted: false,
                    deletedAt: null,
                    deleteBy: null
                });
            }
            return alert;
        }
    },
    getBalanceStatus: async function (projectId, alertPhoneNumber, alertType) { 
        var project = await ProjectService.findOneBy({_id: projectId});
        var balance = project.balance;
        var countryCode = alertPhoneNumber.split(' ')[0];
        var countryType = getCountryType(countryCode);
        var alertChargeAmount = getAlertChargeAmount(alertType, countryType);
        return {
            chargeAmount: alertChargeAmount.price,
            closingBalance: balance
        };
    },
};

let AlertModel = require('../models/alert');
let ProjectService = require('./projectService');
let PaymentService = require('./paymentService');
let AlertType = require('../config/alertType');
let ScheduleService = require('./scheduleService');
let SubscriberService = require('./subscriberService');
let SubscriberAlertService = require('./subscriberAlertService');
let EmailTemplateService = require('./emailTemplateService');
let SmsTemplateService = require('./smsTemplateService');
let EscalationService = require('./escalationService');
let MailService = require('./mailService');
let UserService = require('./userService');
let MonitorService = require('./monitorService');
let TwilioService = require('./twilioService');
let ErrorService = require('./errorService');
let StatusPageService = require('./statusPageService');
let AlertChargeModelService = require('./alertChargeService');
let jwtKey = require('../config/keys');
let countryCode = require('../config/countryCode');
let jwt = require('jsonwebtoken');
const baseApiUrl = require('../config/baseApiUrl');
let { getAlertChargeAmount, getCountryType } = require('../config/alertType');<|MERGE_RESOLUTION|>--- conflicted
+++ resolved
@@ -1,564 +1,554 @@
-/**
- *
- * Copyright HackerBay, Inc.
- *
- */
-
-module.exports = {
-    checkBalance: async function (projectId, alertPhoneNumber, userId, alertType) {
-        var project = await ProjectService.findOneBy({ _id: projectId });
-        var balance = project.balance;
-        var countryCode = alertPhoneNumber.split(' ')[0];
-        var countryType = getCountryType(countryCode);
-        var alertChargeAmount = getAlertChargeAmount(alertType, countryType);
-        if (balance > alertChargeAmount.minimumBalance) {
-            await PaymentService.chargeAlert(userId, projectId, alertChargeAmount.price);
-            return true;
-        } else {
-            return false;
-        }
-    },
-    findBy: async function (query, skip, limit, sort) {
-
-        if (!skip) skip = 0;
-
-        if (!limit) limit = 10;
-
-        if (!sort) sort = -1;
-
-        if (typeof (skip) === 'string') {
-            skip = parseInt(skip);
-        }
-
-        if (typeof (limit) === 'string') {
-            limit = parseInt(limit);
-        }
-
-        if (typeof (sort) === 'string') {
-            sort = parseInt(sort);
-        }
-
-        if (!query) {
-            query = {};
-        }
-
-        if (!query.deleted) query.deleted = false;
-        try {
-            var alerts = await AlertModel.find(query)
-                .sort([['createdAt', sort]])
-                .limit(limit)
-                .skip(skip)
-                .populate('userId', 'name')
-                .populate('monitorId', 'name')
-                .populate('projectId', 'name');
-        } catch (error) {
-            ErrorService.log('AlertModel.find`  ', error);
-            throw error;
-        }
-        return alerts;
-    },
-
-
-    create: async function (projectId, monitorId, alertVia, userId, incidentId, alertStatus) {
-        try {
-            var alert = new AlertModel();
-            alert.projectId = projectId;
-            alert.monitorId = monitorId;
-            alert.alertVia = alertVia;
-            alert.userId = userId;
-            alert.incidentId = incidentId;
-            alert.alertStatus = alertStatus;
-            var savedAlert = await alert.save();
-            return savedAlert;
-        } catch (error) {
-            ErrorService.log('alert.save', error);
-            throw error;
-        }
-    },
-
-    countBy: async function (query) {
-        if (!query) {
-            query = {};
-        }
-
-        if (!query.deleted) query.deleted = false;
-        try {
-            var count = await AlertModel.count(query);
-        } catch (error) {
-            ErrorService.log('AlertModel.count', error);
-            throw error;
-        }
-
-        return count;
-    },
-
-    update: async function (data) {
-        var _this = this;
-        if (!data._id) {
-            try {
-                var alert = await _this.create(data);
-            } catch (error) {
-                ErrorService.log('AlertService.create', error);
-                throw error;
-            }
-            return alert;
-        } else {
-            try {
-                var oldAlert = await _this.findOneBy({ _id: data._id, deleted: { $ne: null } });
-            } catch (error) {
-                ErrorService.log('AlertService.findOneBy', error);
-                throw error;
-            }
-            var projectId = data.projectId || oldAlert.projectId;
-            var monitorId = data.monitorId || oldAlert.monitorId;
-            var userId = data.userId || oldAlert.userId;
-            var incidentId = data.incidentId || oldAlert.incidentId;
-            var alertVia = data.alertVia || oldAlert.alertVia;
-            var alertStatus = data.alertStatus || oldAlert.alertStatus;
-            var deleted = oldAlert.deleted;
-            var deletedById = oldAlert.deletedById;
-            var deletedAt = oldAlert.deletedAt;
-
-            if (data.deleted === false) {
-                deleted = false;
-                deletedById = null;
-                deletedAt = null;
-            }
-            try {
-                var updatedAlert = await AlertModel.findByIdAndUpdate(data._id, {
-                    $set: {
-                        projectId,
-                        monitorId,
-                        userId,
-                        incidentId,
-                        alertVia,
-                        alertStatus,
-                        deleted,
-                        deletedById,
-                        deletedAt
-                    }
-                }, {
-                    new: true
-                });
-            } catch (error) {
-                ErrorService.log('AlertModel.findByIdAndUpdate', error);
-                throw error;
-            }
-            return updatedAlert;
-        }
-    },
-
-    deleteBy: async function (query, userId) {
-        if (!query) {
-            query = {};
-        }
-
-        query.deleted = false;
-        try {
-            var alerts = await AlertModel.findOneAndUpdate(query, {
-                $set: {
-                    deleted: true,
-                    deletedAt: Date.now(),
-                    deletedById: userId
-                }
-            }, {
-                new: true
-            });
-        } catch (error) {
-            ErrorService.log('AlertModel.findOneAndUpdate', error);
-            throw error;
-        }
-        return alerts;
-    },
-
-    sendIncidentCreated: async function (incident) {
-        if (incident) {
-            var _this = this;
-            var date = new Date();
-            let monitorId = incident.monitorId._id ? incident.monitorId._id : incident.monitorId;
-            try {
-                var monitor = await MonitorService.findOneBy({ _id: monitorId });
-            } catch (error) {
-                ErrorService.log('MonitorService.findOneBy', error);
-                throw error;
-            }
-            try {
-                var schedules = await ScheduleService.findBy({ monitorIds: monitorId });
-            } catch (error) {
-                ErrorService.log('ScheduleService.findBy', error);
-                throw error;
-            }
-
-            if (schedules.length > 0) {
-                schedules.forEach(async schedule => {
-                    let monitorName = monitor.name;
-                    if (schedule.escalationIds.length) {
-                        schedule.escalationIds.forEach(async escalationId => {
-                            try {
-                                if (escalationId && escalationId._id) {
-                                    escalationId = escalationId._id;
-                                }
-                                var escalation = await EscalationService.findOneBy({ _id: escalationId });
-                            } catch (error) {
-                                ErrorService.log('EscalationService.findOneBy', error);
-                                throw error;
-                            }
-                            if (escalation) {
-                                escalation.teamMember.forEach(async (teamMember) => {
-                                    const { currentTime, startTime, endTime } = await _this.getEscalationTime(teamMember.timezone, teamMember.startTime, teamMember.endTime);
-                                    if (currentTime >= startTime && currentTime <= endTime) {
-                                        try {
-                                            var user = await UserService.findOneBy({ _id: teamMember.member });
-                                        } catch (error) {
-                                            ErrorService.log('UserService.findOneBy', error);
-                                            throw error;
-                                        }
-
-                                        if (user) {
-                                            let accessToken = jwt.sign({
-                                                id: user._id
-                                            }, jwtKey.jwtSecretKey, { expiresIn: 12 * 60 * 60 * 1000 });
-                                            if (teamMember.email) {
-                                                const queryString = `projectId=${incident.projectId}&&userId=${user._id}&&accessToken=${accessToken}`;
-                                                let ack_url = `${baseApiUrl}/incident/${incident.projectId}/acknowledge/${incident._id}?${queryString}`;
-                                                let resolve_url = `${baseApiUrl}/incident/${incident.projectId}/resolve/${incident._id}?${queryString}`;
-                                                let firstName = user.name;
-                                                try {
-                                                    var emailTemplate = await EmailTemplateService.findOneBy({ projectId: incident.projectId, emailType: 'Team Member Incident' });
-                                                } catch (error) {
-                                                    ErrorService.log('EmailTemplateService.findOneBy', error);
-                                                }
-                                                try {
-                                                    await MailService.sendIncidentCreatedMail(date, monitorName, user.email, user._id, firstName.split(' ')[0], incident.projectId, ack_url, resolve_url, accessToken, emailTemplate);
-                                                } catch (error) {
-                                                    ErrorService.log('MailService.sendIncidentCreatedMail', error);
-                                                    throw error;
-                                                }
-                                                try {
-                                                    await _this.create(incident.projectId, monitorId, AlertType.Email, user._id, incident._id);
-                                                } catch (error) {
-                                                    ErrorService.log('AlertService.create', error);
-                                                    throw error;
-                                                }
-                                            }
-                                            if (teamMember.sms) {
-<<<<<<< HEAD
-                                                try{
-                                                    let alertStatus, alert, balanceStatus;
-=======
-                                                try {
-                                                    let alertStatus;
->>>>>>> 801d4824
-                                                    let balanceCheckStatus = await _this.checkBalance(incident.projectId, user.alertPhoneNumber, user._id, AlertType.SMS);
-                                                    if (balanceCheckStatus) {
-                                                        let alertSuccess = await TwilioService.sendIncidentCreatedMessage(date, monitorName, user.alertPhoneNumber, incident._id, user._id, user.name);
-                                                        if (alertSuccess) {
-                                                            alertStatus = 'success';
-                                                            alert = await _this.create(incident.projectId, monitorId, AlertType.SMS, user._id, incident._id, alertStatus);
-                                                            balanceStatus = await _this.getBalanceStatus(incident.projectId, user.alertPhoneNumber, AlertType.SMS);
-                                                            AlertChargeModelService.create(incident.projectId, balanceStatus.chargeAmount, balanceStatus.closingBalance, alert._id, monitorId, incident._id, user.alertPhoneNumber);
-                                                        }
-                                                    } else {
-                                                        alertStatus = 'Blocked - Low balance';
-                                                        await _this.create(incident.projectId, monitorId, AlertType.SMS, user._id, incident._id, alertStatus);
-                                                    }
-                                                } catch (error) {
-                                                    ErrorService.log('TwilioService.sendIncidentCreatedMessage', error);
-                                                    throw error;
-                                                }
-                                            }
-                                            if (teamMember.call) {
-<<<<<<< HEAD
-                                                try{
-                                                    let alertStatus, alert, balanceStatus;
-=======
-                                                try {
-                                                    let alertStatus;
->>>>>>> 801d4824
-                                                    let balanceCheckStatus = await _this.checkBalance(incident.projectId, user.alertPhoneNumber, user._id, AlertType.Call);
-                                                    if (balanceCheckStatus) {
-                                                        let alertSuccess = await TwilioService.sendIncidentCreatedCall(date, monitorName, user.alertPhoneNumber, incident._id, user._id, user.name);
-                                                        if (alertSuccess) {
-                                                            alertStatus = 'success';
-                                                            alert = await _this.create(incident.projectId, monitorId, AlertType.Call, user._id, incident._id, alertStatus);
-                                                            balanceStatus = await _this.getBalanceStatus(incident.projectId, user.alertPhoneNumber, AlertType.Call);
-                                                            AlertChargeModelService.create(incident.projectId, balanceStatus.chargeAmount, balanceStatus.closingBalance, alert._id, monitorId, incident._id, user.alertPhoneNumber);
-                                                        }
-                                                    } else {
-                                                        alertStatus = 'Blocked - Low balance';
-                                                        await _this.create(incident.projectId, monitorId, AlertType.Call, user._id, incident._id, alertStatus);
-                                                    }
-                                                } catch (error) {
-                                                    ErrorService.log('TwilioService.sendIncidentCreatedCall', error);
-                                                    throw error;
-                                                }
-                                            }
-                                        }
-                                    }
-                                });
-                            }
-                        });
-                    }
-                });
-            }
-        }
-    },
-
-    sendIncidentCreatedToSubscribers: async function (incident) {
-        let _this = this;
-        if (incident) {
-            let monitorId = incident.monitorId._id ? incident.monitorId._id : incident.monitorId;
-            try {
-                var subscribers = await SubscriberService.findBy({ monitorId: monitorId });
-            } catch (error) {
-                ErrorService.log('SubscriberService.findBy', error);
-                throw error;
-            }
-            subscribers.forEach(async (subscriber) => {
-                if (subscriber.statusPageId) {
-                    try {
-                        var enabledStatusPage = await StatusPageService.findOneBy({ _id: subscriber.statusPageId, isSubscriberEnabled: true });
-                    } catch (error) {
-                        ErrorService.log('StatusPageService.findOneBy', error);
-                        throw error;
-                    }
-                    if (enabledStatusPage) {
-                        await _this.sendSubscriberAlert(subscriber, incident);
-                    }
-                } else {
-                    await _this.sendSubscriberAlert(subscriber, incident);
-                }
-            });
-        }
-    },
-
-    sendSubscriberAlert: async function (subscriber, incident) {
-        let _this = this;
-        let date = new Date();
-        if (subscriber.alertVia == AlertType.Email) {
-            try {
-                var emailTemplate = await EmailTemplateService.findOneBy({ projectId: incident.projectId, emailType: 'Subscriber Incident' });
-            } catch (error) {
-                ErrorService.log('EmailTemplateService.findOneBy', error);
-            }
-            try {
-                await MailService.sendIncidentCreatedMailToSubscriber(date, subscriber.monitorId.name, subscriber.contactEmail, subscriber._id, subscriber.contactEmail, incident.projectId, emailTemplate);
-            } catch (error) {
-                ErrorService.log('MailService.sendIncidentCreatedMailToSubscriber', error);
-                throw error;
-            }
-            try {
-                await SubscriberAlertService.create({ projectId: incident.projectId, incidentId: incident._id, subscriberId: subscriber._id, alertVia: AlertType.Email, alertStatus: 'Sent' });
-            } catch (error) {
-                ErrorService.log('SubscriberAlertService.create', error);
-                throw error;
-            }
-        } else if (subscriber.alertVia == AlertType.SMS) {
-            try {
-                var countryCode = await _this.mapCountryShortNameToCountryCode(subscriber.countryCode);
-            } catch (error) {
-                ErrorService.log('AlertService.mapCountryShortNameToCountryCode', error);
-                throw error;
-            }
-            let contactPhone = subscriber.contactPhone;
-            if (countryCode) {
-                contactPhone = countryCode + contactPhone;
-            }
-            try {
-                var smsTemplate = await SmsTemplateService.findOneBy({ projectId: incident.projectId, smsType: 'Subscriber Incident' });
-            } catch (error) {
-                ErrorService.log('SmsTemplateService.findOneBy', error);
-            }
-            try {
-                await TwilioService.sendIncidentCreatedMessageToSubscriber(date, subscriber.monitorId.name, contactPhone, smsTemplate, incident.projectId);
-            } catch (error) {
-                ErrorService.log('TwilioService.sendIncidentCreatedMessageToSubscriber', error);
-                throw error;
-            }
-            try {
-                await SubscriberAlertService.create({ projectId: incident.projectId, incidentId: incident._id, subscriberId: subscriber._id, alertVia: AlertType.SMS, alertStatus: 'Success' });
-            } catch (error) {
-                ErrorService.log('SubscriberAlertService.create', error);
-                throw error;
-            }
-        }
-    },
-
-    getSendIncidentInterval: async function (incident) {
-        let _this = this;
-        let monitorId = incident.monitorId._id ? incident.monitorId._id : incident.monitorId;
-        try {
-            var schedules = await ScheduleService.findOneBy({ monitorIds: monitorId });
-        } catch (error) {
-            ErrorService.log('ScheduleService.findOneBy', error);
-            throw error;
-        }
-        let escalationIds = schedules.escalationIds;
-        for (let value of escalationIds) {
-            try {
-                var escalation = await EscalationService.findOneBy({ _id: value._id });
-            } catch (error) {
-                ErrorService.log('EscalationService.findOneBy', error);
-                throw error;
-            }
-
-            let callFrequency = parseInt(escalation.callFrequency);
-            for (let teamMember of escalation.teamMember) {
-                const { currentTime, startTime, endTime } = await _this.getEscalationTime(teamMember.timezone, teamMember.startTime, teamMember.endTime);
-                if (currentTime >= startTime && currentTime <= endTime) {
-                    // time difference in hours
-                    let timeDiff = endTime - startTime;
-                    // convert to minutes
-                    timeDiff *= 60;
-
-                    let interval = timeDiff / callFrequency; // minutes
-                    return interval;
-                }
-            }
-        }
-    },
-
-    mapCountryShortNameToCountryCode(shortName) {
-        return countryCode[[shortName]];
-    },
-
-    clientTimeZoneTime(offset) {
-        // create Date object for current location
-        var d = new Date();
-
-        // convert to msec
-        // subtract local time zone offset
-        // get UTC time in msec
-        var utc = d.getTime() + (d.getTimezoneOffset() * 60000);
-
-        // create new Date object for different timezone
-        // using supplied offset
-        var nd = new Date(utc + (3600000 * offset));
-
-        // return time as a string
-        return nd.toLocaleString();
-    },
-
-    async getEscalationTime(timezone, escalationStartTime, escalationEndTime) {
-        var _this = this;
-        let offset = timezone.substr(timezone.lastIndexOf(' '), 7).trim().replace(':', '.');
-        let currentDateTime = await _this.clientTimeZoneTime(offset);
-        let currentTime = currentDateTime.substr(currentDateTime.indexOf(' '), currentDateTime.indexOf(':') - currentDateTime.indexOf(' ')).trim();
-        let currentHr = currentDateTime.substr(currentDateTime.lastIndexOf(' ')).trim();
-        let startTime = escalationStartTime.substr(0, escalationStartTime.indexOf(':')).trim();
-        let endTime = escalationEndTime.substr(0, escalationEndTime.indexOf(':')).trim();
-        let startHr = escalationStartTime.substr(escalationStartTime.lastIndexOf(' ')).trim();
-        let endHr = escalationEndTime.substr(escalationEndTime.lastIndexOf(' ')).trim();
-
-        if (currentHr === 'AM') {
-            currentTime = parseInt(currentTime) === 12 ? 0 : parseInt(currentTime);
-        } else if (currentHr === 'PM') {
-            currentTime = parseInt(currentTime) === 12 ? parseInt(currentTime) : parseInt(currentTime) + 12;
-        } else {
-            currentTime = parseInt(currentTime);
-        }
-
-        if (startHr === 'AM') {
-            startTime = parseInt(startTime) === 12 ? 0 : parseInt(startTime);
-        } else if (startHr === 'PM') {
-            startTime = parseInt(startTime) === 12 ? parseInt(startTime) : parseInt(startTime) + 12;
-        } else {
-            startTime = parseInt(startTime);
-        }
-
-        if (endHr === 'AM') {
-            endTime = parseInt(endTime) === 12 ? 0 : parseInt(endTime);
-        } else if (endHr === 'PM') {
-            endTime = parseInt(endTime) === 12 ? parseInt(endTime) : parseInt(endTime) + 12;
-        } else {
-            endTime = parseInt(endTime);
-        }
-
-        return { currentTime, startTime, endTime };
-    },
-
-    getSubProjectAlerts: async function (subProjectIds) {
-        var _this = this;
-        let subProjectAlerts = await Promise.all(subProjectIds.map(async (id) => {
-            let alerts = await _this.findBy({ projectId: id }, 0, 10);
-            let count = await _this.countBy({ projectId: id });
-            return { alerts, count, _id: id, skip: 0, limit: 10 };
-        }));
-        return subProjectAlerts;
-    },
-
-    hardDeleteBy: async function (query) {
-        try {
-            await AlertModel.deleteMany(query);
-        } catch (error) {
-            ErrorService.log('AlertModel.deleteMany', error);
-            throw error;
-        }
-        return 'Alert(s) removed successfully';
-    },
-
-    restoreBy: async function (query) {
-        const _this = this;
-        query.deleted = true;
-        let alert = await _this.findBy(query);
-        if (alert && alert.length > 1) {
-            const alerts = await Promise.all(alert.map(async (alert) => {
-                const alertId = alert._id;
-                alert = await _this.update({
-                    _id: alertId,
-                    deleted: false,
-                    deletedAt: null,
-                    deleteBy: null
-                });
-                return alert;
-            }));
-            return alerts;
-        } else {
-            alert = alert[0];
-            if (alert) {
-                const alertId = alert._id;
-                alert = await _this.update({
-                    _id: alertId,
-                    deleted: false,
-                    deletedAt: null,
-                    deleteBy: null
-                });
-            }
-            return alert;
-        }
-    },
-    getBalanceStatus: async function (projectId, alertPhoneNumber, alertType) { 
-        var project = await ProjectService.findOneBy({_id: projectId});
-        var balance = project.balance;
-        var countryCode = alertPhoneNumber.split(' ')[0];
-        var countryType = getCountryType(countryCode);
-        var alertChargeAmount = getAlertChargeAmount(alertType, countryType);
-        return {
-            chargeAmount: alertChargeAmount.price,
-            closingBalance: balance
-        };
-    },
-};
-
-let AlertModel = require('../models/alert');
-let ProjectService = require('./projectService');
-let PaymentService = require('./paymentService');
-let AlertType = require('../config/alertType');
-let ScheduleService = require('./scheduleService');
-let SubscriberService = require('./subscriberService');
-let SubscriberAlertService = require('./subscriberAlertService');
-let EmailTemplateService = require('./emailTemplateService');
-let SmsTemplateService = require('./smsTemplateService');
-let EscalationService = require('./escalationService');
-let MailService = require('./mailService');
-let UserService = require('./userService');
-let MonitorService = require('./monitorService');
-let TwilioService = require('./twilioService');
-let ErrorService = require('./errorService');
-let StatusPageService = require('./statusPageService');
-let AlertChargeModelService = require('./alertChargeService');
-let jwtKey = require('../config/keys');
-let countryCode = require('../config/countryCode');
-let jwt = require('jsonwebtoken');
-const baseApiUrl = require('../config/baseApiUrl');
+/**
+ *
+ * Copyright HackerBay, Inc.
+ *
+ */
+
+module.exports = {
+    checkBalance: async function (projectId, alertPhoneNumber, userId, alertType) {
+        var project = await ProjectService.findOneBy({ _id: projectId });
+        var balance = project.balance;
+        var countryCode = alertPhoneNumber.split(' ')[0];
+        var countryType = getCountryType(countryCode);
+        var alertChargeAmount = getAlertChargeAmount(alertType, countryType);
+        if (balance > alertChargeAmount.minimumBalance) {
+            await PaymentService.chargeAlert(userId, projectId, alertChargeAmount.price);
+            return true;
+        } else {
+            return false;
+        }
+    },
+    findBy: async function (query, skip, limit, sort) {
+
+        if (!skip) skip = 0;
+
+        if (!limit) limit = 10;
+
+        if (!sort) sort = -1;
+
+        if (typeof (skip) === 'string') {
+            skip = parseInt(skip);
+        }
+
+        if (typeof (limit) === 'string') {
+            limit = parseInt(limit);
+        }
+
+        if (typeof (sort) === 'string') {
+            sort = parseInt(sort);
+        }
+
+        if (!query) {
+            query = {};
+        }
+
+        if (!query.deleted) query.deleted = false;
+        try {
+            var alerts = await AlertModel.find(query)
+                .sort([['createdAt', sort]])
+                .limit(limit)
+                .skip(skip)
+                .populate('userId', 'name')
+                .populate('monitorId', 'name')
+                .populate('projectId', 'name');
+        } catch (error) {
+            ErrorService.log('AlertModel.find`  ', error);
+            throw error;
+        }
+        return alerts;
+    },
+
+
+    create: async function (projectId, monitorId, alertVia, userId, incidentId, alertStatus) {
+        try {
+            var alert = new AlertModel();
+            alert.projectId = projectId;
+            alert.monitorId = monitorId;
+            alert.alertVia = alertVia;
+            alert.userId = userId;
+            alert.incidentId = incidentId;
+            alert.alertStatus = alertStatus;
+            var savedAlert = await alert.save();
+            return savedAlert;
+        } catch (error) {
+            ErrorService.log('alert.save', error);
+            throw error;
+        }
+    },
+
+    countBy: async function (query) {
+        if (!query) {
+            query = {};
+        }
+
+        if (!query.deleted) query.deleted = false;
+        try {
+            var count = await AlertModel.count(query);
+        } catch (error) {
+            ErrorService.log('AlertModel.count', error);
+            throw error;
+        }
+
+        return count;
+    },
+
+    update: async function (data) {
+        var _this = this;
+        if (!data._id) {
+            try {
+                var alert = await _this.create(data);
+            } catch (error) {
+                ErrorService.log('AlertService.create', error);
+                throw error;
+            }
+            return alert;
+        } else {
+            try {
+                var oldAlert = await _this.findOneBy({ _id: data._id, deleted: { $ne: null } });
+            } catch (error) {
+                ErrorService.log('AlertService.findOneBy', error);
+                throw error;
+            }
+            var projectId = data.projectId || oldAlert.projectId;
+            var monitorId = data.monitorId || oldAlert.monitorId;
+            var userId = data.userId || oldAlert.userId;
+            var incidentId = data.incidentId || oldAlert.incidentId;
+            var alertVia = data.alertVia || oldAlert.alertVia;
+            var alertStatus = data.alertStatus || oldAlert.alertStatus;
+            var deleted = oldAlert.deleted;
+            var deletedById = oldAlert.deletedById;
+            var deletedAt = oldAlert.deletedAt;
+
+            if (data.deleted === false) {
+                deleted = false;
+                deletedById = null;
+                deletedAt = null;
+            }
+            try {
+                var updatedAlert = await AlertModel.findByIdAndUpdate(data._id, {
+                    $set: {
+                        projectId,
+                        monitorId,
+                        userId,
+                        incidentId,
+                        alertVia,
+                        alertStatus,
+                        deleted,
+                        deletedById,
+                        deletedAt
+                    }
+                }, {
+                    new: true
+                });
+            } catch (error) {
+                ErrorService.log('AlertModel.findByIdAndUpdate', error);
+                throw error;
+            }
+            return updatedAlert;
+        }
+    },
+
+    deleteBy: async function (query, userId) {
+        if (!query) {
+            query = {};
+        }
+
+        query.deleted = false;
+        try {
+            var alerts = await AlertModel.findOneAndUpdate(query, {
+                $set: {
+                    deleted: true,
+                    deletedAt: Date.now(),
+                    deletedById: userId
+                }
+            }, {
+                new: true
+            });
+        } catch (error) {
+            ErrorService.log('AlertModel.findOneAndUpdate', error);
+            throw error;
+        }
+        return alerts;
+    },
+
+    sendIncidentCreated: async function (incident) {
+        if (incident) {
+            var _this = this;
+            var date = new Date();
+            let monitorId = incident.monitorId._id ? incident.monitorId._id : incident.monitorId;
+            try {
+                var monitor = await MonitorService.findOneBy({ _id: monitorId });
+            } catch (error) {
+                ErrorService.log('MonitorService.findOneBy', error);
+                throw error;
+            }
+            try {
+                var schedules = await ScheduleService.findBy({ monitorIds: monitorId });
+            } catch (error) {
+                ErrorService.log('ScheduleService.findBy', error);
+                throw error;
+            }
+
+            if (schedules.length > 0) {
+                schedules.forEach(async schedule => {
+                    let monitorName = monitor.name;
+                    if (schedule.escalationIds.length) {
+                        schedule.escalationIds.forEach(async escalationId => {
+                            try {
+                                if (escalationId && escalationId._id) {
+                                    escalationId = escalationId._id;
+                                }
+                                var escalation = await EscalationService.findOneBy({ _id: escalationId });
+                            } catch (error) {
+                                ErrorService.log('EscalationService.findOneBy', error);
+                                throw error;
+                            }
+                            if (escalation) {
+                                escalation.teamMember.forEach(async (teamMember) => {
+                                    const { currentTime, startTime, endTime } = await _this.getEscalationTime(teamMember.timezone, teamMember.startTime, teamMember.endTime);
+                                    if (currentTime >= startTime && currentTime <= endTime) {
+                                        try {
+                                            var user = await UserService.findOneBy({ _id: teamMember.member });
+                                        } catch (error) {
+                                            ErrorService.log('UserService.findOneBy', error);
+                                            throw error;
+                                        }
+
+                                        if (user) {
+                                            let accessToken = jwt.sign({
+                                                id: user._id
+                                            }, jwtKey.jwtSecretKey, { expiresIn: 12 * 60 * 60 * 1000 });
+                                            if (teamMember.email) {
+                                                const queryString = `projectId=${incident.projectId}&&userId=${user._id}&&accessToken=${accessToken}`;
+                                                let ack_url = `${baseApiUrl}/incident/${incident.projectId}/acknowledge/${incident._id}?${queryString}`;
+                                                let resolve_url = `${baseApiUrl}/incident/${incident.projectId}/resolve/${incident._id}?${queryString}`;
+                                                let firstName = user.name;
+                                                try {
+                                                    var emailTemplate = await EmailTemplateService.findOneBy({ projectId: incident.projectId, emailType: 'Team Member Incident' });
+                                                } catch (error) {
+                                                    ErrorService.log('EmailTemplateService.findOneBy', error);
+                                                }
+                                                try {
+                                                    await MailService.sendIncidentCreatedMail(date, monitorName, user.email, user._id, firstName.split(' ')[0], incident.projectId, ack_url, resolve_url, accessToken, emailTemplate);
+                                                } catch (error) {
+                                                    ErrorService.log('MailService.sendIncidentCreatedMail', error);
+                                                    throw error;
+                                                }
+                                                try {
+                                                    await _this.create(incident.projectId, monitorId, AlertType.Email, user._id, incident._id);
+                                                } catch (error) {
+                                                    ErrorService.log('AlertService.create', error);
+                                                    throw error;
+                                                }
+                                            }
+                                            if (teamMember.sms) {
+                                                try{
+                                                    let alertStatus, alert, balanceStatus;
+                                                    let balanceCheckStatus = await _this.checkBalance(incident.projectId, user.alertPhoneNumber, user._id, AlertType.SMS);
+                                                    if (balanceCheckStatus) {
+                                                        let alertSuccess = await TwilioService.sendIncidentCreatedMessage(date, monitorName, user.alertPhoneNumber, incident._id, user._id, user.name);
+                                                        if (alertSuccess) {
+                                                            alertStatus = 'success';
+                                                            alert = await _this.create(incident.projectId, monitorId, AlertType.SMS, user._id, incident._id, alertStatus);
+                                                            balanceStatus = await _this.getBalanceStatus(incident.projectId, user.alertPhoneNumber, AlertType.SMS);
+                                                            AlertChargeModelService.create(incident.projectId, balanceStatus.chargeAmount, balanceStatus.closingBalance, alert._id, monitorId, incident._id, user.alertPhoneNumber);
+                                                        }
+                                                    } else {
+                                                        alertStatus = 'Blocked - Low balance';
+                                                        await _this.create(incident.projectId, monitorId, AlertType.SMS, user._id, incident._id, alertStatus);
+                                                    }
+                                                } catch (error) {
+                                                    ErrorService.log('TwilioService.sendIncidentCreatedMessage', error);
+                                                    throw error;
+                                                }
+                                            }
+                                            if (teamMember.call) {
+                                                try{
+                                                    let alertStatus, alert, balanceStatus;
+                                                    let balanceCheckStatus = await _this.checkBalance(incident.projectId, user.alertPhoneNumber, user._id, AlertType.Call);
+                                                    if (balanceCheckStatus) {
+                                                        let alertSuccess = await TwilioService.sendIncidentCreatedCall(date, monitorName, user.alertPhoneNumber, incident._id, user._id, user.name);
+                                                        if (alertSuccess) {
+                                                            alertStatus = 'success';
+                                                            alert = await _this.create(incident.projectId, monitorId, AlertType.Call, user._id, incident._id, alertStatus);
+                                                            balanceStatus = await _this.getBalanceStatus(incident.projectId, user.alertPhoneNumber, AlertType.Call);
+                                                            AlertChargeModelService.create(incident.projectId, balanceStatus.chargeAmount, balanceStatus.closingBalance, alert._id, monitorId, incident._id, user.alertPhoneNumber);
+                                                        }
+                                                    } else {
+                                                        alertStatus = 'Blocked - Low balance';
+                                                        await _this.create(incident.projectId, monitorId, AlertType.Call, user._id, incident._id, alertStatus);
+                                                    }
+                                                } catch (error) {
+                                                    ErrorService.log('TwilioService.sendIncidentCreatedCall', error);
+                                                    throw error;
+                                                }
+                                            }
+                                        }
+                                    }
+                                });
+                            }
+                        });
+                    }
+                });
+            }
+        }
+    },
+
+    sendIncidentCreatedToSubscribers: async function (incident) {
+        let _this = this;
+        if (incident) {
+            let monitorId = incident.monitorId._id ? incident.monitorId._id : incident.monitorId;
+            try {
+                var subscribers = await SubscriberService.findBy({ monitorId: monitorId });
+            } catch (error) {
+                ErrorService.log('SubscriberService.findBy', error);
+                throw error;
+            }
+            subscribers.forEach(async (subscriber) => {
+                if (subscriber.statusPageId) {
+                    try {
+                        var enabledStatusPage = await StatusPageService.findOneBy({ _id: subscriber.statusPageId, isSubscriberEnabled: true });
+                    } catch (error) {
+                        ErrorService.log('StatusPageService.findOneBy', error);
+                        throw error;
+                    }
+                    if (enabledStatusPage) {
+                        await _this.sendSubscriberAlert(subscriber, incident);
+                    }
+                } else {
+                    await _this.sendSubscriberAlert(subscriber, incident);
+                }
+            });
+        }
+    },
+
+    sendSubscriberAlert: async function (subscriber, incident) {
+        let _this = this;
+        let date = new Date();
+        if (subscriber.alertVia == AlertType.Email) {
+            try {
+                var emailTemplate = await EmailTemplateService.findOneBy({ projectId: incident.projectId, emailType: 'Subscriber Incident' });
+            } catch (error) {
+                ErrorService.log('EmailTemplateService.findOneBy', error);
+            }
+            try {
+                await MailService.sendIncidentCreatedMailToSubscriber(date, subscriber.monitorId.name, subscriber.contactEmail, subscriber._id, subscriber.contactEmail, incident.projectId, emailTemplate);
+            } catch (error) {
+                ErrorService.log('MailService.sendIncidentCreatedMailToSubscriber', error);
+                throw error;
+            }
+            try {
+                await SubscriberAlertService.create({ projectId: incident.projectId, incidentId: incident._id, subscriberId: subscriber._id, alertVia: AlertType.Email, alertStatus: 'Sent' });
+            } catch (error) {
+                ErrorService.log('SubscriberAlertService.create', error);
+                throw error;
+            }
+        } else if (subscriber.alertVia == AlertType.SMS) {
+            try {
+                var countryCode = await _this.mapCountryShortNameToCountryCode(subscriber.countryCode);
+            } catch (error) {
+                ErrorService.log('AlertService.mapCountryShortNameToCountryCode', error);
+                throw error;
+            }
+            let contactPhone = subscriber.contactPhone;
+            if (countryCode) {
+                contactPhone = countryCode + contactPhone;
+            }
+            try {
+                var smsTemplate = await SmsTemplateService.findOneBy({ projectId: incident.projectId, smsType: 'Subscriber Incident' });
+            } catch (error) {
+                ErrorService.log('SmsTemplateService.findOneBy', error);
+            }
+            try {
+                await TwilioService.sendIncidentCreatedMessageToSubscriber(date, subscriber.monitorId.name, contactPhone, smsTemplate, incident.projectId);
+            } catch (error) {
+                ErrorService.log('TwilioService.sendIncidentCreatedMessageToSubscriber', error);
+                throw error;
+            }
+            try {
+                await SubscriberAlertService.create({ projectId: incident.projectId, incidentId: incident._id, subscriberId: subscriber._id, alertVia: AlertType.SMS, alertStatus: 'Success' });
+            } catch (error) {
+                ErrorService.log('SubscriberAlertService.create', error);
+                throw error;
+            }
+        }
+    },
+
+    getSendIncidentInterval: async function (incident) {
+        let _this = this;
+        let monitorId = incident.monitorId._id ? incident.monitorId._id : incident.monitorId;
+        try {
+            var schedules = await ScheduleService.findOneBy({ monitorIds: monitorId });
+        } catch (error) {
+            ErrorService.log('ScheduleService.findOneBy', error);
+            throw error;
+        }
+        let escalationIds = schedules.escalationIds;
+        for (let value of escalationIds) {
+            try {
+                var escalation = await EscalationService.findOneBy({ _id: value._id });
+            } catch (error) {
+                ErrorService.log('EscalationService.findOneBy', error);
+                throw error;
+            }
+
+            let callFrequency = parseInt(escalation.callFrequency);
+            for (let teamMember of escalation.teamMember) {
+                const { currentTime, startTime, endTime } = await _this.getEscalationTime(teamMember.timezone, teamMember.startTime, teamMember.endTime);
+                if (currentTime >= startTime && currentTime <= endTime) {
+                    // time difference in hours
+                    let timeDiff = endTime - startTime;
+                    // convert to minutes
+                    timeDiff *= 60;
+
+                    let interval = timeDiff / callFrequency; // minutes
+                    return interval;
+                }
+            }
+        }
+    },
+
+    mapCountryShortNameToCountryCode(shortName) {
+        return countryCode[[shortName]];
+    },
+
+    clientTimeZoneTime(offset) {
+        // create Date object for current location
+        var d = new Date();
+
+        // convert to msec
+        // subtract local time zone offset
+        // get UTC time in msec
+        var utc = d.getTime() + (d.getTimezoneOffset() * 60000);
+
+        // create new Date object for different timezone
+        // using supplied offset
+        var nd = new Date(utc + (3600000 * offset));
+
+        // return time as a string
+        return nd.toLocaleString();
+    },
+
+    async getEscalationTime(timezone, escalationStartTime, escalationEndTime) {
+        var _this = this;
+        let offset = timezone.substr(timezone.lastIndexOf(' '), 7).trim().replace(':', '.');
+        let currentDateTime = await _this.clientTimeZoneTime(offset);
+        let currentTime = currentDateTime.substr(currentDateTime.indexOf(' '), currentDateTime.indexOf(':') - currentDateTime.indexOf(' ')).trim();
+        let currentHr = currentDateTime.substr(currentDateTime.lastIndexOf(' ')).trim();
+        let startTime = escalationStartTime.substr(0, escalationStartTime.indexOf(':')).trim();
+        let endTime = escalationEndTime.substr(0, escalationEndTime.indexOf(':')).trim();
+        let startHr = escalationStartTime.substr(escalationStartTime.lastIndexOf(' ')).trim();
+        let endHr = escalationEndTime.substr(escalationEndTime.lastIndexOf(' ')).trim();
+
+        if (currentHr === 'AM') {
+            currentTime = parseInt(currentTime) === 12 ? 0 : parseInt(currentTime);
+        } else if (currentHr === 'PM') {
+            currentTime = parseInt(currentTime) === 12 ? parseInt(currentTime) : parseInt(currentTime) + 12;
+        } else {
+            currentTime = parseInt(currentTime);
+        }
+
+        if (startHr === 'AM') {
+            startTime = parseInt(startTime) === 12 ? 0 : parseInt(startTime);
+        } else if (startHr === 'PM') {
+            startTime = parseInt(startTime) === 12 ? parseInt(startTime) : parseInt(startTime) + 12;
+        } else {
+            startTime = parseInt(startTime);
+        }
+
+        if (endHr === 'AM') {
+            endTime = parseInt(endTime) === 12 ? 0 : parseInt(endTime);
+        } else if (endHr === 'PM') {
+            endTime = parseInt(endTime) === 12 ? parseInt(endTime) : parseInt(endTime) + 12;
+        } else {
+            endTime = parseInt(endTime);
+        }
+
+        return { currentTime, startTime, endTime };
+    },
+
+    getSubProjectAlerts: async function (subProjectIds) {
+        var _this = this;
+        let subProjectAlerts = await Promise.all(subProjectIds.map(async (id) => {
+            let alerts = await _this.findBy({ projectId: id }, 0, 10);
+            let count = await _this.countBy({ projectId: id });
+            return { alerts, count, _id: id, skip: 0, limit: 10 };
+        }));
+        return subProjectAlerts;
+    },
+
+    hardDeleteBy: async function (query) {
+        try {
+            await AlertModel.deleteMany(query);
+        } catch (error) {
+            ErrorService.log('AlertModel.deleteMany', error);
+            throw error;
+        }
+        return 'Alert(s) removed successfully';
+    },
+
+    restoreBy: async function (query) {
+        const _this = this;
+        query.deleted = true;
+        let alert = await _this.findBy(query);
+        if (alert && alert.length > 1) {
+            const alerts = await Promise.all(alert.map(async (alert) => {
+                const alertId = alert._id;
+                alert = await _this.update({
+                    _id: alertId,
+                    deleted: false,
+                    deletedAt: null,
+                    deleteBy: null
+                });
+                return alert;
+            }));
+            return alerts;
+        } else {
+            alert = alert[0];
+            if (alert) {
+                const alertId = alert._id;
+                alert = await _this.update({
+                    _id: alertId,
+                    deleted: false,
+                    deletedAt: null,
+                    deleteBy: null
+                });
+            }
+            return alert;
+        }
+    },
+    getBalanceStatus: async function (projectId, alertPhoneNumber, alertType) { 
+        var project = await ProjectService.findOneBy({_id: projectId});
+        var balance = project.balance;
+        var countryCode = alertPhoneNumber.split(' ')[0];
+        var countryType = getCountryType(countryCode);
+        var alertChargeAmount = getAlertChargeAmount(alertType, countryType);
+        return {
+            chargeAmount: alertChargeAmount.price,
+            closingBalance: balance
+        };
+    },
+};
+
+let AlertModel = require('../models/alert');
+let ProjectService = require('./projectService');
+let PaymentService = require('./paymentService');
+let AlertType = require('../config/alertType');
+let ScheduleService = require('./scheduleService');
+let SubscriberService = require('./subscriberService');
+let SubscriberAlertService = require('./subscriberAlertService');
+let EmailTemplateService = require('./emailTemplateService');
+let SmsTemplateService = require('./smsTemplateService');
+let EscalationService = require('./escalationService');
+let MailService = require('./mailService');
+let UserService = require('./userService');
+let MonitorService = require('./monitorService');
+let TwilioService = require('./twilioService');
+let ErrorService = require('./errorService');
+let StatusPageService = require('./statusPageService');
+let AlertChargeModelService = require('./alertChargeService');
+let jwtKey = require('../config/keys');
+let countryCode = require('../config/countryCode');
+let jwt = require('jsonwebtoken');
+const baseApiUrl = require('../config/baseApiUrl');
 let { getAlertChargeAmount, getCountryType } = require('../config/alertType');