--- conflicted
+++ resolved
@@ -447,13 +447,10 @@
                 _id: teamMember.userId,
             });
 
-<<<<<<< HEAD
             if (!user) {
                 continue;
             }
 
-=======
->>>>>>> 66cc3dea
             if (!isOnDuty) {
                 if (escalation.call && shouldSendCallReminder) {
                     await _this.create({
@@ -540,53 +537,6 @@
                 }
             }
 
-<<<<<<< HEAD
-=======
-            if (!user) {
-                continue;
-            }
-            /**
-             *  sendSMSAlert & sendCallAlert should not run in parallel
-             *  otherwise we will have a wrong project balance in the end.
-             *
-             */
-
-            if (escalation.sms && shouldSendSMSReminder) {
-                await _this.sendSMSAlert({
-                    incident,
-                    user,
-                    project,
-                    monitor,
-                    schedule,
-                    escalation,
-                    onCallScheduleStatus,
-                });
-            }
-
-            if (escalation.email && shouldSendEmailReminder) {
-                _this.sendEmailAlert({
-                    incident,
-                    user,
-                    project,
-                    monitor,
-                    schedule,
-                    escalation,
-                    onCallScheduleStatus,
-                });
-            }
-
-            if (escalation.call && shouldSendCallReminder) {
-                await _this.sendCallAlert({
-                    incident,
-                    user,
-                    project,
-                    monitor,
-                    schedule,
-                    escalation,
-                    onCallScheduleStatus,
-                });
-            }
->>>>>>> 66cc3dea
         }
     },
 
