--- conflicted
+++ resolved
@@ -21,27 +21,27 @@
     findBy: async function (query, skip, limit, sort) {
         try {
             if (!skip) skip = 0;
-    
+
             if (!limit) limit = 10;
-    
+
             if (!sort) sort = -1;
-    
+
             if (typeof (skip) === 'string') {
                 skip = parseInt(skip);
             }
-    
+
             if (typeof (limit) === 'string') {
                 limit = parseInt(limit);
             }
-    
+
             if (typeof (sort) === 'string') {
                 sort = parseInt(sort);
             }
-    
+
             if (!query) {
                 query = {};
             }
-    
+
             if (!query.deleted) query.deleted = false;
             var alerts = await AlertModel.find(query)
                 .sort([['createdAt', sort]])
@@ -80,7 +80,7 @@
             if (!query) {
                 query = {};
             }
-    
+
             if (!query.deleted) query.deleted = false;
             var count = await AlertModel.count(query);
             return count;
@@ -91,14 +91,13 @@
 
     },
 
-<<<<<<< HEAD
     updateBy: async function (query, data) {
-        if (!query) {
-            query = {};
-        }
-
-        if (!query.deleted) query.deleted = false;
-        try {
+        try {
+            if (!query) {
+                query = {};
+            }
+
+            if (!query.deleted) query.deleted = false;
             var updatedAlert = await AlertModel.findOneAndUpdate(query,
                 {
                     $set: data
@@ -107,53 +106,7 @@
                     new: true
                 });
         } catch (error) {
-            ErrorService.log('AlertModel.findOneAndUpdate', error);
-=======
-    update: async function (data) {
-        try {
-            var _this = this;
-            if (!data._id) {
-                var alert = await _this.create(data);
-                return alert;
-            } else {
-                var oldAlert = await _this.findOneBy({ _id: data._id, deleted: { $ne: null } });
-
-                var projectId = data.projectId || oldAlert.projectId;
-                var monitorId = data.monitorId || oldAlert.monitorId;
-                var userId = data.userId || oldAlert.userId;
-                var incidentId = data.incidentId || oldAlert.incidentId;
-                var alertVia = data.alertVia || oldAlert.alertVia;
-                var alertStatus = data.alertStatus || oldAlert.alertStatus;
-                var deleted = oldAlert.deleted;
-                var deletedById = oldAlert.deletedById;
-                var deletedAt = oldAlert.deletedAt;
-    
-                if (data.deleted === false) {
-                    deleted = false;
-                    deletedById = null;
-                    deletedAt = null;
-                }
-
-                var updatedAlert = await AlertModel.findByIdAndUpdate(data._id, {
-                    $set: {
-                        projectId,
-                        monitorId,
-                        userId,
-                        incidentId,
-                        alertVia,
-                        alertStatus,
-                        deleted,
-                        deletedById,
-                        deletedAt
-                    }
-                }, {
-                    new: true
-                });
-                return updatedAlert;
-            }
-        } catch (error) {
-            ErrorService.log('alertService.update', error);
->>>>>>> afffecf6
+            ErrorService.log('AlertService.updateBy', error);
             throw error;
         }
         return updatedAlert;
@@ -164,7 +117,7 @@
             if (!query) {
                 query = {};
             }
-    
+
             query.deleted = false;
             var alerts = await AlertModel.findOneAndUpdate(query, {
                 $set: {
@@ -192,7 +145,7 @@
                 var monitor = await MonitorService.findOneBy({ _id: monitorId });
                 var schedules = await ScheduleService.findBy({ monitorIds: monitorId });
                 var project = await ProjectService.findOneBy({ _id: projectId });
-    
+
                 if (schedules.length > 0 && project.alertEnable) {
                     schedules.forEach(async schedule => {
                         let monitorName = monitor.name;
@@ -207,7 +160,7 @@
                                         const { currentTime, startTime, endTime } = await _this.getEscalationTime(teamMember.timezone, teamMember.startTime, teamMember.endTime);
                                         if (currentTime >= startTime && currentTime <= endTime) {
                                             var user = await UserService.findOneBy({ _id: teamMember.member });
-    
+
                                             if (user) {
                                                 let accessToken = jwt.sign({
                                                     id: user._id
@@ -333,7 +286,7 @@
                         let timeDiff = endTime - startTime;
                         // convert to minutes
                         timeDiff *= 60;
-    
+
                         let interval = timeDiff / callFrequency; // minutes
                         return interval;
                     }
