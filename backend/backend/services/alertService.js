/**
 *
 * Copyright HackerBay, Inc.
 *
 */

module.exports = {
    /**
     * gets the schedules to use for alerts
     * @param {Object} incident the current incident
     * @returns {Object[]} list of schedules
     */
    getSchedulesForAlerts: async function(incident) {
        try {
            const monitorId = incident.monitorId._id || incident.monitorId;
            const projectId = incident.projectId._id || incident.projectId;

            const {
                lastMatchedCriterion: matchedCriterion,
            } = await MonitorService.findOneBy({
                _id: monitorId,
            });
            let schedules = [];

            // first, try to find schedules associated with the matched criterion of the monitor
            if (
                !incident.manuallyCreated &&
                matchedCriterion.scheduleIds &&
                matchedCriterion.scheduleIds.length
            ) {
                schedules = await ScheduleService.findBy({
                    _id: { $in: matchedCriterion.scheduleIds },
                });
            } else {
                // then, try to find schedules in the monitor
                schedules = await ScheduleService.findBy({
                    monitorIds: monitorId,
                });
                // lastly, find default schedules for the project
                if (schedules.length === 0) {
                    schedules = await ScheduleService.findBy({
                        isDefault: true,
                        projectId,
                    });
                }
            }
            return schedules;
        } catch (error) {
            ErrorService.log('AlertService.getSchedulesForAlerts', error);
            return [];
        }
    },

    doesPhoneNumberComplyWithHighRiskConfig: async function(
        projectId,
        alertPhoneNumber
    ) {
        const project = await ProjectService.findOneBy({ _id: projectId });
        const alertOptions = project.alertOptions;
        let countryType = getCountryType(alertPhoneNumber);
        if (countryType === 'us') {
            countryType = 'billingUS';
        } else if (countryType === 'non-us') {
            countryType = 'billingNonUSCountries';
        } else if (countryType === 'risk') {
            countryType = 'billingRiskCountries';
        }
        if (alertOptions[countryType]) {
            return true;
        }
        return false;
    },
    findBy: async function({ query, skip, limit, sort }) {
        try {
            if (!skip) skip = 0;

            if (!limit) limit = 10;

            if (!sort) sort = { createdAt: -1 };

            if (typeof skip === 'string') {
                skip = parseInt(skip);
            }

            if (typeof limit === 'string') {
                limit = parseInt(limit);
            }

            if (!query) {
                query = {};
            }

            if (!query.deleted) query.deleted = false;
            const alerts = await AlertModel.find(query)
                .sort(sort)
                .limit(limit)
                .skip(skip)
                .populate('userId', 'name')
                .populate('monitorId', 'name')
                .populate('projectId', 'name');
            return alerts;
        } catch (error) {
            ErrorService.log('alertService.findBy`  ', error);
            throw error;
        }
    },

    create: async function({
        projectId,
        monitorId,
        alertVia,
        userId,
        incidentId,
        onCallScheduleStatus,
        schedule,
        escalation,
        alertStatus,
        error,
        errorMessage,
        eventType,
        alertProgress,
    }) {
        try {
            const _this = this;
            alertProgress =
                alertProgress &&
                `${alertProgress.current}/${alertProgress.total}`;
            const alert = new AlertModel();
            alert.projectId = projectId;
            alert.onCallScheduleStatus = onCallScheduleStatus;
            alert.schedule = schedule;
            alert.escalation = escalation;
            alert.monitorId = monitorId;
            alert.alertVia = alertVia;
            alert.userId = userId;
            alert.incidentId = incidentId;
            alert.alertStatus = alertStatus;
            alert.eventType = eventType;
            alert.alertProgress = alertProgress;

            if (error) {
                alert.error = error;
                alert.errorMessage = errorMessage;
            }

            const savedAlert = await alert.save();

            await _this.sendRealTimeUpdate({
                incidentId,
                projectId,
            });
            return savedAlert;
        } catch (error) {
            ErrorService.log('alertService.create', error);
            throw error;
        }
    },

    sendRealTimeUpdate: async function({ incidentId, projectId }) {
        const _this = this;
        let incidentMessages = await IncidentMessageService.findBy({
            incidentId,
            type: 'internal',
        });
        const timeline = await IncidentTimelineService.findBy({
            incidentId,
        });
        const alerts = await _this.findBy({
            query: { incidentId },
        });
        const subscriberAlerts = await SubscriberAlertService.findBy({
            incidentId,
            projectId,
        });
        const subAlerts = await Services.deduplicate(subscriberAlerts);
        let callScheduleStatus = await OnCallScheduleStatusService.findBy({
            query: { incident: incidentId },
        });
        callScheduleStatus = await Services.checkCallSchedule(
            callScheduleStatus
        );
        const timelineAlerts = [
            ...timeline,
            ...alerts,
            ...incidentMessages,
        ].sort((a, b) => {
            return b.createdAt - a.createdAt;
        });
        incidentMessages = [
            ...timelineAlerts,
            ...subAlerts,
            ...callScheduleStatus,
        ];
        incidentMessages.sort(
            (a, b) =>
                typeof a.schedule !== 'object' && b.createdAt - a.createdAt
        );
        let filteredMsg = incidentMessages.filter(
            a =>
                a.status !== 'internal notes added' &&
                a.status !== 'internal notes updated'
        );
        filteredMsg = await Services.rearrangeDuty(filteredMsg);
        const result = {
            data: filteredMsg,
            incidentId,
            projectId,
        };
        await RealTimeService.sendIncidentTimeline(result);
    },

    countBy: async function(query) {
        try {
            if (!query) {
                query = {};
            }

            if (!query.deleted) query.deleted = false;
            const count = await AlertModel.countDocuments(query);
            return count;
        } catch (error) {
            ErrorService.log('alertService.countBy', error);
            throw error;
        }
    },

    updateOneBy: async function(query, data) {
        try {
            if (!query) {
                query = {};
            }

            if (!query.deleted) query.deleted = false;
            const updatedAlert = await AlertModel.findOneAndUpdate(
                query,
                {
                    $set: data,
                },
                {
                    new: true,
                }
            );
            return updatedAlert;
        } catch (error) {
            ErrorService.log('AlertService.updateOneBy', error);
            throw error;
        }
    },

    updateBy: async function(query, data) {
        try {
            if (!query) {
                query = {};
            }

            if (!query.deleted) query.deleted = false;
            let updatedData = await AlertModel.updateMany(query, {
                $set: data,
            });
            updatedData = await this.findBy(query);
            return updatedData;
        } catch (error) {
            ErrorService.log('alertService.updateMany', error);
            throw error;
        }
    },

    deleteBy: async function(query, userId) {
        try {
            if (!query) {
                query = {};
            }

            query.deleted = false;
            const alerts = await AlertModel.findOneAndUpdate(
                query,
                {
                    $set: {
                        deleted: true,
                        deletedAt: Date.now(),
                        deletedById: userId,
                    },
                },
                {
                    new: true,
                }
            );
            return alerts;
        } catch (error) {
            ErrorService.log('alertService.deleteBy', error);
            throw error;
        }
    },

    sendCreatedIncident: async function(incident, subscription) {
        try {
            if (incident) {
                const _this = this;

                const schedules = await this.getSchedulesForAlerts(incident);

<<<<<<< HEAD
                for (const schedule of schedules) {
                    _this.sendAlertsToTeamMembersInSchedule({
                        schedule,
                        incident,
                        subscription,
=======
                if (schedules.length > 0) {
                    for (const schedule of schedules) {
                        _this.sendAlertsToTeamMembersInSchedule({
                            schedule,
                            incident,
                        });
                    }
                } else {
                    OnCallScheduleStatusService.create({
                        project: incident.projectId,
                        incident: incident._id,
                        activeEscalation: null,
                        schedule: null,
                        incidentAcknowledged: false,
                        escalations: [],
                        isOnDuty: false,
>>>>>>> 44ba51c2
                    });
                }
            }
        } catch (error) {
            ErrorService.log('alertService.sendCreatedIncident', error);
            throw error;
        }
    },

    sendAlertsToTeamMembersInSchedule: async function({
        schedule,
        incident,
        subscription,
    }) {
        const _this = this;
        const monitorId = incident.monitorId._id
            ? incident.monitorId._id
            : incident.monitorId;
        const projectId = incident.projectId._id
            ? incident.projectId._id
            : incident.projectId;
        const monitor = await MonitorService.findOneBy({ _id: monitorId });

        if (!schedule || !incident) {
            return;
        }

        // storing the subscription in the DB
        if (typeof subscription === 'object') {
            IncidentService.updateOneBy(
                {
                    _id: incident._id,
                },
                {
                    subscription,
                }
            );
        }

        //scheudle has no escalations. Skip.
        if (!schedule.escalationIds || schedule.escalationIds.length === 0) {
            return;
        }

        const callScheduleStatuses = await OnCallScheduleStatusService.findBy({
            query: { incident: incident._id, schedule: schedule },
        });
        let onCallScheduleStatus = null;
        let escalationId = null;
        let currentEscalationStatus = null;

        if (callScheduleStatuses.length === 0) {
            //start with first ecalation policy, and then escalationPolicy will take care of others in escalation policy.
            escalationId = schedule.escalationIds[0];

            if (escalationId && escalationId._id) {
                escalationId = escalationId._id;
            }

            currentEscalationStatus = {
                escalation: escalationId,
                callRemindersSent: 0,
                emailRemindersSent: 0,
                smsRemindersSent: 0,
                pushRemindersSent: 0,
            };

            //create new onCallScheduleStatus
            onCallScheduleStatus = await OnCallScheduleStatusService.create({
                project: projectId,
                incident: incident._id,
                activeEscalation: escalationId,
                schedule: schedule._id,
                incidentAcknowledged: false,
                escalations: [currentEscalationStatus],
            });
        } else {
            onCallScheduleStatus = callScheduleStatuses[0];
            currentEscalationStatus =
                onCallScheduleStatus.escalations[
                    onCallScheduleStatus.escalations.length - 1
                ];
            escalationId = currentEscalationStatus.escalation._id;
        }

        let shouldSendSMSReminder = false;
        let shouldSendCallReminder = false;
        let shouldSendEmailReminder = false;
        let shouldSendPushReminder = false;

        //No escalation found in the database skip.
        const escalation = await EscalationService.findOneBy({
            _id: escalationId,
        });

        if (!escalation) {
            return;
        }

        const alertProgress = {
            emailProgress: null,
            smsProgress: null,
            callProgress: null,
            pushProgress: null,
        };
        const emailRem = currentEscalationStatus.emailRemindersSent + 1;
        const smsRem = currentEscalationStatus.smsRemindersSent + 1;
        const callRem = currentEscalationStatus.callRemindersSent + 1;
        const pushRem = currentEscalationStatus.pushRemindersSent + 1;

        if (emailRem > 1) {
            alertProgress.emailProgress = {
                current: emailRem,
                total: escalation.emailReminders,
            };
        }

        if (callRem > 1) {
            alertProgress.callProgress = {
                current: callRem,
                total: escalation.callReminders,
            };
        }

        if (smsRem > 1) {
            alertProgress.smsProgress = {
                current: smsRem,
                total: escalation.smsReminders,
            };
        }

        if (pushRem > 1) {
            alertProgress.pushProgress = {
                current: pushRem,
                total: escalation.pushReminders,
            };
        }

        shouldSendSMSReminder =
            escalation.smsReminders > currentEscalationStatus.smsRemindersSent;
        shouldSendCallReminder =
            escalation.callReminders >
            currentEscalationStatus.callRemindersSent;
        shouldSendEmailReminder =
            escalation.emailReminders >
            currentEscalationStatus.emailRemindersSent;
        shouldSendPushReminder =
            escalation.pushReminders >
            currentEscalationStatus.pushRemindersSent;

        if (
            !shouldSendSMSReminder &&
            !shouldSendEmailReminder &&
            !shouldSendCallReminder &&
            !shouldSendPushReminder
        ) {
            _this.escalate({ schedule, incident, subscription, alertProgress });
        } else {
            _this.sendAlertsToTeamMembersInEscalationPolicy({
                escalation,
                monitor,
                incident,
                schedule,
                onCallScheduleStatus,
                subscription,
                alertProgress,
            });
        }
    },

    escalate: async function({
        schedule,
        incident,
        subscription,
        alertProgress,
    }) {
        const _this = this;
        const callScheduleStatuses = await OnCallScheduleStatusService.findBy({
            query: { incident: incident._id, schedule: schedule._id },
        });
        const monitorId = incident.monitorId._id
            ? incident.monitorId._id
            : incident.monitorId;
        const monitor = await MonitorService.findOneBy({ _id: monitorId });

        if (callScheduleStatuses.length === 0) {
            return;
        }

        const callScheduleStatus = callScheduleStatuses[0];

        const activeEscalation = callScheduleStatus.activeEscalation;

        if (!schedule.escalationIds || schedule.escalationIds.length === 0) {
            return;
        }

        let nextEscalationPolicy = null;

        //find next escalationPolicy.
        let found = false;
        for (let escalationId of schedule.escalationIds) {
            if (found) {
                nextEscalationPolicy = escalationId;
                break;
            }

            if (escalationId && escalationId._id) {
                escalationId = escalationId._id;
            }

            if (activeEscalation._id.toString() === escalationId.toString()) {
                found = true;
            }
        }

        if (
            !nextEscalationPolicy ||
            nextEscalationPolicy._id.toString() !==
                activeEscalation._id.toString()
        ) {
            callScheduleStatus.alertedEveryone = true;
            await callScheduleStatus.save();
            return; //can't escalate anymore.
        }

        callScheduleStatus.escalations.push({
            escalation: nextEscalationPolicy,
            callRemindersSent: 0,
            emailRemindersSent: 0,
            smsRemindersSent: 0,
        });
        callScheduleStatus.activeEscalation = nextEscalationPolicy;

        await callScheduleStatus.save();

        _this.sendAlertsToTeamMembersInEscalationPolicy({
            escalation: nextEscalationPolicy,
            monitor,
            incident,
            schedule,
            onCallScheduleStatus: callScheduleStatus,
            subscription,
            alertProgress,
        });
    },

    sendAlertsToTeamMembersInEscalationPolicy: async function({
        escalation,
        incident,
        monitor,
        schedule,
        onCallScheduleStatus,
        subscription,
        alertProgress,
    }) {
        const _this = this;
        const monitorId = monitor._id;

        const projectId = incident.projectId._id
            ? incident.projectId._id
            : incident.projectId;
        const project = await ProjectService.findOneBy({ _id: projectId });

        escalation = await EscalationService.findOneBy({ _id: escalation._id });

        const activeTeam = escalation.activeTeam;
        const currentEscalationStatus =
            onCallScheduleStatus.escalations[
                onCallScheduleStatus.escalations.length - 1
            ];

        const shouldSendSMSReminder =
            escalation.smsReminders > currentEscalationStatus.smsRemindersSent;
        const shouldSendCallReminder =
            escalation.callReminders >
            currentEscalationStatus.callRemindersSent;
        const shouldSendEmailReminder =
            escalation.emailReminders >
            currentEscalationStatus.emailRemindersSent;
        const shouldSendPushReminder =
            escalation.pushReminders >
            currentEscalationStatus.pushRemindersSent;

        if (shouldSendCallReminder) {
            currentEscalationStatus.callRemindersSent++;
        }

        if (shouldSendEmailReminder) {
            currentEscalationStatus.emailRemindersSent++;
        }

        if (shouldSendSMSReminder) {
            currentEscalationStatus.smsRemindersSent++;
        }

        if (shouldSendPushReminder) {
            currentEscalationStatus.pushRemindersSent++;
        }

        if (!activeTeam.teamMembers || activeTeam.teamMembers.length === 0) {
            return;
        }

        onCallScheduleStatus.escalations[
            onCallScheduleStatus.escalations.length - 1
        ] = currentEscalationStatus;
        await onCallScheduleStatus.save();

        for (const teamMember of activeTeam.teamMembers) {
            const isOnDuty = await _this.checkIsOnDuty(
                teamMember.startTime,
                teamMember.endTime
            );

            if (
                (JSON.stringify(escalation.scheduleId._id) ==
                    JSON.stringify(onCallScheduleStatus.schedule._id) ||
                    JSON.stringify(escalation.scheduleId._id) ==
                        JSON.stringify(onCallScheduleStatus.schedule)) &&
                isOnDuty
            ) {
                onCallScheduleStatus.isOnDuty = true;
                onCallScheduleStatus.save();
            }

            const user = await UserService.findOneBy({
                _id: teamMember.userId,
            });

            if (!user) {
                continue;
            }

            if (!isOnDuty) {
                if (escalation.call && shouldSendCallReminder) {
                    await _this.create({
                        projectId: incident.projectId,
                        monitorId,
                        alertVia: AlertType.Call,
                        userId: user._id,
                        incidentId: incident._id,
                        schedule: schedule,
                        escalation: escalation,
                        onCallScheduleStatus: onCallScheduleStatus,
                        alertStatus: 'Not on Duty',
                        eventType: 'identified',
                        alertProgress: alertProgress.callProgress,
                    });
                }
                if (escalation.email && shouldSendEmailReminder) {
                    await _this.create({
                        projectId: incident.projectId,
                        monitorId,
                        alertVia: AlertType.Email,
                        userId: user._id,
                        incidentId: incident._id,
                        schedule: schedule,
                        escalation: escalation,
                        onCallScheduleStatus: onCallScheduleStatus,
                        alertStatus: 'Not on Duty',
                        eventType: 'identified',
                        alertProgress: alertProgress.emailProgress,
                    });
                }
                if (escalation.sms && shouldSendSMSReminder) {
                    await _this.create({
                        projectId: incident.projectId,
                        monitorId,
                        alertVia: AlertType.SMS,
                        userId: user._id,
                        incidentId: incident._id,
                        schedule: schedule,
                        escalation: escalation,
                        onCallScheduleStatus: onCallScheduleStatus,
                        alertStatus: 'Not on Duty',
                        eventType: 'identified',
                        alertProgress: alertProgress.smsProgress,
                    });
                }
                if (escalation.push && shouldSendPushReminder) {
                    await _this.create({
                        projectId: incident.projectId,
                        monitorId,
                        alertVia: AlertType.Push,
                        userId: user._id,
                        incidentId: incident._id,
                        schedule: schedule,
                        escalation: escalation,
                        onCallScheduleStatus: onCallScheduleStatus,
                        alertStatus: 'Not on Duty',
                        eventType: 'identified',
                    });
                }

                continue;
            } else {
                /**
                 *  sendSMSAlert & sendCallAlert should not run in parallel
                 *  otherwise we will have a wrong project balance in the end.
                 *
                 */

                if (escalation.sms && shouldSendSMSReminder) {
                    await _this.sendSMSAlert({
                        incident,
                        user,
                        project,
                        monitor,
                        schedule,
                        escalation,
                        onCallScheduleStatus,
                        eventType: 'identified',
                        smsProgress: alertProgress.smsProgress,
                    });
                }

                if (escalation.email && shouldSendEmailReminder) {
                    _this.sendEmailAlert({
                        incident,
                        user,
                        project,
                        monitor,
                        schedule,
                        escalation,
                        onCallScheduleStatus,
                        eventType: 'identified',
                        emailProgress: alertProgress.emailProgress,
                    });
                }

                if (escalation.call && shouldSendCallReminder) {
                    await _this.sendCallAlert({
                        incident,
                        user,
                        project,
                        monitor,
                        schedule,
                        escalation,
                        onCallScheduleStatus,
                        eventType: 'identified',
                        callProgress: alertProgress.callProgress,
                    });
                }

                if (escalation.push && shouldSendPushReminder) {
                    await _this.sendPushAlert({
                        incident,
                        user,
                        monitor,
                        schedule,
                        escalation,
                        onCallScheduleStatus,
                        eventType: 'identified',
                        subscription,
                        pushProgress: alertProgress.pushProgress,
                    });
                }
            }
        }
    },

    sendPushAlert: async function({
        incident,
        user,
        monitor,
        schedule,
        escalation,
        onCallScheduleStatus,
        eventType,
        subscription,
        pushProgress,
    }) {
        const _this = this;
        let pushMessage;
        if (!subscription) {
            const findIncident = await IncidentService.findOneBy({
                _id: incident._id,
            });
            subscription = findIncident.subscription;
        }

        webpush.setVapidDetails(
            process.env.WEBPUSH_EMAIL,
            process.env.VAPID_PUBLIC_KEY,
            process.env.VAPID_PRIVATE_KEY
        );

        if (pushProgress) {
            pushMessage = `Reminder ${pushProgress.current}/${pushProgress.total}: `;
        } else {
            pushMessage = '';
        }

        // Create payload
        const title = `${pushMessage}Incident #${incident.idNumber} is created`;
        const body = `Please acknowledge or resolve this incident on Fyipe Dashboard.`;
        const payload = JSON.stringify({ title, body });

        // Pass object into sendNotification
        webpush
            .sendNotification(subscription, payload)
            .then(async () => {
                return await _this.create({
                    projectId: incident.projectId,
                    monitorId: monitor._id,
                    schedule: schedule._id,
                    escalation: escalation._id,
                    onCallScheduleStatus: onCallScheduleStatus._id,
                    alertVia: `${AlertType.Push} Notification`,
                    userId: user._id,
                    incidentId: incident._id,
                    eventType,
                    alertStatus: 'Success',
                    alertProgress: pushProgress,
                });
            })
            .catch(async e => {
                return await _this.create({
                    projectId: incident.projectId,
                    monitorId: monitor._id,
                    schedule: schedule._id,
                    escalation: escalation._id,
                    onCallScheduleStatus: onCallScheduleStatus._id,
                    alertVia: `${AlertType.Push} Notification`,
                    userId: user._id,
                    incidentId: incident._id,
                    eventType,
                    alertStatus: 'Cannot Send',
                    error: true,
                    errorMessage: e.message,
                    alertProgress: pushProgress,
                });
            });
    },

    sendEmailAlert: async function({
        incident,
        user,
        project,
        monitor,
        schedule,
        escalation,
        onCallScheduleStatus,
        eventType,
        emailProgress,
    }) {
        const _this = this;
        const probeName =
            incident.probes.length > 0 && incident.probes[0].probeId.probeName;
        let date = new Date();
        const monitorId = monitor._id;
        const accessToken = UserService.getAccessToken({
            userId: user._id,
            expiresIn: 12 * 60 * 60 * 1000,
        });

        const queryString = `projectId=${incident.projectId}&userId=${user._id}&accessToken=${accessToken}`;
        const ack_url = `${global.apiHost}/incident/${incident.projectId}/acknowledge/${incident._id}?${queryString}`;
        const resolve_url = `${global.apiHost}/incident/${incident.projectId}/resolve/${incident._id}?${queryString}`;
        const view_url = `${global.dashboardHost}/project/${incident.projectId}/${monitor.componentId._id}/incidents/${incident._id}?${queryString}`;
        const firstName = user.name;
        const projectId = incident.projectId;

        if (user.timezone && TimeZoneNames.indexOf(user.timezone) > -1) {
            date = moment(incident.createdAt)
                .tz(user.timezone)
                .format('LLLL');
        }

        try {
            const hasGlobalSmtpSettings = await GlobalConfigService.findOneBy({
                name: 'smtp',
            });
            const areEmailAlertsEnabledInGlobalSettings =
                hasGlobalSmtpSettings &&
                hasGlobalSmtpSettings.value &&
                hasGlobalSmtpSettings.value['email-enabled']
                    ? true
                    : false;
            const hasCustomSmtpSettings = await MailService.hasCustomSmtpSettings(
                projectId
            );
            if (
                !areEmailAlertsEnabledInGlobalSettings &&
                !hasCustomSmtpSettings
            ) {
                let errorMessageText;
                if (!hasGlobalSmtpSettings && !hasCustomSmtpSettings) {
                    errorMessageText =
                        'SMTP Settings not found on Admin Dashboard';
                } else if (
                    hasGlobalSmtpSettings &&
                    !areEmailAlertsEnabledInGlobalSettings
                ) {
                    errorMessageText = 'Alert Disabled on Admin Dashboard';
                }
                return await _this.create({
                    projectId: incident.projectId,
                    monitorId,
                    schedule: schedule._id,
                    escalation: escalation._id,
                    onCallScheduleStatus: onCallScheduleStatus._id,
                    alertVia: AlertType.Email,
                    userId: user._id,
                    incidentId: incident._id,
                    alertStatus: null,
                    error: true,
                    eventType,
                    errorMessage: errorMessageText,
                    alertProgress: emailProgress,
                });
            }
            const incidentcreatedBy =
                incident.createdById && incident.createdById.name
                    ? incident.createdById.name
                    : 'fyipe';
            await MailService.sendIncidentCreatedMail({
                incidentTime: date,
                monitorName: monitor.name,
                monitorUrl:
                    monitor && monitor.data && monitor.data.url
                        ? monitor.data.url
                        : null,
                incidentId: `#${incident.idNumber}`,
                reason: incident.reason
                    ? incident.reason.split('\n')
                    : [`This incident was created by ${incidentcreatedBy}`],
                view_url,
                method:
                    monitor.data && monitor.data.url
                        ? monitor.method
                            ? monitor.method.toUpperCase()
                            : 'GET'
                        : null,
                componentName: monitor.componentId.name,
                email: user.email,
                userId: user._id,
                firstName: firstName.split(' ')[0],
                projectId: incident.projectId,
                acknowledgeUrl: ack_url,
                resolveUrl: resolve_url,
                accessToken,
                incidentType: incident.incidentType,
                projectName: project.name,
                criterionName:
                    !incident.manuallyCreated && incident.criterionCause
                        ? incident.criterionCause.name
                        : '',
                probeName,
                emailProgress,
            });
            return await _this.create({
                projectId: incident.projectId,
                monitorId,
                schedule: schedule._id,
                escalation: escalation._id,
                onCallScheduleStatus: onCallScheduleStatus._id,
                alertVia: AlertType.Email,
                userId: user._id,
                incidentId: incident._id,
                eventType,
                alertStatus: 'Success',
                alertProgress: emailProgress,
            });
        } catch (e) {
            return await _this.create({
                projectId: incident.projectId,
                monitorId,
                schedule: schedule._id,
                escalation: escalation._id,
                onCallScheduleStatus: onCallScheduleStatus._id,
                alertVia: AlertType.Email,
                userId: user._id,
                incidentId: incident._id,
                eventType,
                alertStatus: 'Cannot Send',
                error: true,
                errorMessage: e.message,
                alertProgress: emailProgress,
            });
        }
    },

    sendSlaEmailToTeamMembers: async function(
        { projectId, monitor, incidentCommunicationSla, incident, alertTime },
        breached = false
    ) {
        try {
            const teamMembers = await TeamService.getTeamMembersBy({
                _id: projectId,
            });

            if (teamMembers && teamMembers.length > 0) {
                const hasGlobalSmtpSettings = await GlobalConfigService.findOneBy(
                    {
                        name: 'smtp',
                    }
                );
                const areEmailAlertsEnabledInGlobalSettings =
                    hasGlobalSmtpSettings &&
                    hasGlobalSmtpSettings.value &&
                    hasGlobalSmtpSettings.value['email-enabled']
                        ? true
                        : false;
                const hasCustomSmtpSettings = await MailService.hasCustomSmtpSettings(
                    projectId
                );

                if (
                    !areEmailAlertsEnabledInGlobalSettings &&
                    !hasCustomSmtpSettings
                ) {
                    return;
                }

                const incidentSla = incidentCommunicationSla.name;
                const projectName = monitor.projectId.name;
                const monitorName = monitor.name;
                const incidentId = `#${incident.idNumber}`;
                const reason = incident.reason;
                const componentId = incident.monitorId.componentId._id;
                const componentName = incident.monitorId.componentId.name;
                const incidentUrl = `${global.dashboardHost}/project/${projectId}/${componentId}/incidents/${incident._id}`;
                let incidentSlaTimeline =
                    incidentCommunicationSla.duration * 60;
                incidentSlaTimeline = secondsToHms(incidentSlaTimeline);
                const incidentSlaRemaining = secondsToHms(alertTime);

                if (breached) {
                    for (const member of teamMembers) {
                        await MailService.sendSlaBreachNotification({
                            userEmail: member.email,
                            name: member.name,
                            projectId,
                            incidentSla,
                            monitorName,
                            incidentUrl,
                            projectName,
                            componentName,
                            incidentId,
                            reason,
                            incidentSlaTimeline,
                        });
                    }
                } else {
                    for (const member of teamMembers) {
                        await MailService.sendSlaNotification({
                            userEmail: member.email,
                            name: member.name,
                            projectId,
                            incidentSla,
                            monitorName,
                            incidentUrl,
                            projectName,
                            componentName,
                            incidentId,
                            reason,
                            incidentSlaTimeline,
                            incidentSlaRemaining,
                        });
                    }
                }
            }
        } catch (error) {
            ErrorService.log('AlertService.updateOneBy', error);
            throw error;
        }
    },

    sendCallAlert: async function({
        incident,
        user,
        project,
        monitor,
        schedule,
        escalation,
        onCallScheduleStatus,
        eventType,
        callProgress,
    }) {
        const _this = this;
        let alert;
        const date = new Date();
        const monitorId = monitor._id;
        const accessToken = UserService.getAccessToken({
            userId: user._id,
            expiresIn: 12 * 60 * 60 * 1000,
        });
        if (!user.alertPhoneNumber) {
            return await _this.create({
                projectId: incident.projectId,
                schedule: schedule._id,
                escalation: escalation._id,
                onCallScheduleStatus: onCallScheduleStatus._id,
                monitorId,
                alertVia: AlertType.Call,
                userId: user._id,
                incidentId: incident._id,
                alertStatus: null,
                error: true,
                eventType,
                errorMessage: 'No phone number',
                alertProgress: callProgress,
            });
        }

        const hasGlobalTwilioSettings = await GlobalConfigService.findOneBy({
            name: 'twilio',
        });
        const areAlertsEnabledGlobally =
            hasGlobalTwilioSettings &&
            hasGlobalTwilioSettings.value &&
            hasGlobalTwilioSettings.value['call-enabled']
                ? true
                : false;
        const hasCustomTwilioSettings = await TwilioService.hasCustomSettings(
            incident.projectId
        );

        if (
            !hasCustomTwilioSettings &&
            ((IS_SAAS_SERVICE &&
                (!project.alertEnable || !areAlertsEnabledGlobally)) ||
                (!IS_SAAS_SERVICE && !areAlertsEnabledGlobally))
        ) {
            let errorMessageText;
            if (!hasGlobalTwilioSettings) {
                errorMessageText =
                    'Twilio Settings not found on Admin Dashboard';
            } else if (!areAlertsEnabledGlobally) {
                errorMessageText = 'Alert Disabled on Admin Dashboard';
            } else if (IS_SAAS_SERVICE && !project.alertEnable) {
                errorMessageText = 'Alert Disabled for this project';
            }
            return await _this.create({
                projectId: incident.projectId,
                schedule: schedule._id,
                escalation: escalation._id,
                onCallScheduleStatus: onCallScheduleStatus._id,
                monitorId,
                alertVia: AlertType.Call,
                userId: user._id,
                incidentId: incident._id,
                alertStatus: null,
                error: true,
                eventType,
                errorMessage: errorMessageText,
                alertProgress: callProgress,
            });
        }

        if (IS_SAAS_SERVICE && !hasCustomTwilioSettings) {
            const doesPhoneNumberComplyWithHighRiskConfig = await _this.doesPhoneNumberComplyWithHighRiskConfig(
                incident.projectId,
                user.alertPhoneNumber
            );
            if (!doesPhoneNumberComplyWithHighRiskConfig) {
                const countryType = getCountryType(user.alertPhoneNumber);
                let errorMessageText;
                if (countryType === 'us') {
                    errorMessageText =
                        'Calls for numbers inside US not enabled for this project';
                } else if (countryType === 'non-us') {
                    errorMessageText =
                        'Calls for numbers outside US not enabled for this project';
                } else {
                    errorMessageText =
                        'Calls to High Risk country not enabled for this project';
                }
                return await _this.create({
                    projectId: incident.projectId,
                    monitorId,
                    schedule: schedule._id,
                    escalation: escalation._id,
                    onCallScheduleStatus: onCallScheduleStatus._id,
                    alertVia: AlertType.Call,
                    userId: user._id,
                    incidentId: incident._id,
                    alertStatus: null,
                    error: true,
                    eventType,
                    errorMessage: errorMessageText,
                    alertProgress: callProgress,
                });
            }

            const status = await PaymentService.checkAndRechargeProjectBalance(
                project,
                user._id,
                user.alertPhoneNumber,
                AlertType.Call
            );

            if (!status.success) {
                return await _this.create({
                    projectId: incident.projectId,
                    monitorId,
                    schedule: schedule._id,
                    escalation: escalation._id,
                    onCallScheduleStatus: onCallScheduleStatus._id,
                    alertVia: AlertType.Call,
                    userId: user._id,
                    incidentId: incident._id,
                    alertStatus: null,
                    error: true,
                    eventType,
                    errorMessage: status.message,
                    alertProgress: callProgress,
                });
            }
        }
        const alertStatus = await TwilioService.sendIncidentCreatedCall(
            date,
            monitor.name,
            user.alertPhoneNumber,
            accessToken,
            incident._id,
            incident.projectId,
            incident.incidentType,
            callProgress
        );
        if (alertStatus && alertStatus.code && alertStatus.code === 400) {
            return await _this.create({
                projectId: project._id,
                schedule: schedule._id,
                escalation: escalation._id,
                onCallScheduleStatus: onCallScheduleStatus._id,
                monitorId,
                alertVia: AlertType.Call,
                userId: user._id,
                incidentId: incident._id,
                alertStatus: null,
                error: true,
                eventType,
                errorMessage: alertStatus.message,
                alertProgress: callProgress,
            });
        } else if (alertStatus) {
            alert = await _this.create({
                projectId: project._id,
                schedule: schedule._id,
                escalation: escalation._id,
                onCallScheduleStatus: onCallScheduleStatus._id,
                monitorId,
                alertVia: AlertType.Call,
                userId: user._id,
                incidentId: incident._id,
                eventType,
                alertStatus: 'Success',
                alertProgress: callProgress,
            });
            if (IS_SAAS_SERVICE && !hasCustomTwilioSettings) {
                const balanceStatus = await PaymentService.chargeAlertAndGetProjectBalance(
                    user._id,
                    project,
                    AlertType.Call,
                    user.alertPhoneNumber
                );

                if (!balanceStatus.error) {
                    await AlertChargeService.create(
                        incident.projectId,
                        balanceStatus.chargeAmount,
                        balanceStatus.closingBalance,
                        alert._id,
                        monitorId,
                        incident._id,
                        user.alertPhoneNumber
                    );
                }
            }
        }
    },

    sendSMSAlert: async function({
        incident,
        user,
        project,
        monitor,
        schedule,
        escalation,
        onCallScheduleStatus,
        eventType,
        smsProgress,
    }) {
        const _this = this;
        let alert;
        const projectId = project._id;
        const date = new Date();
        const monitorId = monitor._id;
        if (!user.alertPhoneNumber) {
            return await _this.create({
                projectId,
                schedule: schedule._id,
                escalation: escalation._id,
                onCallScheduleStatus: onCallScheduleStatus._id,
                monitorId,
                alertVia: AlertType.SMS,
                userId: user._id,
                incidentId: incident._id,
                alertStatus: null,
                error: true,
                eventType,
                errorMessage: 'No phone number',
                alertProgress: smsProgress,
            });
        }

        const hasGlobalTwilioSettings = await GlobalConfigService.findOneBy({
            name: 'twilio',
        });
        const areAlertsEnabledGlobally =
            hasGlobalTwilioSettings &&
            hasGlobalTwilioSettings.value &&
            hasGlobalTwilioSettings.value['sms-enabled']
                ? true
                : false;
        const hasCustomTwilioSettings = await TwilioService.hasCustomSettings(
            projectId
        );

        if (
            !hasCustomTwilioSettings &&
            ((IS_SAAS_SERVICE &&
                (!project.alertEnable || !areAlertsEnabledGlobally)) ||
                (!IS_SAAS_SERVICE && !areAlertsEnabledGlobally))
        ) {
            let errorMessageText;
            if (!hasGlobalTwilioSettings) {
                errorMessageText =
                    'Twilio Settings not found on Admin Dashboard';
            } else if (!areAlertsEnabledGlobally) {
                errorMessageText = 'Alert Disabled on Admin Dashboard';
            } else if (IS_SAAS_SERVICE && !project.alertEnable) {
                errorMessageText = 'Alert Disabled for this project';
            } else {
                errorMessageText = 'Error';
            }
            return await _this.create({
                projectId: incident.projectId,
                schedule: schedule._id,
                escalation: escalation._id,
                onCallScheduleStatus: onCallScheduleStatus._id,
                monitorId,
                alertVia: AlertType.SMS,
                userId: user._id,
                incidentId: incident._id,
                alertStatus: null,
                error: true,
                eventType,
                errorMessage: errorMessageText,
                alertProgress: smsProgress,
            });
        }

        if (IS_SAAS_SERVICE && !hasCustomTwilioSettings) {
            const doesPhoneNumberComplyWithHighRiskConfig = await _this.doesPhoneNumberComplyWithHighRiskConfig(
                incident.projectId,
                user.alertPhoneNumber
            );
            if (!doesPhoneNumberComplyWithHighRiskConfig) {
                const countryType = getCountryType(user.alertPhoneNumber);
                let errorMessageText;
                if (countryType === 'us') {
                    errorMessageText =
                        'SMS for numbers inside US not enabled for this project';
                } else if (countryType === 'non-us') {
                    errorMessageText =
                        'SMS for numbers outside US not enabled for this project';
                } else {
                    errorMessageText =
                        'SMS to High Risk country not enabled for this project';
                }
                return await _this.create({
                    projectId: incident.projectId,
                    monitorId,
                    schedule: schedule._id,
                    escalation: escalation._id,
                    onCallScheduleStatus: onCallScheduleStatus._id,
                    alertVia: AlertType.SMS,
                    userId: user._id,
                    incidentId: incident._id,
                    alertStatus: null,
                    error: true,
                    eventType,
                    errorMessage: errorMessageText,
                    alertProgress: smsProgress,
                });
            }

            const status = await PaymentService.checkAndRechargeProjectBalance(
                project,
                user._id,
                user.alertPhoneNumber,
                AlertType.SMS
            );

            if (!status.success) {
                return await _this.create({
                    projectId: incident.projectId,
                    monitorId,
                    schedule: schedule._id,
                    escalation: escalation._id,
                    onCallScheduleStatus: onCallScheduleStatus._id,
                    alertVia: AlertType.SMS,
                    userId: user._id,
                    incidentId: incident._id,
                    alertStatus: null,
                    error: true,
                    eventType,
                    errorMessage: status.message,
                    alertProgress: smsProgress,
                });
            }
        }

        const sendResult = await TwilioService.sendIncidentCreatedMessage(
            date,
            monitor.name,
            user.alertPhoneNumber,
            incident._id,
            user._id,
            user.name,
            incident.incidentType,
            projectId,
            smsProgress
        );

        if (sendResult && sendResult.code && sendResult.code === 400) {
            await _this.create({
                projectId: incident.projectId,
                monitorId,
                alertVia: AlertType.SMS,
                userId: user._id,
                incidentId: incident._id,
                schedule: schedule._id,
                escalation: escalation._id,
                onCallScheduleStatus: onCallScheduleStatus._id,
                alertStatus: null,
                error: true,
                eventType,
                errorMessage: sendResult.message,
                alertProgress: smsProgress,
            });
        } else if (sendResult) {
            const alertStatus = 'Success';
            alert = await _this.create({
                projectId: incident.projectId,
                schedule: schedule._id,
                escalation: escalation._id,
                onCallScheduleStatus: onCallScheduleStatus._id,
                monitorId,
                alertVia: AlertType.SMS,
                userId: user._id,
                incidentId: incident._id,
                eventType,
                alertStatus,
                alertProgress: smsProgress,
            });
            if (IS_SAAS_SERVICE && !hasCustomTwilioSettings) {
                // calculate charge per 160 chars
                const segments = calcSmsSegments(sendResult.body);
                const balanceStatus = await PaymentService.chargeAlertAndGetProjectBalance(
                    user._id,
                    project,
                    AlertType.SMS,
                    user.alertPhoneNumber,
                    segments
                );

                if (!balanceStatus.error) {
                    await AlertChargeService.create(
                        incident.projectId,
                        balanceStatus.chargeAmount,
                        balanceStatus.closingBalance,
                        alert._id,
                        monitorId,
                        incident._id,
                        user.alertPhoneNumber
                    );
                }
            }
        }
    },

    sendStausPageNoteNotificationToProjectWebhooks: async function(
        projectId,
        incident,
        statusPageNoteData
    ) {
        try {
            const monitor = await MonitorService.findOneBy({
                _id: incident.monitorId,
            });
            const component = await componentService.findOneBy({
                _id: monitor.componentId,
            });

            let incidentStatus;
            if (incident.resolved) {
                incidentStatus = INCIDENT_RESOLVED;
            } else if (incident.acknowledged) {
                incidentStatus = INCIDENT_ACKNOWLEDGED;
            } else {
                incidentStatus = INCIDENT_CREATED;
            }
            const downTimeString = calculateHumanReadableDownTime(
                incident.createdAt
            );

            WebHookService.sendIntegrationNotification(
                projectId,
                incident,
                monitor,
                incidentStatus,
                component,
                downTimeString,
                {
                    note: statusPageNoteData.content,
                    incidentState: statusPageNoteData.incident_state,
                    statusNoteStatus: statusPageNoteData.statusNoteStatus,
                }
            ).catch(error => {
                ErrorService.log(
                    'AlertService.sendInvestigationNoteToProjectWebhooks',
                    error
                );
            });
        } catch (error) {
            ErrorService.log(
                'AlertService.sendStatusPageNoteNotificationToProjectWebhooks',
                error
            );
            throw error;
        }
    },

    sendInvestigationNoteToSubscribers: async function(
        incident,
        data,
        statusNoteStatus
    ) {
        try {
            const _this = this;
            const uuid = new Date().getTime();
            const monitor = await MonitorService.findOneBy({
                _id: incident.monitorId._id,
            });
            // eslint-disable-next-line no-unused-vars
            const component = await ComponentService.findOneBy({
                _id:
                    monitor.componentId && monitor.componentId._id
                        ? monitor.componentId._id
                        : monitor.componentId,
            });
            if (incident) {
                const monitorId = incident.monitorId._id
                    ? incident.monitorId._id
                    : incident.monitorId;
                const subscribers = await SubscriberService.subscribersForAlert(
                    {
                        monitorId: monitorId,
                    }
                );
                for (const subscriber of subscribers) {
                    await _this.sendSubscriberAlert(
                        subscriber,
                        incident,
                        'Investigation note is created',
                        null,
                        {
                            note: data.content,
                            incidentState: data.incident_state,
                            statusNoteStatus,
                        },
                        subscribers.length,
                        uuid
                    );
                }
            }
        } catch (error) {
            ErrorService.log('alertService.sendStatusPageToSubscribers', error);
            throw error;
        }
    },

    sendCreatedIncidentToSubscribers: async function(incident, component) {
        try {
            const _this = this;
            const uuid = new Date().getTime();
            if (incident) {
                const monitorId = incident.monitorId._id
                    ? incident.monitorId._id
                    : incident.monitorId;
                const subscribers = await SubscriberService.subscribersForAlert(
                    {
                        monitorId: monitorId,
                    }
                );

                for (const subscriber of subscribers) {
                    if (subscriber.statusPageId) {
                        const enabledStatusPage = await StatusPageService.findOneBy(
                            {
                                _id: subscriber.statusPageId,
                                isSubscriberEnabled: true,
                            }
                        );
                        if (enabledStatusPage) {
                            await _this.sendSubscriberAlert(
                                subscriber,
                                incident,
                                'Subscriber Incident Created',
                                enabledStatusPage,
                                null,
                                subscribers.length,
                                uuid
                            );
                        }
                    } else {
                        await _this.sendSubscriberAlert(
                            subscriber,
                            incident,
                            'Subscriber Incident Created',
                            null,
                            component,
                            subscribers.length,
                            uuid
                        );
                    }
                }
            }
        } catch (error) {
            ErrorService.log(
                'alertService.sendCreatedIncidentToSubscribers',
                error
            );
            throw error;
        }
    },

    sendAcknowledgedIncidentMail: async function(incident) {
        try {
            const _this = this;
            if (incident) {
                const monitorId = incident.monitorId._id
                    ? incident.monitorId._id
                    : incident.monitorId;

                const projectId = incident.projectId._id
                    ? incident.projectId._id
                    : incident.projectId;

                const schedules = await this.getSchedulesForAlerts(incident);

                const monitor = await MonitorService.findOneBy({
                    _id: monitorId,
                });
                const project = await ProjectService.findOneBy({
                    _id: projectId,
                });
                for (const schedule of schedules) {
                    if (!schedule || !incident) {
                        continue;
                    }

                    //scheudle has no escalations. Skip.
                    if (
                        !schedule.escalationIds ||
                        schedule.escalationIds.length === 0
                    ) {
                        continue;
                    }

                    const callScheduleStatuses = await OnCallScheduleStatusService.findBy(
                        {
                            query: {
                                incident: incident._id,
                                schedule: schedule,
                            },
                        }
                    );
                    let onCallScheduleStatus = null;
                    let escalationId = null;
                    let currentEscalationStatus = null;

                    if (callScheduleStatuses.length === 0) {
                        escalationId = schedule.escalationIds[0];

                        if (escalationId && escalationId._id) {
                            escalationId = escalationId._id;
                        }
                        currentEscalationStatus = {
                            escalation: escalationId,
                            callRemindersSent: 0,
                            emailRemindersSent: 0,
                            smsRemindersSent: 0,
                        };

                        //create new onCallScheduleStatus
                        onCallScheduleStatus = await OnCallScheduleStatusService.create(
                            {
                                project: projectId,
                                incident: incident._id,
                                activeEscalation: escalationId,
                                schedule: schedule._id,
                                incidentAcknowledged: false,
                                escalations: [currentEscalationStatus],
                            }
                        );
                    } else {
                        onCallScheduleStatus = callScheduleStatuses[0];
                        escalationId =
                            callScheduleStatuses[0].escalations[
                                callScheduleStatuses[0].escalations.length - 1
                            ].escalation._id;
                    }
                    const escalation = await EscalationService.findOneBy({
                        _id: escalationId,
                    });

                    if (!escalation) {
                        continue;
                    }
                    const activeTeam = escalation.activeTeam;
                    if (
                        !activeTeam.teamMembers ||
                        activeTeam.teamMembers.length === 0
                    ) {
                        continue;
                    }
                    for (const teamMember of activeTeam.teamMembers) {
                        const isOnDuty = await _this.checkIsOnDuty(
                            teamMember.startTime,
                            teamMember.endTime
                        );
                        const user = await UserService.findOneBy({
                            _id: teamMember.userId,
                        });

                        if (!user) {
                            continue;
                        }

                        if (!isOnDuty) {
                            if (escalation.email) {
                                await _this.create({
                                    projectId: incident.projectId,
                                    monitorId,
                                    alertVia: AlertType.Email,
                                    userId: user._id,
                                    incidentId: incident._id,
                                    schedule,
                                    escalation,
                                    onCallScheduleStatus,
                                    alertStatus: 'Not on Duty',
                                    eventType: 'acknowledged',
                                });
                            }
                        } else {
                            if (escalation.email) {
                                await _this.sendAcknowledgeEmailAlert({
                                    incident,
                                    user,
                                    project,
                                    monitor,
                                    schedule,
                                    escalation,
                                    onCallScheduleStatus,
                                    eventType: 'acknowledged',
                                });
                            }
                        }
                    }
                }
            }
        } catch (error) {
            ErrorService.log(
                'alertService.sendAcknowledgedIncidentMail',
                error
            );
            throw error;
        }
    },

    sendAcknowledgeEmailAlert: async function({
        incident,
        user,
        project,
        monitor,
        schedule,
        escalation,
        onCallScheduleStatus,
        eventType,
    }) {
        const _this = this;

        let date = new Date();
        const accessToken = UserService.getAccessToken({
            userId: user._id,
            expiresIn: 12 * 60 * 60 * 1000,
        });

        const queryString = `projectId=${incident.projectId}&userId=${user._id}&accessToken=${accessToken}`;
        const resolve_url = `${global.apiHost}/incident/${incident.projectId}/resolve/${incident._id}?${queryString}`;
        const view_url = `${global.dashboardHost}/project/${incident.projectId}/${monitor.componentId._id}/incidents/${incident._id}?${queryString}`;
        const firstName = user.name;
        const projectId = incident.projectId;

        if (user.timezone && TimeZoneNames.indexOf(user.timezone) > -1) {
            date = moment(date)
                .tz(user.timezone)
                .format();
        }

        try {
            const hasGlobalSmtpSettings = await GlobalConfigService.findOneBy({
                name: 'smtp',
            });
            const areEmailAlertsEnabledInGlobalSettings =
                hasGlobalSmtpSettings &&
                hasGlobalSmtpSettings.value &&
                hasGlobalSmtpSettings.value['email-enabled']
                    ? true
                    : false;
            const hasCustomSmtpSettings = await MailService.hasCustomSmtpSettings(
                projectId
            );
            if (
                !areEmailAlertsEnabledInGlobalSettings &&
                !hasCustomSmtpSettings
            ) {
                let errorMessageText;
                if (!hasGlobalSmtpSettings && !hasCustomSmtpSettings) {
                    errorMessageText =
                        'SMTP Settings not found on Admin Dashboard';
                } else if (
                    hasGlobalSmtpSettings &&
                    !areEmailAlertsEnabledInGlobalSettings
                ) {
                    errorMessageText = 'Alert Disabled on Admin Dashboard';
                }
                return await _this.create({
                    projectId: incident.projectId,
                    monitorId: monitor._id,
                    schedule: schedule._id,
                    escalation: escalation._id,
                    onCallScheduleStatus: onCallScheduleStatus._id,
                    alertVia: AlertType.Email,
                    userId: user._id,
                    incidentId: incident._id,
                    alertStatus: null,
                    error: true,
                    eventType,
                    errorMessage: errorMessageText,
                });
            }
            const incidentcreatedBy =
                incident.createdById && incident.createdById.name
                    ? incident.createdById.name
                    : 'fyipe';
            const downtime = moment(incident.acknowledgedAt).diff(
                moment(incident.createdAt),
                'minutes'
            );
            let downtimestring = `${Math.ceil(downtime)} minutes`;
            if (downtime < 1) {
                downtimestring = 'less than a minute';
            } else if (downtime > 24 * 60) {
                downtimestring = `${Math.floor(
                    downtime / (24 * 60)
                )} days ${Math.floor(
                    (downtime % (24 * 60)) / 60
                )} hours ${Math.floor(downtime % 60)} minutes`;
            } else if (downtime > 60) {
                downtimestring = `${Math.floor(
                    downtime / 60
                )} hours ${Math.floor(downtime % 60)} minutes`;
            }

            await MailService.sendIncidentAcknowledgedMail({
                incidentTime: date,
                monitorName: monitor.name,
                monitorUrl:
                    monitor && monitor.data && monitor.data.url
                        ? monitor.data.url
                        : null,

                incidentId: `#${incident.idNumber}`,
                reason: incident.reason
                    ? incident.reason.split('\n')
                    : [`This incident was created by ${incidentcreatedBy}`],
                view_url,
                method:
                    monitor.data && monitor.data.url
                        ? monitor.method
                            ? monitor.method.toUpperCase()
                            : 'GET'
                        : null,
                componentName: monitor.componentId.name,
                email: user.email,
                userId: user._id,
                firstName: firstName.split(' ')[0],
                projectId: incident.projectId,
                resolveUrl: resolve_url,
                accessToken,
                incidentType: incident.incidentType,
                projectName: project.name,
                acknowledgeTime: incident.acknowledgedAt,
                length: downtimestring,
                criterionName:
                    !incident.manuallyCreated && incident.criterionCause
                        ? incident.criterionCause.name
                        : '',
                acknowledgedBy: incident.acknowledgedByZapier
                    ? 'Zapier'
                    : incident.acknowledgedByIncomingHttpRequest
                    ? 'Incoming HTTP Request'
                    : incident.acknowledgedBy && incident.acknowledgedBy.name
                    ? incident.acknowledgedBy.name
                    : 'Unknown User',
            });
            return await _this.create({
                projectId: incident.projectId,
                monitorId: monitor._id,
                schedule: schedule._id,
                escalation: escalation._id,
                onCallScheduleStatus: onCallScheduleStatus._id,
                alertVia: AlertType.Email,
                userId: user._id,
                incidentId: incident._id,
                eventType,
                alertStatus: 'Success',
            });
        } catch (e) {
            return await _this.create({
                projectId: incident.projectId,
                monitorId: monitor._id,
                schedule: schedule._id,
                escalation: escalation._id,
                onCallScheduleStatus: onCallScheduleStatus._id,
                alertVia: AlertType.Email,
                userId: user._id,
                incidentId: incident._id,
                eventType,
                alertStatus: 'Cannot Send',
                error: true,
                errorMessage: e.message,
            });
        }
    },

    sendResolveIncidentMail: async function(incident) {
        try {
            const _this = this;
            if (incident) {
                const monitorId = incident.monitorId._id
                    ? incident.monitorId._id
                    : incident.monitorId;

                const projectId = incident.projectId._id
                    ? incident.projectId._id
                    : incident.projectId;

                const schedules = await this.getSchedulesForAlerts(incident);

                const monitor = await MonitorService.findOneBy({
                    _id: monitorId,
                });
                const project = await ProjectService.findOneBy({
                    _id: projectId,
                });
                for (const schedule of schedules) {
                    if (!schedule || !incident) {
                        continue;
                    }

                    //scheudle has no escalations. Skip.
                    if (
                        !schedule.escalationIds ||
                        schedule.escalationIds.length === 0
                    ) {
                        continue;
                    }

                    const callScheduleStatuses = await OnCallScheduleStatusService.findBy(
                        {
                            query: {
                                incident: incident._id,
                                schedule: schedule,
                            },
                        }
                    );
                    let onCallScheduleStatus = null;
                    let escalationId = null;
                    let currentEscalationStatus = null;

                    if (callScheduleStatuses.length === 0) {
                        escalationId = schedule.escalationIds[0];

                        if (escalationId && escalationId._id) {
                            escalationId = escalationId._id;
                        }
                        currentEscalationStatus = {
                            escalation: escalationId,
                            callRemindersSent: 0,
                            emailRemindersSent: 0,
                            smsRemindersSent: 0,
                        };

                        //create new onCallScheduleStatus
                        onCallScheduleStatus = await OnCallScheduleStatusService.create(
                            {
                                project: projectId,
                                incident: incident._id,
                                activeEscalation: escalationId,
                                schedule: schedule._id,
                                incidentAcknowledged: false,
                                escalations: [currentEscalationStatus],
                            }
                        );
                    } else {
                        onCallScheduleStatus = callScheduleStatuses[0];
                        escalationId =
                            callScheduleStatuses[0].escalations[
                                callScheduleStatuses[0].escalations.length - 1
                            ].escalation._id;
                    }
                    const escalation = await EscalationService.findOneBy({
                        _id: escalationId,
                    });

                    if (!escalation) {
                        continue;
                    }
                    const activeTeam = escalation.activeTeam;
                    if (
                        !activeTeam.teamMembers ||
                        activeTeam.teamMembers.length === 0
                    ) {
                        continue;
                    }
                    for (const teamMember of activeTeam.teamMembers) {
                        const isOnDuty = await _this.checkIsOnDuty(
                            teamMember.startTime,
                            teamMember.endTime
                        );
                        const user = await UserService.findOneBy({
                            _id: teamMember.userId,
                        });

                        if (!user) {
                            continue;
                        }

                        if (!isOnDuty) {
                            if (escalation.email) {
                                await _this.create({
                                    projectId: incident.projectId,
                                    monitorId,
                                    alertVia: AlertType.Email,
                                    userId: user._id,
                                    incidentId: incident._id,
                                    schedule,
                                    escalation,
                                    onCallScheduleStatus,
                                    alertStatus: 'Not on Duty',
                                    eventType: 'resolved',
                                });
                            }
                        } else {
                            if (escalation.email) {
                                await _this.sendResolveEmailAlert({
                                    incident,
                                    user,
                                    project,
                                    monitor,
                                    schedule,
                                    escalation,
                                    onCallScheduleStatus,
                                    eventType: 'resolved',
                                });
                            }
                        }
                    }
                }
            }
        } catch (error) {
            ErrorService.log('alertService.sendResolveIncidentMail', error);
            throw error;
        }
    },

    sendResolveEmailAlert: async function({
        incident,
        user,
        project,
        monitor,
        schedule,
        escalation,
        onCallScheduleStatus,
        eventType,
    }) {
        const _this = this;

        let date = new Date();
        const accessToken = UserService.getAccessToken({
            userId: user._id,
            expiresIn: 12 * 60 * 60 * 1000,
        });

        const queryString = `projectId=${incident.projectId}&userId=${user._id}&accessToken=${accessToken}`;
        const view_url = `${global.dashboardHost}/project/${incident.projectId}/${monitor.componentId._id}/incidents/${incident._id}?${queryString}`;
        const firstName = user.name;
        const projectId = incident.projectId;

        if (user.timezone && TimeZoneNames.indexOf(user.timezone) > -1) {
            date = moment(date)
                .tz(user.timezone)
                .format();
        }

        try {
            const hasGlobalSmtpSettings = await GlobalConfigService.findOneBy({
                name: 'smtp',
            });
            const areEmailAlertsEnabledInGlobalSettings =
                hasGlobalSmtpSettings &&
                hasGlobalSmtpSettings.value &&
                hasGlobalSmtpSettings.value['email-enabled']
                    ? true
                    : false;
            const hasCustomSmtpSettings = await MailService.hasCustomSmtpSettings(
                projectId
            );
            if (
                !areEmailAlertsEnabledInGlobalSettings &&
                !hasCustomSmtpSettings
            ) {
                let errorMessageText;
                if (!hasGlobalSmtpSettings && !hasCustomSmtpSettings) {
                    errorMessageText =
                        'SMTP Settings not found on Admin Dashboard';
                } else if (
                    hasGlobalSmtpSettings &&
                    !areEmailAlertsEnabledInGlobalSettings
                ) {
                    errorMessageText = 'Alert Disabled on Admin Dashboard';
                }
                return await _this.create({
                    projectId: incident.projectId,
                    monitorId: monitor._id,
                    schedule: schedule._id,
                    escalation: escalation._id,
                    onCallScheduleStatus: onCallScheduleStatus._id,
                    alertVia: AlertType.Email,
                    userId: user._id,
                    incidentId: incident._id,
                    alertStatus: null,
                    error: true,
                    eventType,
                    errorMessage: errorMessageText,
                });
            }
            const incidentcreatedBy =
                incident.createdById && incident.createdById.name
                    ? incident.createdById.name
                    : 'fyipe';
            const downtime = moment(incident.resolvedAt).diff(
                moment(incident.createdAt),
                'minutes'
            );
            let downtimestring = `${Math.ceil(downtime)} minutes`;
            if (downtime < 1) {
                downtimestring = 'less than a minute';
            } else if (downtime > 24 * 60) {
                downtimestring = `${Math.floor(
                    downtime / (24 * 60)
                )} days ${Math.floor(
                    (downtime % (24 * 60)) / 60
                )} hours ${Math.floor(downtime % 60)} minutes`;
            } else if (downtime > 60) {
                downtimestring = `${Math.floor(
                    downtime / 60
                )} hours ${Math.floor(downtime % 60)} minutes`;
            }
            await MailService.sendIncidentResolvedMail({
                incidentTime: date,
                monitorName: monitor.name,
                monitorUrl:
                    monitor && monitor.data && monitor.data.url
                        ? monitor.data.url
                        : null,
                incidentId: `#${incident.idNumber}`,
                reason: incident.reason
                    ? incident.reason.split('\n')
                    : [`This incident was created by ${incidentcreatedBy}`],
                view_url,
                method:
                    monitor.data && monitor.data.url
                        ? monitor.method
                            ? monitor.method.toUpperCase()
                            : 'GET'
                        : null,
                componentName: monitor.componentId.name,
                email: user.email,
                userId: user._id,
                firstName: firstName.split(' ')[0],
                projectId: incident.projectId,
                accessToken,
                incidentType: incident.incidentType,
                projectName: project.name,
                resolveTime: incident.resolvedAt,
                length: downtimestring,
                criterionName:
                    !incident.manuallyCreated && incident.criterionCause
                        ? incident.criterionCause.name
                        : '',
                resolvedBy: incident.resolvedByZapier
                    ? 'Zapier'
                    : incident.resolvedByIncomingHttpRequest
                    ? 'Incoming HTTP Request'
                    : incident.resolvedBy
                    ? incident.resolvedBy.name
                    : 'Unknown User',
            });
            return await _this.create({
                projectId: incident.projectId,
                monitorId: monitor._id,
                schedule: schedule._id,
                escalation: escalation._id,
                onCallScheduleStatus: onCallScheduleStatus._id,
                alertVia: AlertType.Email,
                userId: user._id,
                incidentId: incident._id,
                eventType,
                alertStatus: 'Success',
            });
        } catch (e) {
            return await _this.create({
                projectId: incident.projectId,
                monitorId: monitor._id,
                schedule: schedule._id,
                escalation: escalation._id,
                onCallScheduleStatus: onCallScheduleStatus._id,
                alertVia: AlertType.Email,
                userId: user._id,
                incidentId: incident._id,
                eventType,
                alertStatus: 'Cannot Send',
                error: true,
                errorMessage: e.message,
            });
        }
    },

    sendAcknowledgedIncidentToSubscribers: async function(incident) {
        try {
            const _this = this;
            const uuid = new Date().getTime();
            if (incident) {
                const monitorId = incident.monitorId._id
                    ? incident.monitorId._id
                    : incident.monitorId;
                const subscribers = await SubscriberService.subscribersForAlert(
                    {
                        monitorId: monitorId,
                    }
                );
                for (const subscriber of subscribers) {
                    if (subscriber.statusPageId) {
                        const enabledStatusPage = await StatusPageService.findOneBy(
                            {
                                _id: subscriber.statusPageId,
                                isSubscriberEnabled: true,
                            }
                        );
                        if (enabledStatusPage) {
                            await _this.sendSubscriberAlert(
                                subscriber,
                                incident,
                                'Subscriber Incident Acknowldeged',
                                enabledStatusPage,
                                {},
                                subscribers.length,
                                uuid
                            );
                        }
                    } else {
                        await _this.sendSubscriberAlert(
                            subscriber,
                            incident,
                            'Subscriber Incident Acknowldeged',
                            null,
                            {},
                            subscribers.length,
                            uuid
                        );
                    }
                }
            }
        } catch (error) {
            ErrorService.log(
                'alertService.sendAcknowledgedIncidentToSubscribers',
                error
            );
            throw error;
        }
    },

    sendResolvedIncidentToSubscribers: async function(incident) {
        try {
            const _this = this;
            const uuid = new Date().getTime();
            if (incident) {
                const monitorId = incident.monitorId._id
                    ? incident.monitorId._id
                    : incident.monitorId;
                const subscribers = await SubscriberService.subscribersForAlert(
                    {
                        monitorId: monitorId,
                    }
                );
                for (const subscriber of subscribers) {
                    if (subscriber.statusPageId) {
                        const enabledStatusPage = await StatusPageService.findOneBy(
                            {
                                _id: subscriber.statusPageId,
                                isSubscriberEnabled: true,
                            }
                        );
                        if (enabledStatusPage) {
                            await _this.sendSubscriberAlert(
                                subscriber,
                                incident,
                                'Subscriber Incident Resolved',
                                enabledStatusPage,
                                {},
                                subscribers.length,
                                uuid
                            );
                        }
                    } else {
                        await _this.sendSubscriberAlert(
                            subscriber,
                            incident,
                            'Subscriber Incident Resolved',
                            null,
                            {},
                            subscribers.length,
                            uuid
                        );
                    }
                }
            }
        } catch (error) {
            ErrorService.log(
                'alertService.sendResolvedIncidentToSubscribers',
                error
            );
            throw error;
        }
    },

    sendSubscriberAlert: async function(
        subscriber,
        incident,
        templateType = 'Subscriber Incident Created',
        statusPage,
        { note, incidentState, statusNoteStatus } = {},
        totalSubscribers,
        id
    ) {
        try {
            const _this = this;
            const date = new Date();
            const isStatusPageNoteAlert =
                note && incidentState && statusNoteStatus;
            const statusPageNoteAlertEventType = `Investigation note ${statusNoteStatus}`;

            const project = await ProjectService.findOneBy({
                _id: incident.projectId,
            });
            // get thee monitor
            const monitor = await MonitorService.findOneBy({
                _id: incident.monitorId._id
                    ? incident.monitorId._id
                    : incident.monitorId,
            });
            // get the component
            const component = await ComponentService.findOneBy({
                _id:
                    monitor.componentId && monitor.componentId._id
                        ? monitor.componentId._id
                        : monitor.componentId,
            });
            const statusUrl = `${global.dashboardHost}/project/${incident.projectId}/${component._id}/incidents/${incident._id}`;

            let statusPageUrl;
            if (statusPage) {
                statusPageUrl = `${global.statusHost}/status-page/${statusPage._id}`;
                if (statusPage.domains && statusPage.domains.length > 0) {
                    const domains = statusPage.domains.filter(domainData => {
                        if (domainData.domainVerificationToken.verified) {
                            return true;
                        }
                        return false;
                    });

                    if (domains.length > 0) {
                        statusPageUrl = `${domains[0].domain}/status-page/${statusPage._id}`;
                    }
                }
            }

            const monitorCustomFields = {},
                incidentCustomFields = {};
            monitor.customFields.forEach(
                field =>
                    (monitorCustomFields[field.fieldName] = field.fieldValue)
            );
            incident.customFields.forEach(
                field =>
                    (incidentCustomFields[field.fieldName] = field.fieldValue)
            );
            const customFields = {
                monitor: { customFields: monitorCustomFields },
                incident: { customFields: incidentCustomFields },
            };

            let webhookNotificationSent = true;

            if (subscriber.alertVia === AlertType.Webhook) {
                const investigationNoteNotificationWebhookDisabled =
                    isStatusPageNoteAlert &&
                    !project.enableInvestigationNoteNotificationWebhook;

                let eventType;
                if (investigationNoteNotificationWebhookDisabled) {
                    if (isStatusPageNoteAlert) {
                        eventType = statusPageNoteAlertEventType;
                    } else if (
                        templateType === 'Subscriber Incident Acknowldeged'
                    ) {
                        eventType = 'acknowledged';
                    } else if (
                        templateType === 'Subscriber Incident Resolved'
                    ) {
                        eventType = 'resolved';
                    } else {
                        eventType = 'identified';
                    }
                    return await SubscriberAlertService.create({
                        projectId: incident.projectId,
                        incidentId: incident._id,
                        subscriberId: subscriber._id,
                        alertVia: AlertType.Webhook,
                        eventType: eventType,
                        alertStatus: null,
                        error: true,
                        errorMessage:
                            'Investigation Note Webhook Notification Disabled',
                        totalSubscribers,
                        id,
                    });
                }
                const downTimeString = IncidentUtility.calculateHumanReadableDownTime(
                    incident.createdAt
                );

                let alertStatus = 'Pending';

                try {
                    webhookNotificationSent = await WebHookService.sendSubscriberNotification(
                        subscriber,
                        incident.projectId,
                        incident,
                        incident.monitorId,
                        component,
                        downTimeString,
                        { note, incidentState, statusNoteStatus }
                    );
                    alertStatus = webhookNotificationSent ? 'Sent' : 'Not Sent';
                } catch (error) {
                    alertStatus = null;
                    throw error;
                } finally {
                    if (isStatusPageNoteAlert) {
                        eventType = statusPageNoteAlertEventType;
                    } else if (
                        templateType === 'Subscriber Incident Acknowldeged'
                    ) {
                        eventType = 'acknowledged';
                    } else if (
                        templateType === 'Subscriber Incident Resolved'
                    ) {
                        eventType = 'resolved';
                    } else {
                        eventType = 'identified';
                    }
                    SubscriberAlertService.create({
                        projectId: incident.projectId,
                        incidentId: incident._id,
                        subscriberId: subscriber._id,
                        alertVia: AlertType.Webhook,
                        alertStatus: alertStatus,
                        eventType: eventType,
                        totalSubscribers,
                        id,
                    }).catch(error => {
                        ErrorService.log(
                            'AlertService.sendSubscriberAlert',
                            error
                        );
                    });
                }
            }

            let length = getIncidentLength(
                incident.createdAt,
                incident.acknowledgedAt
            );
            if (
                !webhookNotificationSent ||
                subscriber.alertVia === AlertType.Email
            ) {
                const hasGlobalSmtpSettings = await GlobalConfigService.findOneBy(
                    {
                        name: 'smtp',
                    }
                );
                const areEmailAlertsEnabledInGlobalSettings =
                    hasGlobalSmtpSettings &&
                    hasGlobalSmtpSettings.value &&
                    hasGlobalSmtpSettings.value['email-enabled']
                        ? true
                        : false;
                const hasCustomSmtpSettings = await MailService.hasCustomSmtpSettings(
                    incident.projectId
                );

                const investigationNoteNotificationEmailDisabled =
                    isStatusPageNoteAlert &&
                    !project.enableInvestigationNoteNotificationEmail;

                let errorMessageText, eventType;
                if (
                    (!areEmailAlertsEnabledInGlobalSettings &&
                        !hasCustomSmtpSettings) ||
                    investigationNoteNotificationEmailDisabled
                ) {
                    if (!hasGlobalSmtpSettings && !hasCustomSmtpSettings) {
                        errorMessageText =
                            'SMTP Settings not found on Admin Dashboard';
                    } else if (
                        hasGlobalSmtpSettings &&
                        !areEmailAlertsEnabledInGlobalSettings
                    ) {
                        errorMessageText = 'Alert Disabled on Admin Dashboard';
                    } else if (investigationNoteNotificationEmailDisabled) {
                        errorMessageText =
                            'Investigation Note Email Notification Disabled';
                    }
                    if (isStatusPageNoteAlert) {
                        eventType = statusPageNoteAlertEventType;
                    } else if (
                        templateType === 'Subscriber Incident Acknowldeged'
                    ) {
                        eventType = 'acknowledged';
                    } else if (
                        templateType === 'Subscriber Incident Resolved'
                    ) {
                        eventType = 'resolved';
                    } else {
                        eventType = 'identified';
                    }
                    return await SubscriberAlertService.create({
                        projectId: incident.projectId,
                        incidentId: incident._id,
                        subscriberId: subscriber._id,
                        alertVia: AlertType.Email,
                        eventType: eventType,
                        alertStatus: null,
                        error: true,
                        errorMessage: errorMessageText,
                        totalSubscribers,
                        id,
                    });
                }
                const emailTemplate = await EmailTemplateService.findOneBy({
                    projectId: incident.projectId,
                    emailType: templateType,
                });
                if (isStatusPageNoteAlert) {
                    eventType = statusPageNoteAlertEventType;
                } else if (
                    templateType === 'Subscriber Incident Acknowldeged'
                ) {
                    eventType = 'acknowledged';
                } else if (templateType === 'Subscriber Incident Resolved') {
                    eventType = 'resolved';
                } else {
                    eventType = 'identified';
                }
                const subscriberAlert = await SubscriberAlertService.create({
                    projectId: incident.projectId,
                    incidentId: incident._id,
                    subscriberId: subscriber._id,
                    alertVia: AlertType.Email,
                    alertStatus: 'Pending',
                    eventType: eventType,
                    totalSubscribers,
                    id,
                });
                const alertId = subscriberAlert._id;
                const trackEmailAsViewedUrl = `${global.apiHost}/subscriberAlert/${incident.projectId}/${alertId}/viewed`;

                let alertStatus = null;
                try {
                    if (templateType === 'Subscriber Incident Acknowldeged') {
                        if (project.sendAcknowledgedIncidentNotificationEmail) {
                            if (statusPage) {
                                await MailService.sendIncidentAcknowledgedMailToSubscriber(
                                    date,
                                    subscriber.monitorName,
                                    subscriber.contactEmail,
                                    subscriber._id,
                                    subscriber.contactEmail,
                                    incident,
                                    project.name,
                                    emailTemplate,
                                    trackEmailAsViewedUrl,
                                    component.name,
                                    statusPageUrl,
                                    project.replyAddress,
                                    customFields,
                                    length
                                );

                                alertStatus = 'Sent';
                            } else {
                                await MailService.sendIncidentAcknowledgedMailToSubscriber(
                                    date,
                                    subscriber.monitorName,
                                    subscriber.contactEmail,
                                    subscriber._id,
                                    subscriber.contactEmail,
                                    incident,
                                    project.name,
                                    emailTemplate,
                                    trackEmailAsViewedUrl,
                                    component.name,
                                    statusPageUrl,
                                    project.replyAddress,
                                    customFields,
                                    length
                                );

                                alertStatus = 'Sent';
                            }
                        } else {
                            alertStatus = 'Disabled';
                        }
                    } else if (
                        templateType === 'Subscriber Incident Resolved'
                    ) {
                        length = getIncidentLength(
                            incident.createdAt,
                            incident.resolvedAt
                        );
                        if (project.sendResolvedIncidentNotificationEmail) {
                            if (statusPage) {
                                await MailService.sendIncidentResolvedMailToSubscriber(
                                    date,
                                    subscriber.monitorName,
                                    subscriber.contactEmail,
                                    subscriber._id,
                                    subscriber.contactEmail,
                                    incident,
                                    project.name,
                                    emailTemplate,
                                    trackEmailAsViewedUrl,
                                    component.name,
                                    statusPageUrl,
                                    project.replyAddress,
                                    customFields,
                                    length
                                );
                                alertStatus = 'Sent';
                            } else {
                                await MailService.sendIncidentResolvedMailToSubscriber(
                                    date,
                                    subscriber.monitorName,
                                    subscriber.contactEmail,
                                    subscriber._id,
                                    subscriber.contactEmail,
                                    incident,
                                    project.name,
                                    emailTemplate,
                                    trackEmailAsViewedUrl,
                                    component.name,
                                    statusPageUrl,
                                    project.replyAddress,
                                    customFields,
                                    length
                                );
                                alertStatus = 'Sent';
                            }
                        } else {
                            alertStatus = 'Disabled';
                        }
                    } else if (
                        templateType === 'Investigation note is created'
                    ) {
                        await MailService.sendInvestigationNoteToSubscribers(
                            date,
                            subscriber.monitorName,
                            subscriber.contactEmail,
                            subscriber._id,
                            subscriber.contactEmail,
                            incident,
                            project.name,
                            emailTemplate,
                            component.name,
                            note,
                            statusUrl,
                            statusNoteStatus,
                            customFields
                        );
                        alertStatus = 'Sent';
                    } else {
                        if (project.sendCreatedIncidentNotificationEmail) {
                            if (statusPage) {
                                await MailService.sendIncidentCreatedMailToSubscriber(
                                    date,
                                    subscriber.monitorName,
                                    subscriber.contactEmail,
                                    subscriber._id,
                                    subscriber.contactEmail,
                                    incident,
                                    project.name,
                                    emailTemplate,
                                    trackEmailAsViewedUrl,
                                    component.name,
                                    statusPageUrl,
                                    project.replyAddress,
                                    customFields
                                );
                                alertStatus = 'Sent';
                            } else {
                                await MailService.sendIncidentCreatedMailToSubscriber(
                                    date,
                                    subscriber.monitorName,
                                    subscriber.contactEmail,
                                    subscriber._id,
                                    subscriber.contactEmail,
                                    incident,
                                    project.name,
                                    emailTemplate,
                                    trackEmailAsViewedUrl,
                                    component.name,
                                    statusPageUrl,
                                    project.replyAddress,
                                    customFields
                                );
                                alertStatus = 'Sent';
                            }
                        } else {
                            alertStatus = 'Disabled';
                        }
                    }
                    await SubscriberAlertService.updateOneBy(
                        { _id: alertId },
                        { alertStatus }
                    );
                } catch (error) {
                    await SubscriberAlertService.updateOneBy(
                        { _id: alertId },
                        { alertStatus: null }
                    );
                    throw error;
                }
            } else if (subscriber.alertVia == AlertType.SMS) {
                try {
                    let owner;
                    const hasGlobalTwilioSettings = await GlobalConfigService.findOneBy(
                        {
                            name: 'twilio',
                        }
                    );
                    const areAlertsEnabledGlobally =
                        hasGlobalTwilioSettings &&
                        hasGlobalTwilioSettings.value &&
                        hasGlobalTwilioSettings.value['sms-enabled']
                            ? true
                            : false;

                    const hasCustomTwilioSettings = await TwilioService.hasCustomSettings(
                        incident.projectId
                    );

                    const investigationNoteNotificationSMSDisabled =
                        isStatusPageNoteAlert &&
                        !project.enableInvestigationNoteNotificationSMS;
                    if (
                        (!hasCustomTwilioSettings &&
                            ((IS_SAAS_SERVICE &&
                                (!project.alertEnable ||
                                    !areAlertsEnabledGlobally)) ||
                                (!IS_SAAS_SERVICE &&
                                    !areAlertsEnabledGlobally))) ||
                        investigationNoteNotificationSMSDisabled
                    ) {
                        let errorMessageText, eventType;
                        if (!hasGlobalTwilioSettings) {
                            errorMessageText =
                                'Twilio Settings not found on Admin Dashboard';
                        } else if (!areAlertsEnabledGlobally) {
                            errorMessageText =
                                'Alert Disabled on Admin Dashboard';
                        } else if (IS_SAAS_SERVICE && !project.alertEnable) {
                            errorMessageText =
                                'Alert Disabled for this project';
                        } else if (investigationNoteNotificationSMSDisabled) {
                            errorMessageText =
                                'Investigation Note SMS Notification Disabled';
                        } else {
                            errorMessageText = 'Error';
                        }
                        if (isStatusPageNoteAlert) {
                            eventType = statusPageNoteAlertEventType;
                        } else if (
                            templateType === 'Subscriber Incident Acknowldeged'
                        ) {
                            eventType = 'acknowledged';
                        } else if (
                            templateType === 'Subscriber Incident Resolved'
                        ) {
                            eventType = 'resolved';
                        } else {
                            eventType = 'identified';
                        }
                        return await SubscriberAlertService.create({
                            projectId: incident.projectId,
                            incidentId: incident._id,
                            subscriberId: subscriber._id,
                            alertVia: AlertType.SMS,
                            alertStatus: null,
                            error: true,
                            errorMessage: errorMessageText,
                            eventType: eventType,
                            totalSubscribers,
                            id,
                        });
                    }
                    const countryCode = await _this.mapCountryShortNameToCountryCode(
                        subscriber.countryCode
                    );
                    let contactPhone = subscriber.contactPhone;
                    if (countryCode) {
                        contactPhone = countryCode + contactPhone;
                    }

                    if (IS_SAAS_SERVICE && !hasCustomTwilioSettings) {
                        owner = project.users.filter(
                            user => user.role === 'Owner'
                        )[0];
                        const doesPhoneNumberComplyWithHighRiskConfig = await _this.doesPhoneNumberComplyWithHighRiskConfig(
                            incident.projectId,
                            contactPhone
                        );
                        if (!doesPhoneNumberComplyWithHighRiskConfig) {
                            const countryType = getCountryType(contactPhone);
                            let errorMessageText, eventType;
                            if (countryType === 'us') {
                                errorMessageText =
                                    'SMS for numbers inside US not enabled for this project';
                            } else if (countryType === 'non-us') {
                                errorMessageText =
                                    'SMS for numbers outside US not enabled for this project';
                            } else {
                                errorMessageText =
                                    'SMS to High Risk country not enabled for this project';
                            }
                            if (isStatusPageNoteAlert) {
                                eventType = statusPageNoteAlertEventType;
                            } else if (
                                templateType ===
                                'Subscriber Incident Acknowldeged'
                            ) {
                                eventType = 'acknowledged';
                            } else if (
                                templateType === 'Subscriber Incident Resolved'
                            ) {
                                eventType = 'resolved';
                            } else {
                                eventType = 'identified';
                            }
                            return await SubscriberAlertService.create({
                                projectId: incident.projectId,
                                incidentId: incident._id,
                                subscriberId: subscriber._id,
                                alertVia: AlertType.SMS,
                                alertStatus: null,
                                error: true,
                                errorMessage: errorMessageText,
                                eventType: eventType,
                                totalSubscribers,
                                id,
                            });
                        }

                        const status = await PaymentService.checkAndRechargeProjectBalance(
                            project,
                            owner.userId,
                            contactPhone,
                            AlertType.SMS
                        );
                        let eventType;
                        if (isStatusPageNoteAlert) {
                            eventType = statusPageNoteAlertEventType;
                        } else if (
                            templateType === 'Subscriber Incident Acknowldeged'
                        ) {
                            eventType = 'acknowledged';
                        } else if (
                            templateType === 'Subscriber Incident Resolved'
                        ) {
                            eventType = 'resolved';
                        } else {
                            eventType = 'identified';
                        }

                        if (!status.success) {
                            return await SubscriberAlertService.create({
                                projectId: incident.projectId,
                                incidentId: incident._id,
                                subscriberId: subscriber._id,
                                alertVia: AlertType.SMS,
                                alertStatus: null,
                                error: true,
                                errorMessage: status.message,
                                eventType: eventType,
                                totalSubscribers,
                                id,
                            });
                        }
                    }

                    let sendResult;
                    const smsTemplate = await SmsTemplateService.findOneBy({
                        projectId: incident.projectId,
                        smsType: templateType,
                    });
                    let eventType;
                    if (isStatusPageNoteAlert) {
                        eventType = statusPageNoteAlertEventType;
                    } else if (
                        templateType === 'Subscriber Incident Acknowldeged'
                    ) {
                        eventType = 'acknowledged';
                    } else if (
                        templateType === 'Subscriber Incident Resolved'
                    ) {
                        eventType = 'resolved';
                    } else {
                        eventType = 'identified';
                    }
                    const subscriberAlert = await SubscriberAlertService.create(
                        {
                            projectId: incident.projectId,
                            incidentId: incident._id,
                            subscriberId: subscriber._id,
                            alertVia: AlertType.SMS,
                            alertStatus: 'Pending',
                            eventType: eventType,
                            totalSubscribers,
                            id,
                        }
                    );
                    const alertId = subscriberAlert._id;

                    let alertStatus = null;
                    try {
                        if (
                            templateType === 'Subscriber Incident Acknowldeged'
                        ) {
                            if (
                                project.sendAcknowledgedIncidentNotificationSms
                            ) {
                                if (statusPage) {
                                    sendResult = await TwilioService.sendIncidentAcknowldegedMessageToSubscriber(
                                        date,
                                        subscriber.monitorName,
                                        contactPhone,
                                        smsTemplate,
                                        incident,
                                        project.name,
                                        incident.projectId,
                                        component.name,
                                        statusPageUrl,
                                        customFields,
                                        length
                                    );
                                    alertStatus = 'Success';
                                } else {
                                    sendResult = await TwilioService.sendIncidentAcknowldegedMessageToSubscriber(
                                        date,
                                        subscriber.monitorName,
                                        contactPhone,
                                        smsTemplate,
                                        incident,
                                        project.name,
                                        incident.projectId,
                                        component.name,
                                        statusPageUrl,
                                        customFields,
                                        length
                                    );
                                    alertStatus = 'Success';
                                }
                            } else {
                                alertStatus = 'Disabled';
                            }
                        } else if (
                            templateType === 'Subscriber Incident Resolved'
                        ) {
                            length = getIncidentLength(
                                incident.createdAt,
                                incident.resolvedAt
                            );
                            if (project.sendResolvedIncidentNotificationSms) {
                                if (statusPage) {
                                    sendResult = await TwilioService.sendIncidentResolvedMessageToSubscriber(
                                        date,
                                        subscriber.monitorName,
                                        contactPhone,
                                        smsTemplate,
                                        incident,
                                        project.name,
                                        incident.projectId,
                                        component.name,
                                        statusPageUrl,
                                        customFields,
                                        length
                                    );
                                    alertStatus = 'Success';
                                } else {
                                    sendResult = await TwilioService.sendIncidentResolvedMessageToSubscriber(
                                        date,
                                        subscriber.monitorName,
                                        contactPhone,
                                        smsTemplate,
                                        incident,
                                        project.name,
                                        incident.projectId,
                                        component.name,
                                        statusPageUrl,
                                        customFields,
                                        length
                                    );
                                    alertStatus = 'Success';
                                }
                            } else {
                                alertStatus = 'Disabled';
                            }
                        } else if (
                            templateType == 'Investigation note is created'
                        ) {
                            sendResult = await TwilioService.sendInvestigationNoteToSubscribers(
                                date,
                                subscriber.monitorName,
                                contactPhone,
                                smsTemplate,
                                incident,
                                project.name,
                                incident.projectId,
                                component.name,
                                statusUrl,
                                customFields,
                                note
                            );
                            alertStatus = 'Success';
                        } else {
                            if (project.sendCreatedIncidentNotificationSms) {
                                if (statusPage) {
                                    sendResult = await TwilioService.sendIncidentCreatedMessageToSubscriber(
                                        date,
                                        subscriber.monitorName,
                                        contactPhone,
                                        smsTemplate,
                                        incident,
                                        project.name,
                                        incident.projectId,
                                        component.name,
                                        statusPageUrl,
                                        customFields
                                    );
                                    alertStatus = 'Success';
                                } else {
                                    sendResult = await TwilioService.sendIncidentCreatedMessageToSubscriber(
                                        date,
                                        subscriber.monitorName,
                                        contactPhone,
                                        smsTemplate,
                                        incident,
                                        project.name,
                                        incident.projectId,
                                        component.name,
                                        statusPageUrl,
                                        customFields
                                    );
                                    alertStatus = 'Success';
                                }
                            } else {
                                alertStatus = 'Disabled';
                            }
                        }

                        if (
                            sendResult &&
                            sendResult.code &&
                            sendResult.code === 400
                        ) {
                            await SubscriberAlertService.updateBy(
                                { _id: alertId },
                                {
                                    alertStatus: null,
                                    error: true,
                                    errorMessage: sendResult.message,
                                }
                            );
                        } else {
                            await SubscriberAlertService.updateBy(
                                { _id: alertId },
                                {
                                    alertStatus,
                                }
                            );
                            if (
                                alertStatus === 'Success' &&
                                IS_SAAS_SERVICE &&
                                !hasCustomTwilioSettings
                            ) {
                                // charge sms per 160 chars
                                const segments = calcSmsSegments(
                                    sendResult.body
                                );
                                const balanceStatus = await PaymentService.chargeAlertAndGetProjectBalance(
                                    owner.userId,
                                    project,
                                    AlertType.SMS,
                                    contactPhone,
                                    segments
                                );

                                if (!balanceStatus.error) {
                                    await AlertChargeService.create(
                                        incident.projectId,
                                        balanceStatus.chargeAmount,
                                        balanceStatus.closingBalance,
                                        null,
                                        incident.monitorId._id
                                            ? incident.monitorId._id
                                            : incident.monitorId,
                                        incident._id,
                                        contactPhone,
                                        alertId
                                    );
                                }
                            }
                        }
                    } catch (error) {
                        await SubscriberAlertService.updateBy(
                            { _id: alertId },
                            {
                                alertStatus: null,
                                error: true,
                                errorMessage: error.message,
                            }
                        );
                        throw error;
                    }
                } catch (error) {
                    ErrorService.log('alertService.sendSubscriberAlert', error);
                }
            }
        } catch (error) {
            ErrorService.log('alertService.sendSubscriberAlert', error);
            throw error;
        }
    },

    mapCountryShortNameToCountryCode(shortName) {
        return countryCode[[shortName]];
    },

    isOnDuty(timezone, escalationStartTime, escalationEndTime) {
        if (!timezone || !escalationStartTime || !escalationEndTime) {
            return true;
        }

        const currentDate = new Date();
        escalationStartTime = DateTime.changeDateTimezone(
            escalationStartTime,
            timezone
        );
        escalationEndTime = DateTime.changeDateTimezone(
            escalationEndTime,
            timezone
        );
        return DateTime.isInBetween(
            currentDate,
            escalationStartTime,
            escalationEndTime
        );
    },

    checkIsOnDuty(startTime, endTime) {
        if (!startTime && !endTime) return true;
        const oncallstart = moment(startTime).format('HH:mm');
        const oncallend = moment(endTime).format('HH:mm');
        const currentTime = moment().format('HH:mm');
        const isUserActive =
            DateTime.compareDate(oncallstart, oncallend, currentTime) ||
            oncallstart === oncallend;
        if (isUserActive) return true;
        return false;
    },

    getSubProjectAlerts: async function(subProjectIds) {
        const _this = this;
        const subProjectAlerts = await Promise.all(
            subProjectIds.map(async id => {
                const alerts = await _this.findBy({
                    query: { projectId: id },
                    skip: 0,
                    limit: 10,
                });
                const count = await _this.countBy({ projectId: id });
                return { alerts, count, _id: id, skip: 0, limit: 10 };
            })
        );
        return subProjectAlerts;
    },

    hardDeleteBy: async function(query) {
        try {
            await AlertModel.deleteMany(query);
            return 'Alert(s) removed successfully';
        } catch (error) {
            ErrorService.log('alertService.hardDeleteBy', error);
            throw error;
        }
    },

    restoreBy: async function(query) {
        const _this = this;
        query.deleted = true;
        let alert = await _this.findBy({ query });
        if (alert && alert.length > 1) {
            const alerts = await Promise.all(
                alert.map(async alert => {
                    const alertId = alert._id;
                    alert = await _this.updateOneBy(
                        {
                            _id: alertId,
                        },
                        {
                            deleted: false,
                            deletedAt: null,
                            deleteBy: null,
                        }
                    );
                    return alert;
                })
            );
            return alerts;
        } else {
            alert = alert[0];
            if (alert) {
                const alertId = alert._id;
                alert = await _this.updateOneBy(
                    {
                        _id: alertId,
                    },
                    {
                        deleted: false,
                        deletedAt: null,
                        deleteBy: null,
                    }
                );
            }
            return alert;
        }
    },

    //Return true, if the limit is not reached yet.
    checkPhoneAlertsLimit: async function(projectId) {
        const _this = this;
        const hasCustomSettings = await TwilioService.hasCustomSettings(
            projectId
        );
        if (hasCustomSettings) {
            return true;
        }
        const yesterday = new Date(new Date().getTime() - 24 * 60 * 60 * 1000);
        const alerts = await _this.countBy({
            projectId: projectId,
            alertVia: { $in: [AlertType.Call, AlertType.SMS] },
            error: { $in: [null, undefined, false] },
            createdAt: { $gte: yesterday },
        });
        const smsCounts = await SmsCountService.countBy({
            projectId: projectId,
            createdAt: { $gte: yesterday },
        });
        const project = await ProjectService.findOneBy({ _id: projectId });
        const twilioSettings = await TwilioService.getSettings();
        let limit =
            project && project.alertLimit
                ? project.alertLimit
                : twilioSettings['alert-limit'];
        if (limit && typeof limit === 'string') {
            limit = parseInt(limit, 10);
        }
        if (alerts + smsCounts <= limit) {
            return true;
        } else {
            await ProjectService.updateOneBy(
                { _id: projectId },
                { alertLimitReached: true }
            );
            return false;
        }
    },

    sendUnpaidSubscriptionEmail: async function(project, user) {
        try {
            const { name: userName, email: userEmail } = user;
            const { stripePlanId, _id: projectId, name: projectName } = project;
            const projectUrl = `${global.dashboardHost}/project/${projectId}`;
            const projectPlan = getPlanById(stripePlanId);

            await MailService.sendUnpaidSubscriptionReminder({
                projectName,
                projectPlan,
                name: userName,
                userEmail,
                projectUrl,
            });
        } catch (error) {
            ErrorService.log('AlertService.sendUnpaidSubscriptionEmail', error);
            throw error;
        }
    },

    sendProjectDeleteEmailForUnpaidSubscription: async function(project, user) {
        try {
            const { name: userName, email: userEmail } = user;
            const { stripePlanId, name: projectName } = project;
            const projectPlan =
                getPlanById(stripePlanId) || getPlanByExtraUserId(stripePlanId);

            await MailService.sendUnpaidSubscriptionReminder({
                projectName,
                projectPlan,
                name: userName,
                userEmail,
            });
        } catch (error) {
            ErrorService.log('AlertService.sendUnpaidSubscriptionEmail', error);
            throw error;
        }
    },
};

/**
 * @description calculates the number of segments an sms is divided into
 * @param {string} sms the body of the sms sent
 * @returns an interger
 */
function calcSmsSegments(sms) {
    let smsLength = sms.length;
    smsLength = Number(smsLength);
    return Math.ceil(smsLength / 160);
}

const AlertModel = require('../models/alert');
const ProjectService = require('./projectService');
const PaymentService = require('./paymentService');
const AlertType = require('../config/alertType');
const ScheduleService = require('./scheduleService');
const SubscriberService = require('./subscriberService');
const SubscriberAlertService = require('./subscriberAlertService');
const EmailTemplateService = require('./emailTemplateService');
const SmsTemplateService = require('./smsTemplateService');
const EscalationService = require('./escalationService');
const MailService = require('./mailService');
const UserService = require('./userService');
const MonitorService = require('./monitorService');
const TwilioService = require('./twilioService');
const ErrorService = require('./errorService');
const StatusPageService = require('./statusPageService');
const AlertChargeService = require('./alertChargeService');
const countryCode = require('../config/countryCode');
const { getCountryType } = require('../config/alertType');
const SmsCountService = require('./smsCountService');
const DateTime = require('../utils/DateTime');
const moment = require('moment-timezone');
const TimeZoneNames = moment.tz.names();
const OnCallScheduleStatusService = require('./onCallScheduleStatusService');
const { IS_SAAS_SERVICE } = require('../config/server');
const ComponentService = require('./componentService');
const GlobalConfigService = require('./globalConfigService');
const WebHookService = require('../services/webHookService');
const IncidentUtility = require('../utils/incident');
const TeamService = require('./teamService');
const secondsToHms = require('../utils/secondsToHms');
const { getPlanById, getPlanByExtraUserId } = require('../config/plans');
const {
    INCIDENT_RESOLVED,
    INCIDENT_CREATED,
    INCIDENT_ACKNOWLEDGED,
} = require('../constants/incidentEvents');
const componentService = require('./componentService');
const webpush = require('web-push');
const {
    calculateHumanReadableDownTime,
    getIncidentLength,
} = require('../utils/incident');
<<<<<<< HEAD
const IncidentService = require('./incidentService');
=======
const IncidentMessageService = require('./incidentMessageService');
const IncidentTimelineService = require('./incidentTimelineService');
const Services = require('../utils/services');
const RealTimeService = require('./realTimeService');
>>>>>>> 44ba51c2
<|MERGE_RESOLUTION|>--- conflicted
+++ resolved
@@ -299,18 +299,12 @@
 
                 const schedules = await this.getSchedulesForAlerts(incident);
 
-<<<<<<< HEAD
-                for (const schedule of schedules) {
-                    _this.sendAlertsToTeamMembersInSchedule({
-                        schedule,
-                        incident,
-                        subscription,
-=======
                 if (schedules.length > 0) {
                     for (const schedule of schedules) {
                         _this.sendAlertsToTeamMembersInSchedule({
                             schedule,
                             incident,
+                            subscription,
                         });
                     }
                 } else {
@@ -322,7 +316,6 @@
                         incidentAcknowledged: false,
                         escalations: [],
                         isOnDuty: false,
->>>>>>> 44ba51c2
                     });
                 }
             }
@@ -3455,11 +3448,8 @@
     calculateHumanReadableDownTime,
     getIncidentLength,
 } = require('../utils/incident');
-<<<<<<< HEAD
 const IncidentService = require('./incidentService');
-=======
 const IncidentMessageService = require('./incidentMessageService');
 const IncidentTimelineService = require('./incidentTimelineService');
 const Services = require('../utils/services');
-const RealTimeService = require('./realTimeService');
->>>>>>> 44ba51c2
+const RealTimeService = require('./realTimeService');