--- conflicted
+++ resolved
@@ -3134,9 +3134,4 @@
 const {
     calculateHumanReadableDownTime,
     getIncidentLength,
-} = require('../utils/incident');
-<<<<<<< HEAD
-const ProbeService = require('./probeService');
-=======
-// const ProbeService = require('./probeService');
->>>>>>> 74b91a51
+} = require('../utils/incident');