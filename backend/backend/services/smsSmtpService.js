--- conflicted
+++ resolved
@@ -19,7 +19,6 @@
         }
     },
 
-<<<<<<< HEAD
     updateBy: async function (query, data) {
         if (!query) {
             query = {};
@@ -40,47 +39,7 @@
                 updatedSmsSmtp.authToken = await EncryptDecrypt.decrypt(updatedSmsSmtp.authToken);
             }
         } catch (error) {
-            ErrorService.log('SmsSmtpModel.findOneAndUpdate', error);
-=======
-    update: async function (data) {
-        try {
-            let _this = this;
-            if (!data._id) {
-                let smsSmtp = await _this.create(data);
-                return smsSmtp;
-            } else {
-                var smsSmtp = await _this.findOneBy({ _id: data._id });
-                if (smsSmtp && smsSmtp.authToken) {
-                    smsSmtp.authToken = await EncryptDecrypt.encrypt(smsSmtp.authToken);
-                }
-                    
-                if (data.authToken) {
-                    data.authToken = await EncryptDecrypt.encrypt(data.authToken);
-                }
-                let accountSid = data.accountSid || smsSmtp.accountSid;
-                let authToken = data.authToken || smsSmtp.authToken;
-                let phoneNumber = data.phoneNumber || smsSmtp.phoneNumber;
-                let enabled = data.smssmtpswitch !== undefined ? data.smssmtpswitch : smsSmtp.enabled;
-                
-                var updatedSmsSmtp = await SmsSmtpModel.findByIdAndUpdate(data._id, {
-                    $set: {
-                        accountSid: accountSid,
-                        authToken: authToken,
-                        phoneNumber: phoneNumber,
-                        enabled: enabled
-                    }
-                }, {
-                    new: true
-                }).lean();
-                if (updatedSmsSmtp && updatedSmsSmtp.authToken) {
-                    updatedSmsSmtp.authToken = await EncryptDecrypt.decrypt(updatedSmsSmtp.authToken);
-                }
-    
-                return updatedSmsSmtp;
-            }
-        } catch (error) {
-            ErrorService.log('smsSmtpService.update', error);
->>>>>>> afffecf6
+            ErrorService.log('smsSmtpService.updateBy', error);
             throw error;
         }
 
@@ -108,21 +67,21 @@
     findBy: async function (query, skip, limit) {
         try {
             if (!skip) skip = 0;
-    
+
             if (!limit) limit = 10;
-    
+
             if (typeof (skip) === 'string') {
                 skip = parseInt(skip);
             }
-    
+
             if (typeof (limit) === 'string') {
                 limit = parseInt(limit);
             }
-    
+
             if (!query) {
                 query = {};
             }
-    
+
             query.deleted = false;
             var smsSmtp = await SmsSmtpModel.find(query)
                 .sort([['createdAt', -1]])
@@ -133,7 +92,7 @@
             if (smsSmtp && smsSmtp.authToken) {
                 smsSmtp.authToken = await EncryptDecrypt.decrypt(smsSmtp.authToken);
             }
-        
+
             return smsSmtp;
         } catch (error) {
             ErrorService.log('smsSmtpService.findBy', error);
@@ -146,7 +105,7 @@
             if (!query) {
                 query = {};
             }
-    
+
             query.deleted = false;
             var smsSmtp = await SmsSmtpModel.findOne(query)
                 .sort([['createdAt', -1]])
@@ -158,7 +117,7 @@
             if (!smsSmtp) {
                 smsSmtp = {};
             }
-    
+
             return smsSmtp;
         } catch (error) {
             ErrorService.log('smsSmtpService.findOneBy', error);
@@ -171,7 +130,7 @@
             if (!query) {
                 query = {};
             }
-    
+
             query.deleted = false;
             var count = await SmsSmtpModel.count(query);
             return count;
