--- conflicted
+++ resolved
@@ -504,7 +504,6 @@
                 down_1000: [
                     {
                         match: 'all',
-<<<<<<< HEAD
                         field3: true,
                     },
                     {
@@ -516,8 +515,6 @@
                         field3: false,
                     },
                     {
-=======
->>>>>>> 804cdbdd
                         responseType: 'respondsToPing',
                         filter: 'isDown',
                         field1: '',
