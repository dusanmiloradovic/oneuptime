module.exports = {
    create: async function(data) {
        const _this = this;
        let containerScannerKey;
        if (data.containerScannerKey) {
            containerScannerKey = data.containerScannerKey;
        } else {
            containerScannerKey = uuidv1();
        }
        const storedContainerScanner = await _this.findOneBy({
            containerScannerName: data.containerScannerName,
        });
        if (
            storedContainerScanner &&
            storedContainerScanner.containerScannerName
        ) {
            const error = new Error('containerScanner name already exists.');
            error.code = 400;
            throw error;
        } else {
            const containerScanner = new ContainerScannerModel();
            containerScanner.containerScannerKey = containerScannerKey;
            containerScanner.containerScannerName = data.containerScannerName;
            containerScanner.version = data.containerScannerVersion;
            const savedContainerScanner = await containerScanner.save();
            return savedContainerScanner;
        }
    },

    updateOneBy: async function(query, data) {
        if (!query) {
            query = {};
        }

        query.deleted = false;
        const containerScanner = await ContainerScannerModel.findOneAndUpdate(
            query,
            { $set: data },
            {
                new: true,
            }
        );
        return containerScanner;
    },

    findOneBy: async function(query) {
        if (!query) {
            query = {};
        }

        query.deleted = false;
        const containerScanner = await ContainerScannerModel.findOne(
            query
        ).lean();
        return containerScanner;
    },

    updateContainerScannerStatus: async function(containerScannerId) {
        const containerScanner = await ContainerScannerModel.findOneAndUpdate(
            { _id: containerScannerId },
            { $set: { lastAlive: Date.now() } },
            { new: true }
        );
        return containerScanner;
    },
};

/**
 * verifies if a specific script condition satisfies
 * @param {'and' | 'or'} conditionLogic
 * @returns {{ valid : boolean, reason : string} | undefined} whether the condition is satisfied
 */

const ContainerScannerModel = require('../models/containerScanner');
<<<<<<< HEAD
const ErrorService = require('./errorService');
const { v1: uuidv1 } = require('uuid');
=======
const uuidv1 = require('uuid/v1');
>>>>>>> 31e4a434
<|MERGE_RESOLUTION|>--- conflicted
+++ resolved
@@ -72,9 +72,5 @@
  */
 
 const ContainerScannerModel = require('../models/containerScanner');
-<<<<<<< HEAD
 const ErrorService = require('./errorService');
-const { v1: uuidv1 } = require('uuid');
-=======
-const uuidv1 = require('uuid/v1');
->>>>>>> 31e4a434
+const { v1: uuidv1 } = require('uuid');