--- conflicted
+++ resolved
@@ -1,4 +1,3 @@
-<<<<<<< HEAD
 /**
  * 
  * Copyright HackerBay, Inc. 
@@ -50,55 +49,4 @@
 var payment = require('../config/payment');
 var stripe = require('stripe')(payment.paymentPrivateKey);
 var UserService = require('./userService');
-=======
-/**
- * 
- * Copyright HackerBay, Inc. 
- * 
- */
-
-module.exports = {
-    //Description: Call this fuction to retrieve list of invoices for a customer. 
-    //Params: 
-    //Param 1: stripeCustomerId: Received from the frontend.
-    //Param 2: projectId: Project id from req.params.
-    //Param 3: startingAfter: A cursor for use in pagination. startingAfter is an object ID
-    //         that helps to fetch items fro the next list.
-    //Returns : promise
-    get: async function (userId, startingAfter) {
-
-        try {
-            var user = await UserService.findOneBy({ _id: userId });
-        } catch (error) {
-            ErrorService.log('UserService.findOneBy', error);
-            throw error;
-        }
-
-        if (!user) {
-            let error = new Error('User not found.');
-            error.code = 400;
-            ErrorService.log('InvoiceService.get', error);
-            throw error;
-        } else {
-            var invoices = await stripe.invoices.list(
-                {
-                    customer: user.stripeCustomerId,
-                    limit: 10,
-                    starting_after: startingAfter
-                });
-            if (!invoices || !invoices.data) {
-                let error = new Error('Your invoice cannot be retrieved.');
-                error.code = 400;
-                ErrorService.log('InvoiceService.get', error);
-                throw error;
-            }
-            return invoices.data.filter(invoice => invoice.total > 0);
-        }
-    }
-};
-
-var payment = require('../config/payment');
-var stripe = require('stripe')(payment.paymentPrivateKey);
-var UserService = require('./userService');
->>>>>>> c5a5c059
 var ErrorService = require('./errorService');