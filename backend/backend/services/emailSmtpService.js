module.exports = {
    create: async function (data) {
<<<<<<< HEAD
        data.pass = await EncryptDecrypt.encrypt(data.pass);
        var emailSmtpModel = new EmailSmtpModel();
        emailSmtpModel.projectId = data.projectId;
        emailSmtpModel.user = data.user;
        emailSmtpModel.pass = data.pass;
        emailSmtpModel.host = data.host;
        emailSmtpModel.port = data.port;
        emailSmtpModel.from = data.from;
        emailSmtpModel.secure = false;
        if (data.secure) {
            emailSmtpModel.secure = data.secure;
        }
        emailSmtpModel.enabled = true;
=======
>>>>>>> afffecf6
        try {
            data.pass = await EncryptDecrypt.encrypt(data.pass);
            var emailSmtpModel = new EmailSmtpModel();
            emailSmtpModel.projectId = data.projectId;
            emailSmtpModel.user = data.user;
            emailSmtpModel.pass = data.pass;
            emailSmtpModel.host = data.host;
            emailSmtpModel.port = data.port;
            emailSmtpModel.from = data.from;
            emailSmtpModel.secure = false;
            if(data.secure){
                emailSmtpModel.secure = data.secure;
            }
            emailSmtpModel.enabled = true;
            var emailSmtp = await emailSmtpModel.save();
            if (emailSmtp && emailSmtp.pass) {
                emailSmtp.pass = await EncryptDecrypt.decrypt(emailSmtp.pass);
            }
            return emailSmtp;
        } catch (error) {
            ErrorService.log('emailSmtpService.create', error);
            throw error;
        }
    },

<<<<<<< HEAD
    updateBy: async function (query, data) {
        if (!query) {
            query = {};
        }

        if (!query.deleted) query.deleted = false;

        if (data.pass) {
            data.pass = await EncryptDecrypt.encrypt(data.pass);
=======
    update: async function (data) {
        try {
            let _this = this;
            if (!data._id) {
                let emailSmtp = await _this.create(data);
                return emailSmtp;
            } else {
                var emailSmtp = await _this.findOneBy({ _id: data._id });
                if (emailSmtp && emailSmtp.pass) {
                    emailSmtp.pass = await EncryptDecrypt.encrypt(emailSmtp.pass);
                }

                if (data.pass) {
                    data.pass = await EncryptDecrypt.encrypt(data.pass);
                }
                let user = data.user || emailSmtp.user;
                let pass = data.pass || emailSmtp.pass;
                let host = data.host || emailSmtp.host;
                let port = data.port || emailSmtp.port;
                let from = data.from || emailSmtp.from;
                let secure = data.secure !== undefined ? data.secure : emailSmtp.secure;
                let enabled = data.smtpswitch !== undefined ? data.smtpswitch : emailSmtp.enabled;

                var updatedEmailSmtp = await EmailSmtpModel.findByIdAndUpdate(data._id, {
                    $set: {
                        user: user,
                        pass: pass,
                        host: host,
                        port: port,
                        from: from,
                        secure:secure,
                        enabled: enabled
                    }
                }, {
                    new: true
                }).lean();
                if (updatedEmailSmtp && updatedEmailSmtp.pass) {
                    updatedEmailSmtp.pass = await EncryptDecrypt.decrypt(updatedEmailSmtp.pass);
                }
                return updatedEmailSmtp;
            }
        } catch (error) {
            ErrorService.log('emailSmtpService.update', error);
            throw error;
>>>>>>> afffecf6
        }
        try {
            var updatedEmailSmtp = await EmailSmtpModel.findOneAndUpdate(query, {
                $set: data
            }, {
                new: true
            }).lean();
            if (updatedEmailSmtp && updatedEmailSmtp.pass) {
                updatedEmailSmtp.pass = await EncryptDecrypt.decrypt(updatedEmailSmtp.pass);
            }
        } catch (error) {
            ErrorService.log('EmailSmtpModel.findByIdAndUpdate', error);
            throw error;
        }

        return updatedEmailSmtp;
    },

    deleteBy: async function (query, userId) {
        try {
            var emailSmtp = await EmailSmtpModel.findOneAndUpdate(query, {
                $set: {
                    deleted: true,
                    deletedById: userId,
                    deletedAt: Date.now()
                }
            }, {
                new: true
            });
            return emailSmtp;
        } catch (error) {
            ErrorService.log('emailSmtpService.deleteBy', error);
            throw error;
        }
    },

    findBy: async function (query, skip, limit) {
        try {
            if (!skip) skip = 0;
    
            if (!limit) limit = 10;
    
            if (typeof (skip) === 'string') {
                skip = parseInt(skip);
            }
    
            if (typeof (limit) === 'string') {
                limit = parseInt(limit);
            }
    
            if (!query) {
                query = {};
            }
    
            query.deleted = false;
            var emailSmtp = await EmailSmtpModel.find(query)
                .sort([['createdAt', -1]])
                .limit(limit)
                .skip(skip)
                .populate('projectId', 'name')
                .lean();
            if (emailSmtp && emailSmtp.pass) {
                emailSmtp.pass = await EncryptDecrypt.decrypt(emailSmtp.pass);
            }

            return emailSmtp;
        } catch (error) {
            ErrorService.log('emailSmtpService.findBy', error);
            throw error;
        }
    },

    findOneBy: async function (query) {
        try {
            if (!query) {
                query = {};
            }
    
            query.deleted = false;
            var emailSmtp = await EmailSmtpModel.findOne(query)
                .sort([['createdAt', -1]])
                .populate('projectId', 'name')
                .lean();
            if (emailSmtp && emailSmtp.pass) {
                emailSmtp.pass = await EncryptDecrypt.decrypt(emailSmtp.pass);
            }
            if (!emailSmtp) {
                emailSmtp = {};
            }
    
            return emailSmtp;
        } catch (error) {
            ErrorService.log('emailSmtpService.findOneBy', error);
            throw error;
        }
    },

    countBy: async function (query) {
        try {
            if (!query) {
                query = {};
            }
    
            query.deleted = false;
            var count = await EmailSmtpModel.count(query);
            return count;
        } catch (error) {
            ErrorService.log('emailSmtpService.countBy', error);
            throw error;
        }
    },

    hardDeleteBy: async function (query) {
        try {
            await EmailSmtpModel.deleteMany(query);
            return 'Email Smtp(s) removed successfully';
        } catch (error) {
            ErrorService.log('emailSmtpService.hardDeleteBy', error);
            throw error;
        }
    },
};

var EmailSmtpModel = require('../models/smtp');
var ErrorService = require('./errorService');
var EncryptDecrypt = require('../config/encryptDecrypt');<|MERGE_RESOLUTION|>--- conflicted
+++ resolved
@@ -1,21 +1,5 @@
 module.exports = {
     create: async function (data) {
-<<<<<<< HEAD
-        data.pass = await EncryptDecrypt.encrypt(data.pass);
-        var emailSmtpModel = new EmailSmtpModel();
-        emailSmtpModel.projectId = data.projectId;
-        emailSmtpModel.user = data.user;
-        emailSmtpModel.pass = data.pass;
-        emailSmtpModel.host = data.host;
-        emailSmtpModel.port = data.port;
-        emailSmtpModel.from = data.from;
-        emailSmtpModel.secure = false;
-        if (data.secure) {
-            emailSmtpModel.secure = data.secure;
-        }
-        emailSmtpModel.enabled = true;
-=======
->>>>>>> afffecf6
         try {
             data.pass = await EncryptDecrypt.encrypt(data.pass);
             var emailSmtpModel = new EmailSmtpModel();
@@ -26,7 +10,7 @@
             emailSmtpModel.port = data.port;
             emailSmtpModel.from = data.from;
             emailSmtpModel.secure = false;
-            if(data.secure){
+            if (data.secure) {
                 emailSmtpModel.secure = data.secure;
             }
             emailSmtpModel.enabled = true;
@@ -41,64 +25,18 @@
         }
     },
 
-<<<<<<< HEAD
     updateBy: async function (query, data) {
-        if (!query) {
-            query = {};
-        }
+        try {
+            if (!query) {
+                query = {};
+            }
 
-        if (!query.deleted) query.deleted = false;
+            if (!query.deleted) query.deleted = false;
 
-        if (data.pass) {
-            data.pass = await EncryptDecrypt.encrypt(data.pass);
-=======
-    update: async function (data) {
-        try {
-            let _this = this;
-            if (!data._id) {
-                let emailSmtp = await _this.create(data);
-                return emailSmtp;
-            } else {
-                var emailSmtp = await _this.findOneBy({ _id: data._id });
-                if (emailSmtp && emailSmtp.pass) {
-                    emailSmtp.pass = await EncryptDecrypt.encrypt(emailSmtp.pass);
-                }
+            if (data.pass) {
+                data.pass = await EncryptDecrypt.encrypt(data.pass);
+            }
 
-                if (data.pass) {
-                    data.pass = await EncryptDecrypt.encrypt(data.pass);
-                }
-                let user = data.user || emailSmtp.user;
-                let pass = data.pass || emailSmtp.pass;
-                let host = data.host || emailSmtp.host;
-                let port = data.port || emailSmtp.port;
-                let from = data.from || emailSmtp.from;
-                let secure = data.secure !== undefined ? data.secure : emailSmtp.secure;
-                let enabled = data.smtpswitch !== undefined ? data.smtpswitch : emailSmtp.enabled;
-
-                var updatedEmailSmtp = await EmailSmtpModel.findByIdAndUpdate(data._id, {
-                    $set: {
-                        user: user,
-                        pass: pass,
-                        host: host,
-                        port: port,
-                        from: from,
-                        secure:secure,
-                        enabled: enabled
-                    }
-                }, {
-                    new: true
-                }).lean();
-                if (updatedEmailSmtp && updatedEmailSmtp.pass) {
-                    updatedEmailSmtp.pass = await EncryptDecrypt.decrypt(updatedEmailSmtp.pass);
-                }
-                return updatedEmailSmtp;
-            }
-        } catch (error) {
-            ErrorService.log('emailSmtpService.update', error);
-            throw error;
->>>>>>> afffecf6
-        }
-        try {
             var updatedEmailSmtp = await EmailSmtpModel.findOneAndUpdate(query, {
                 $set: data
             }, {
@@ -136,21 +74,21 @@
     findBy: async function (query, skip, limit) {
         try {
             if (!skip) skip = 0;
-    
+
             if (!limit) limit = 10;
-    
+
             if (typeof (skip) === 'string') {
                 skip = parseInt(skip);
             }
-    
+
             if (typeof (limit) === 'string') {
                 limit = parseInt(limit);
             }
-    
+
             if (!query) {
                 query = {};
             }
-    
+
             query.deleted = false;
             var emailSmtp = await EmailSmtpModel.find(query)
                 .sort([['createdAt', -1]])
@@ -174,7 +112,7 @@
             if (!query) {
                 query = {};
             }
-    
+
             query.deleted = false;
             var emailSmtp = await EmailSmtpModel.findOne(query)
                 .sort([['createdAt', -1]])
@@ -186,7 +124,7 @@
             if (!emailSmtp) {
                 emailSmtp = {};
             }
-    
+
             return emailSmtp;
         } catch (error) {
             ErrorService.log('emailSmtpService.findOneBy', error);
@@ -199,7 +137,7 @@
             if (!query) {
                 query = {};
             }
-    
+
             query.deleted = false;
             var count = await EmailSmtpModel.count(query);
             return count;
