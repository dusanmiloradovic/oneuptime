/**
 *
 * Copyright HackerBay, Inc.
 *
 */

module.exports = {
    findBy: async function({ query, skip, limit, populate, select }) {
        try {
            if (!skip) skip = 0;

            if (!limit) limit = 10;

            if (typeof skip === 'string') skip = parseInt(skip);

            if (typeof limit === 'string') limit = parseInt(limit);

            if (!query) query = {};

            query.deleted = false;
            let statusPagesQuery = StatusPageModel.find(query)
                .sort([['createdAt', -1]])
                .limit(limit)
                .skip(skip)
                .lean();

            statusPagesQuery = handleSelect(select, statusPagesQuery);
            statusPagesQuery = handlePopulate(populate, statusPagesQuery);

            const statusPages = await statusPagesQuery;
            return statusPages;
        } catch (error) {
            ErrorService.log('statusPageService.findBy', error);
            throw error;
        }
    },

    create: async function(data) {
        try {
            let existingStatusPage = null;

            if (data.name) {
                existingStatusPage = await this.countBy({
                    name: data.name,
                    projectId: data.projectId,
                });
            }
            if (existingStatusPage && existingStatusPage > 0) {
                const error = new Error(
                    'StatusPage with that name already exists.'
                );
                error.code = 400;
                ErrorService.log('statusPageService.create', error);
                throw error;
            }
            const statusPageModel = new StatusPageModel();
            statusPageModel.projectId = data.projectId || null;
            statusPageModel.domains = data.domains || [];
            statusPageModel.links = data.links || null;
            statusPageModel.name = data.name || null;
            statusPageModel.isPrivate = data.isPrivate || null;
            statusPageModel.description = data.description || null;
            statusPageModel.copyright = data.copyright || null;
            statusPageModel.faviconPath = data.faviconPath || null;
            statusPageModel.logoPath = data.logoPath || null;
            statusPageModel.bannerPath = data.bannerPath || null;
            statusPageModel.colors =
                data.colors || defaultStatusPageColors.default;
            statusPageModel.deleted = data.deleted || false;
            statusPageModel.isSubscriberEnabled =
                data.isSubscriberEnabled || false;
            statusPageModel.monitors = Array.isArray(data.monitors)
                ? [...data.monitors]
                : [];
            statusPageModel.statusBubbleId = data.statusBubbleId || uuid.v4();

            if (data && data.name) {
                statusPageModel.slug = getSlug(data.name);
            }

            const statusPage = await statusPageModel.save();

            const populateStatusPage = [
                { path: 'projectId', select: 'parentProjectId' },
                { path: 'monitorIds', select: 'name' },
                { path: 'monitors.monitor', select: 'name' },
                {
                    path: 'domains.domainVerificationToken',
                    select: 'domain verificationToken verified ',
                },
            ];
            const selectStatusPage =
<<<<<<< HEAD
                'domains projectId monitors links slug title name isPrivate isSubscriberEnabled isGroupedByMonitorCategory showScheduledEvents moveIncidentToTheTop hideProbeBar hideUptime multipleNotificationTypes hideResolvedIncident description copyright faviconPath logoPath bannerPath colors layout headerHTML footerHTML customCSS customJS statusBubbleId embeddedCss createdAt enableRSSFeed emailNotification smsNotification webhookNotification selectIndividualMonitors enableIpWhitelist ipWhitelist incidentHistoryDays scheduleHistoryDays announcementLogsHistory theme enableMultipleLanguage multipleLanguages twitterHandle';
=======
                'multipleNotificationTypes domains projectId monitors links slug title name isPrivate isSubscriberEnabled isGroupedByMonitorCategory showScheduledEvents moveIncidentToTheTop hideProbeBar hideUptime multipleNotifications hideResolvedIncident description copyright faviconPath logoPath bannerPath colors layout headerHTML footerHTML customCSS customJS statusBubbleId embeddedCss createdAt enableRSSFeed emailNotification smsNotification webhookNotification selectIndividualMonitors enableIpWhitelist ipWhitelist incidentHistoryDays scheduleHistoryDays announcementLogsHistory theme enableMultipleLanguage multipleLanguages twitterHandle';
>>>>>>> e5758455

            const newStatusPage = await this.findOneBy({
                _id: statusPage._id,
                populate: populateStatusPage,
                select: selectStatusPage,
            });
            return newStatusPage;
        } catch (error) {
            ErrorService.log('statusPageService.create', error);
            throw error;
        }
    },

    createDomain: async function(
        subDomain,
        projectId,
        statusPageId,
        cert,
        privateKey,
        enableHttps,
        autoProvisioning
    ) {
        let createdDomain = {};

        try {
            // check if domain already exist
            // only one domain in the db is allowed
            const existingBaseDomain = await DomainVerificationService.findOneBy(
                {
                    query: {
                        domain: subDomain,
                    },
                    select: '_id',
                }
            );

            if (!existingBaseDomain) {
                const creationData = {
                    domain: subDomain,
                    projectId,
                };
                // create the domain
                createdDomain = await DomainVerificationService.create(
                    creationData
                );
            }

            const populateStatusPage = [
                {
                    path: 'domains.domainVerificationToken',
                    select: 'domain verificationToken verified ',
                },
            ];

            const statusPage = await this.findOneBy({
                query: { _id: statusPageId },
                populate: populateStatusPage,
                select: 'domains',
            });

            if (statusPage) {
                // attach the domain id to statuspage collection and update it
                const domain = statusPage.domains.find(domain =>
                    domain.domain === subDomain ? true : false
                );
                if (domain) {
                    const error = new Error('Domain already exists');
                    error.code = 400;
                    ErrorService.log('statusPageService.createDomain', error);
                    throw error;
                }
                if (enableHttps && autoProvisioning) {
                    // trigger addition of this particular domain
                    // which should pass the acme challenge
                    // acme challenge is to be processed from status page project
                    const altnames = [subDomain];

                    // before adding any domain
                    // check if there's a certificate already created in the store
                    // if there's none, add the domain to the flow
                    const certificate = await CertificateStoreService.findOneBy(
                        {
                            query: { subject: subDomain },
                            select: 'id',
                        }
                    );

                    if (!certificate && greenlock) {
                        // handle this in the background
                        greenlock.add({
                            subject: altnames[0],
                            altnames: altnames,
                        });
                    }
                }

                statusPage.domains = [
                    ...statusPage.domains,
                    {
                        domain: subDomain,
                        cert,
                        privateKey,
                        enableHttps,
                        autoProvisioning,
                        domainVerificationToken:
                            createdDomain._id || existingBaseDomain._id,
                    },
                ];
                return await this.updateOneBy(
                    { _id: statusPage._id },
                    {
                        domains: statusPage.domains,
                    }
                );
            } else {
                const error = new Error(
                    'Status page not found or does not exist'
                );
                error.code = 400;
                ErrorService.log('statusPageService.createDomain', error);
                throw error;
            }
        } catch (error) {
            ErrorService.log('statusPageService.createDomain', error);
            throw error;
        }
    },

    // update all the occurence of the old domain to the new domain
    // use regex to replace the value
    updateCustomDomain: async function(domainId, newDomain, oldDomain) {
        const _this = this;
        try {
            const populateStatusPage = [
                {
                    path: 'domains.domainVerificationToken',
                    select: 'domain verificationToken verified ',
                },
            ];

            const statusPages = await _this.findBy({
                query: {
                    domains: {
                        $elemMatch: { domainVerificationToken: domainId },
                    },
                },
                populate: populateStatusPage,
                select: '_id domains',
            });

            for (const statusPage of statusPages) {
                const statusPageId = statusPage._id;
                const domains = [];
                for (const eachDomain of statusPage.domains) {
                    if (
                        String(eachDomain.domainVerificationToken._id) ===
                        String(domainId)
                    ) {
                        eachDomain.domain = eachDomain.domain.replace(
                            oldDomain,
                            newDomain
                        );
                    }
                    domains.push(eachDomain);
                }

                if (domains && domains.length > 0) {
                    await _this.updateOneBy({ _id: statusPageId }, { domains });
                }
            }
        } catch (error) {
            ErrorService.log('statusPageService.updateCustomDomain', error);
            throw error;
        }
    },

    updateDomain: async function(
        projectId,
        statusPageId,
        domainId,
        newDomain,
        cert,
        privateKey,
        enableHttps,
        autoProvisioning
    ) {
        let createdDomain = {};
        const _this = this;

        try {
            const existingBaseDomain = await DomainVerificationService.findOneBy(
                { query: { domain: newDomain }, select: '_id' }
            );

            if (!existingBaseDomain) {
                const creationData = {
                    domain: newDomain,
                    projectId,
                };
                // create the domain
                createdDomain = await DomainVerificationService.create(
                    creationData
                );
            }
            const populateStatusPage = [
                {
                    path: 'domains.domainVerificationToken',
                    select: 'domain verificationToken verified ',
                },
            ];

            const statusPage = await this.findOneBy({
                query: { _id: statusPageId },
                populate: populateStatusPage,
                select: 'domains',
            });

            if (!statusPage) {
                const error = new Error(
                    'Status page not found or does not exist'
                );
                error.code = 400;
                throw error;
            }

            let doesDomainExist = false;
            const domainList = [...statusPage.domains];
            const updatedDomainList = [];
            for (const eachDomain of domainList) {
                if (String(eachDomain._id) === String(domainId)) {
                    if (eachDomain.domain !== newDomain) {
                        doesDomainExist = await _this.doesDomainExist(
                            newDomain
                        );
                    }
                    // if domain exist
                    // break the loop
                    if (doesDomainExist) break;

                    eachDomain.domain = newDomain;
                    eachDomain.cert = cert;
                    eachDomain.privateKey = privateKey;
                    eachDomain.enableHttps = enableHttps;
                    eachDomain.autoProvisioning = autoProvisioning;
                    if (autoProvisioning && enableHttps) {
                        // trigger addition of this particular domain
                        // which should pass the acme challenge
                        // acme challenge is to be processed from status page project
                        const altnames = [eachDomain.domain];

                        // before adding any domain
                        // check if there's a certificate already created in the store
                        // if there's none, add the domain to the flow
                        const certificate = await CertificateStoreService.findOneBy(
                            {
                                query: { subject: eachDomain.domain },
                                select: 'id',
                            }
                        );

                        if (!certificate && greenlock) {
                            // handle this in the background
                            greenlock.add({
                                subject: altnames[0],
                                altnames: altnames,
                            });
                        }
                    }
                    eachDomain.domainVerificationToken =
                        createdDomain._id || existingBaseDomain._id;
                }

                updatedDomainList.push(eachDomain);
            }

            if (doesDomainExist) {
                const error = new Error(
                    `This custom domain ${newDomain} already exist`
                );
                error.code = 400;
                throw error;
            }

            statusPage.domains = updatedDomainList;

            const result = await this.updateOneBy(
                { _id: statusPage._id },
                { domains: statusPage.domains }
            );
            return result;
        } catch (error) {
            ErrorService.log('statusPageService.updateDomain', error);
            throw error;
        }
    },

    deleteDomain: async function(statusPageId, domainId) {
        try {
            const populateStatusPage = [
                {
                    path: 'domains.domainVerificationToken',
                    select: 'domain verificationToken verified ',
                },
            ];
            const statusPage = await this.findOneBy({
                query: { _id: statusPageId },
                populate: populateStatusPage,
                select: 'domains',
            });

            if (!statusPage) {
                const error = new Error(
                    'Status page not found or does not exist'
                );
                error.code = 400;
                throw error;
            }

            let deletedDomain = null;
            const remainingDomains = statusPage.domains.filter(domain => {
                if (String(domain._id) === String(domainId)) {
                    deletedDomain = domain;
                }
                return String(domain._id) !== String(domainId);
            });

            // delete any associated certificate (only for auto provisioned ssl)
            // handle this in the background
            if (
                deletedDomain.enableHttps &&
                deletedDomain.autoProvisioning &&
                greenlock
            ) {
                greenlock
                    .remove({ subject: deletedDomain.domain })
                    .finally(() => {
                        CertificateStoreService.deleteBy({
                            subject: deletedDomain.domain,
                        });
                    });
            }

            statusPage.domains = remainingDomains;
            return await this.updateOneBy(
                { _id: statusPage._id },
                { domains: statusPage.domains }
            );
        } catch (error) {
            ErrorService.log('statusPageService.deleteDomain', error);
            throw error;
        }
    },

    countBy: async function(query) {
        try {
            if (!query) {
                query = {};
            }
            query.deleted = false;
            const count = await StatusPageModel.countDocuments(query);
            return count;
        } catch (error) {
            ErrorService.log('statusPageService.countBy', error);
            throw error;
        }
    },

    deleteBy: async function(query, userId) {
        try {
            if (!query) {
                query = {};
            }

            query.deleted = false;
            const statusPage = await StatusPageModel.findOneAndUpdate(
                query,
                {
                    $set: {
                        deleted: true,
                        deletedById: userId,
                        deletedAt: Date.now(),
                    },
                },
                {
                    new: true,
                }
            );

            if (statusPage) {
                const populateSubscriber = [
                    { path: 'projectId', select: 'name' },
                    { path: 'monitorId', select: 'name' },
                    { path: 'statusPageId', select: 'name' },
                ];
                const subscribers = await SubscriberService.findBy({
                    query: { statusPageId: statusPage._id },
                    select: '_id',
                    populate: populateSubscriber,
                });
                await Promise.all(
                    subscribers.map(async subscriber => {
                        await SubscriberService.deleteBy(
                            { _id: subscriber._id },
                            userId
                        );
                    })
                );

                // delete all certificate pipeline for the custom domains
                // handle this for autoprovisioned custom domains
                const customDomains = [...statusPage.domains];
                for (const eachDomain of customDomains) {
                    if (
                        eachDomain.enableHttps &&
                        eachDomain.autoProvisioning &&
                        greenlock
                    ) {
                        greenlock
                            .remove({ subject: eachDomain.domain })
                            .finally(() => {
                                CertificateStoreService.deleteBy({
                                    subject: eachDomain.domain,
                                });
                            });
                    }
                }
            }
            return statusPage;
        } catch (error) {
            ErrorService.log('statusPageService.deleteBy', error);
            throw error;
        }
    },

    removeMonitor: async function(monitorId) {
        try {
            const populateStatusPage = [
                {
                    path: 'monitors.monitor',
                    select: '_id name',
                },
            ];

            const selectStatusPage = 'monitors';

            const statusPages = await this.findBy({
                query: { 'monitors.monitor': monitorId },
                select: selectStatusPage,
                populate: populateStatusPage,
            });
            for (const statusPage of statusPages) {
                const monitors = statusPage.monitors.filter(
                    monitorData =>
                        String(
                            monitorData.monitor._id || monitorData.monitor
                        ) !== String(monitorId)
                );

                if (monitors.length !== statusPage.monitors.length) {
                    await this.updateOneBy(
                        { _id: statusPage._id },
                        { monitors }
                    );
                }
            }
        } catch (error) {
            ErrorService.log('statusPageService.removeMonitor', error);
            throw error;
        }
    },

    findOneBy: async function({ query, select, populate }) {
        try {
            if (!query) {
                query = {};
            }

            query.deleted = false;
            let statusPageQuery = StatusPageModel.findOne(query)
                .lean()
                .sort([['createdAt', -1]]);

            statusPageQuery = handleSelect(select, statusPageQuery);
            statusPageQuery = handlePopulate(populate, statusPageQuery);

            const statusPage = await statusPageQuery;
            return statusPage;
        } catch (error) {
            ErrorService.log('statusPageService.findOneBy', error);
            throw error;
        }
    },

    updateOneBy: async function(query, data) {
        try {
            const existingStatusPage = await this.findBy({
                query: {
                    name: data.name,
                    projectId: data.projectId,
                    _id: { $not: { $eq: data._id } },
                },
                select: 'slug',
            });
            if (existingStatusPage && existingStatusPage.length > 0) {
                const error = new Error(
                    'StatusPage with that name already exists.'
                );
                error.code = 400;
                ErrorService.log('statusPageService.updateOneBy', error);
                throw error;
            }

            if (data && data.name) {
                existingStatusPage.slug = getSlug(data.name);
            }

            if (!query) {
                query = {};
            }
            if (!query.deleted) query.deleted = false;

            // run this in the background
            try {
                if (data && data.groupedMonitors) {
                    for (const [key, value] of Object.entries(
                        data.groupedMonitors
                    )) {
                        const monitorIds = value.map(
                            monitorObj => monitorObj.monitor
                        );
                        MonitorService.updateBy(
                            { _id: { $in: monitorIds } },
                            { statusPageCategory: key }
                        );
                    }
                }
            } catch (error) {
                ErrorService.log('statusPageService.updateOneBy', error);
            }

            let updatedStatusPage = await StatusPageModel.findOneAndUpdate(
                query,
                {
                    $set: data,
                },
                {
                    new: true,
                }
            );

            const populateStatusPage = [
                { path: 'projectId', select: 'parentProjectId' },
                { path: 'monitorIds', select: 'name' },
                { path: 'monitors.monitor', select: 'name' },
                { path: 'monitors.statusPageCategory', select: 'name' },
                {
                    path: 'domains.domainVerificationToken',
                    select: 'domain verificationToken verified ',
                },
            ];

            const selectStatusPage =
<<<<<<< HEAD
                'domains projectId monitors links slug title name isPrivate isSubscriberEnabled isGroupedByMonitorCategory showScheduledEvents moveIncidentToTheTop hideProbeBar hideUptime multipleNotificationTypes hideResolvedIncident description copyright faviconPath logoPath bannerPath colors layout headerHTML footerHTML customCSS customJS statusBubbleId embeddedCss createdAt enableRSSFeed emailNotification smsNotification webhookNotification selectIndividualMonitors enableIpWhitelist ipWhitelist incidentHistoryDays scheduleHistoryDays announcementLogsHistory theme multipleLanguages enableMultipleLanguage twitterHandle';
=======
                'multipleNotificationTypes domains projectId monitors links slug title name isPrivate isSubscriberEnabled isGroupedByMonitorCategory showScheduledEvents moveIncidentToTheTop hideProbeBar hideUptime multipleNotifications hideResolvedIncident description copyright faviconPath logoPath bannerPath colors layout headerHTML footerHTML customCSS customJS statusBubbleId embeddedCss createdAt enableRSSFeed emailNotification smsNotification webhookNotification selectIndividualMonitors enableIpWhitelist ipWhitelist incidentHistoryDays scheduleHistoryDays announcementLogsHistory theme multipleLanguages enableMultipleLanguage twitterHandle';
>>>>>>> e5758455

            updatedStatusPage = await this.findOneBy({
                query: { _id: updatedStatusPage._id },
                populate: populateStatusPage,
                select: selectStatusPage,
            });
            return updatedStatusPage;
        } catch (error) {
            ErrorService.log('statusPageService.updateOneBy', error);
            throw error;
        }
    },

    updateBy: async function(query, data) {
        try {
            if (!query) {
                query = {};
            }

            if (!query.deleted) query.deleted = false;
            let updatedData = await StatusPageModel.updateMany(query, {
                $set: data,
            });

            const populateStatusPage = [
                {
                    path: 'projectId',
                    select: 'name parentProjectId',
                    populate: { path: 'parentProjectId', select: '_id' },
                },
                {
                    path: 'domains.domainVerificationToken',
                    select: 'domain verificationToken verified ',
                },
                {
                    path: 'monitors.monitor',
                    select: 'name',
                },
            ];

            const selectStatusPage =
<<<<<<< HEAD
                'domains projectId monitors links slug title name isPrivate isSubscriberEnabled isGroupedByMonitorCategory showScheduledEvents moveIncidentToTheTop hideProbeBar hideUptime multipleNotificationTypes hideResolvedIncident description copyright faviconPath logoPath bannerPath colors layout headerHTML footerHTML customCSS customJS statusBubbleId embeddedCss createdAt enableRSSFeed emailNotification smsNotification webhookNotification selectIndividualMonitors enableIpWhitelist ipWhitelist incidentHistoryDays scheduleHistoryDays announcementLogsHistory theme';
=======
                'multipleNotificationTypes domains projectId monitors links slug title name isPrivate isSubscriberEnabled isGroupedByMonitorCategory showScheduledEvents moveIncidentToTheTop hideProbeBar hideUptime multipleNotifications hideResolvedIncident description copyright faviconPath logoPath bannerPath colors layout headerHTML footerHTML customCSS customJS statusBubbleId embeddedCss createdAt enableRSSFeed emailNotification smsNotification webhookNotification selectIndividualMonitors enableIpWhitelist ipWhitelist incidentHistoryDays scheduleHistoryDays announcementLogsHistory theme';
>>>>>>> e5758455

            updatedData = await this.findBy({
                query,
                populate: populateStatusPage,
                select: selectStatusPage,
            });
            return updatedData;
        } catch (error) {
            ErrorService.log('statusPageService.updateMany', error);
            throw error;
        }
    },

    getNotes: async function(query, skip, limit) {
        try {
            const _this = this;

            if (!skip) skip = 0;

            if (!limit || isNaN(limit)) limit = 5;

            if (typeof skip === 'string') skip = parseInt(skip);

            if (typeof limit === 'string') limit = parseInt(limit);

            if (!query) query = {};

            const statuspages = await _this.findBy({
                query,
                skip: 0,
                limit,
                select: 'hideResolvedIncident monitors',
                populate: [
                    {
                        path: 'monitors.monitor',
                        select: 'name',
                    },
                ],
            });
            const checkHideResolved = statuspages[0].hideResolvedIncident;
            let option = {};
            if (checkHideResolved) {
                option = {
                    resolved: false,
                };
            }

            const withMonitors = statuspages.filter(
                statusPage => statusPage.monitors.length
            );
            const statuspage = withMonitors[0];
            const monitorIds = statuspage
                ? statuspage.monitors.map(m => m.monitor._id)
                : [];
            if (monitorIds && monitorIds.length) {
                const populate = [
                    {
                        path: 'monitors.monitorId',
                        select: 'name slug componentId projectId type',
                        populate: { path: 'componentId', select: 'name slug' },
                    },
                    { path: 'createdById', select: 'name' },
                    { path: 'projectId', select: 'name slug' },
                    { path: 'resolvedBy', select: 'name' },
                    { path: 'acknowledgedBy', select: 'name' },
                    { path: 'incidentPriority', select: 'name color' },
                    {
                        path: 'acknowledgedByIncomingHttpRequest',
                        select: 'name',
                    },
                    { path: 'resolvedByIncomingHttpRequest', select: 'name' },
                    { path: 'createdByIncomingHttpRequest', select: 'name' },
                    { path: 'probes.probeId', select: 'name _id' },
                ];
                const select =
                    'notifications acknowledgedByIncomingHttpRequest resolvedByIncomingHttpRequest _id monitors createdById projectId createdByIncomingHttpRequest incidentType resolved resolvedBy acknowledged acknowledgedBy title description incidentPriority criterionCause probes acknowledgedAt resolvedAt manuallyCreated deleted customFields idNumber createdAt';

                const [notes, count] = await Promise.all([
                    IncidentService.findBy({
                        query: {
                            'monitors.monitorId': { $in: monitorIds },
                            hideIncident: false,
                            ...option,
                        },
                        limit,
                        skip,
                        populate,
                        select,
                    }),
                    IncidentService.countBy({
                        'monitors.monitorId': { $in: monitorIds },
                        hideIncident: false,
                        ...option,
                    }),
                ]);

                return { notes, count };
            } else {
                const error = new Error('No monitors on this status page');
                error.code = 400;
                ErrorService.log('statusPage.getNotes', error);
                throw error;
            }
        } catch (error) {
            ErrorService.log('statusPageService.getNotes', error);
            throw error;
        }
    },

    getIncident: async function(query) {
        try {
            const populate = [
                {
                    path: 'monitors.monitorId',
                    select: 'name slug componentId projectId type',
                    populate: { path: 'componentId', select: 'name slug' },
                },
                { path: 'createdById', select: 'name' },
                { path: 'projectId', select: 'name slug' },
                { path: 'resolvedBy', select: 'name' },
                { path: 'acknowledgedBy', select: 'name' },
                { path: 'incidentPriority', select: 'name color' },
                {
                    path: 'acknowledgedByIncomingHttpRequest',
                    select: 'name',
                },
                { path: 'resolvedByIncomingHttpRequest', select: 'name' },
                { path: 'createdByIncomingHttpRequest', select: 'name' },
                { path: 'probes.probeId', select: 'name _id' },
            ];
            const select =
                'notifications acknowledgedByIncomingHttpRequest resolvedByIncomingHttpRequest _id monitors createdById projectId createdByIncomingHttpRequest incidentType resolved resolvedBy acknowledged acknowledgedBy title description incidentPriority criterionCause probes acknowledgedAt resolvedAt manuallyCreated deleted customFields idNumber';

            const incident = await IncidentService.findOneBy({
                query,
                select,
                populate,
            });

            return incident;
        } catch (error) {
            ErrorService.log('statusPageService.getIncident', error);
            throw error;
        }
    },

    getIncidentNotes: async function(query, skip, limit) {
        try {
            if (!skip) skip = 0;

            if (!limit) limit = 5;

            if (typeof skip === 'string') skip = Number(skip);

            if (typeof limit === 'string') limit = Number(limit);

            if (!query) query = {};
            query.deleted = false;

            const populateIncidentMessage = [
                {
                    path: 'incidentId',
                    select: 'idNumber name',
                },
                { path: 'createdById', select: 'name' },
            ];

            const selectIncidentMessage =
                '_id updated postOnStatusPage createdAt content incidentId createdById type incident_state';

            const [message, count] = await Promise.all([
                IncidentMessageService.findBy({
                    query,
                    skip,
                    limit,
                    populate: populateIncidentMessage,
                    select: selectIncidentMessage,
                }),
                IncidentMessageService.countBy(query),
            ]);

            return { message, count };
        } catch (error) {
            ErrorService.log('statusPageService.getIncidentNotes', error);
            throw error;
        }
    },

    getNotesByDate: async function(query, skip, limit) {
        try {
            const populate = [
                {
                    path: 'monitors.monitorId',
                    select: 'name slug componentId projectId type',
                    populate: { path: 'componentId', select: 'name slug' },
                },
                { path: 'createdById', select: 'name' },
                { path: 'projectId', select: 'name slug' },
                { path: 'resolvedBy', select: 'name' },
                { path: 'acknowledgedBy', select: 'name' },
                { path: 'incidentPriority', select: 'name color' },
                {
                    path: 'acknowledgedByIncomingHttpRequest',
                    select: 'name',
                },
                { path: 'resolvedByIncomingHttpRequest', select: 'name' },
                { path: 'createdByIncomingHttpRequest', select: 'name' },
                { path: 'probes.probeId', select: 'name _id' },
            ];
            const select =
                'notifications acknowledgedByIncomingHttpRequest resolvedByIncomingHttpRequest _id monitors createdById projectId createdByIncomingHttpRequest incidentType resolved resolvedBy acknowledged acknowledgedBy title description incidentPriority criterionCause probes acknowledgedAt resolvedAt manuallyCreated deleted customFields idNumber';

            const [incidents, count] = await Promise.all([
                IncidentService.findBy({
                    query,
                    limit,
                    skip,
                    populate,
                    select,
                }),
                IncidentService.countBy(query),
            ]);

            const investigationNotes = incidents.map(incident => {
                // return all the incident object
                return incident;
            });
            return { investigationNotes, count };
        } catch (error) {
            ErrorService.log('statusPageService.getNotesByDate', error);
            throw error;
        }
    },

    getEvents: async function(query, skip, limit) {
        try {
            const _this = this;

            if (!skip) skip = 0;

            if (!limit) limit = 5;

            if (typeof skip === 'string') skip = parseInt(skip);

            if (typeof limit === 'string') limit = parseInt(limit);

            if (!query) query = {};
            query.deleted = false;

            const statuspages = await _this.findBy({
                query,
                skip: 0,
                limit,
                select: 'monitors',
                populate: [
                    {
                        path: 'monitors.monitor',
                        select: 'name',
                    },
                ],
            });

            const withMonitors = statuspages.filter(
                statusPage => statusPage.monitors.length
            );
            const statuspage = withMonitors[0];
            const monitorIds = statuspage
                ? statuspage.monitors.map(m => m.monitor)
                : [];
            if (monitorIds && monitorIds.length) {
                const currentDate = moment();
                const eventIds = [];

                const populate = [
                    { path: 'resolvedBy', select: 'name' },
                    { path: 'projectId', select: 'name slug' },
                    { path: 'createdById', select: 'name' },
                    {
                        path: 'monitors.monitorId',
                        select: 'name',
                        populate: {
                            path: 'componentId',
                            select: 'name slug',
                        },
                    },
                ];
                const select =
                    'cancelled showEventOnStatusPage callScheduleOnEvent monitorDuringEvent monitorDuringEvent recurring interval alertSubscriber resolved monitors name startDate endDate description createdById projectId slug createdAt ';

                let events = await Promise.all(
                    monitorIds.map(async monitorId => {
                        const scheduledEvents = await ScheduledEventsService.findBy(
                            {
                                query: {
                                    'monitors.monitorId': monitorId,
                                    showEventOnStatusPage: true,
                                    startDate: { $lte: currentDate },
                                    endDate: {
                                        $gte: currentDate,
                                    },
                                    resolved: false,
                                },
                                select,
                                populate,
                            }
                        );
                        scheduledEvents.map(event => {
                            const id = String(event._id);
                            if (!eventIds.includes(id)) {
                                eventIds.push(id);
                            }
                            return event;
                        });

                        return scheduledEvents;
                    })
                );

                events = flattenArray(events);
                // do not repeat the same event two times
                events = eventIds.map(id => {
                    return events.find(
                        event => String(event._id) === String(id)
                    );
                });
                const count = events.length;
                // console.log(events);

                return { events, count };
            } else {
                const error = new Error('No monitors on this status page');
                error.code = 400;
                ErrorService.log('statusPageService.getEvents', error);
                throw error;
            }
        } catch (error) {
            ErrorService.log('statusPageService.getEvents', error);
            throw error;
        }
    },

    getFutureEvents: async function(query, skip, limit) {
        try {
            const _this = this;

            if (!skip) skip = 0;

            if (!limit) limit = 5;

            if (typeof skip === 'string') skip = parseInt(skip);

            if (typeof limit === 'string') limit = parseInt(limit);

            if (!query) query = {};
            query.deleted = false;

            const statuspages = await _this.findBy({
                query,
                skip: 0,
                limit,
                select: 'monitors',
                populate: [
                    {
                        path: 'monitors.monitor',
                        select: 'name',
                    },
                ],
            });

            const withMonitors = statuspages.filter(
                statusPage => statusPage.monitors.length
            );
            const statuspage = withMonitors[0];
            let monitorIds = statuspage
                ? statuspage.monitors.map(m => m.monitor)
                : [];
            monitorIds = monitorIds.map(monitor => monitor._id || monitor);
            if (monitorIds && monitorIds.length) {
                const currentDate = moment();
                const eventIds = [];
                const populate = [
                    { path: 'resolvedBy', select: 'name' },
                    { path: 'projectId', select: 'name slug' },
                    { path: 'createdById', select: 'name' },
                    {
                        path: 'monitors.monitorId',
                        select: 'name',
                        populate: {
                            path: 'componentId',
                            select: 'name slug',
                        },
                    },
                ];
                const select =
                    'cancelled showEventOnStatusPage callScheduleOnEvent monitorDuringEvent monitorDuringEvent recurring interval alertSubscriber resolved monitors name startDate endDate description createdById projectId slug createdAt ';

                let events = await Promise.all(
                    monitorIds.map(async monitorId => {
                        const scheduledEvents = await ScheduledEventsService.findBy(
                            {
                                query: {
                                    'monitors.monitorId': monitorId,
                                    showEventOnStatusPage: true,
                                    startDate: { $gt: currentDate },
                                },
                                select,
                                populate,
                            }
                        );
                        scheduledEvents.map(event => {
                            const id = String(event._id);
                            if (!eventIds.includes(id)) {
                                eventIds.push(id);
                            }
                            return event;
                        });

                        return scheduledEvents;
                    })
                );

                events = flattenArray(events);
                // do not repeat the same event two times
                events = eventIds.map(id => {
                    return events.find(
                        event => String(event._id) === String(id)
                    );
                });

                // // sort in ascending start date
                events = events.sort((a, b) => b.startDate - a.startDate);

                const count = events.length;
                return { events, count };
            } else {
                const error = new Error('No monitors on this status page');
                error.code = 400;
                ErrorService.log('statusPageService.getFutureEvents', error);
                throw error;
            }
        } catch (error) {
            ErrorService.log('statusPageService.getFutureEvents', error);
            throw error;
        }
    },

    getPastEvents: async function(query, skip, limit) {
        try {
            const _this = this;

            if (!skip) skip = 0;

            if (!limit) limit = 5;

            if (typeof skip === 'string') skip = parseInt(skip);

            if (typeof limit === 'string') limit = parseInt(limit);

            if (!query) query = {};
            query.deleted = false;

            const statuspages = await _this.findBy({
                query,
                skip: 0,
                limit,
                select: 'monitors',
                populate: [
                    {
                        path: 'monitors.monitor',
                        select: '_id name',
                    },
                ],
            });

            const withMonitors = statuspages.filter(
                statusPage => statusPage.monitors.length
            );
            const statuspage = withMonitors[0];
            const monitorIds = statuspage
                ? statuspage.monitors.map(m => m.monitor)
                : [];
            if (monitorIds && monitorIds.length) {
                const currentDate = moment();
                const eventIds = [];
                const populate = [
                    { path: 'resolvedBy', select: 'name' },
                    { path: 'projectId', select: 'name slug' },
                    { path: 'createdById', select: 'name' },
                    {
                        path: 'monitors.monitorId',
                        select: 'name',
                        populate: {
                            path: 'componentId',
                            select: 'name slug',
                        },
                    },
                ];
                const select =
                    'cancelled showEventOnStatusPage callScheduleOnEvent monitorDuringEvent monitorDuringEvent recurring interval alertSubscriber resolved monitors name startDate endDate description createdById projectId slug createdAt ';

                let events = await Promise.all(
                    monitorIds.map(async monitorId => {
                        const scheduledEvents = await ScheduledEventsService.findBy(
                            {
                                query: {
                                    'monitors.monitorId': monitorId,
                                    showEventOnStatusPage: true,
                                    endDate: { $lt: currentDate },
                                },
                                populate,
                                select,
                            }
                        );
                        scheduledEvents.map(event => {
                            const id = String(event._id);
                            if (!eventIds.includes(id)) {
                                eventIds.push(id);
                            }
                            return event;
                        });

                        return scheduledEvents;
                    })
                );

                events = flattenArray(events);
                // do not repeat the same event two times
                events = eventIds.map(id => {
                    return events.find(
                        event => String(event._id) === String(id)
                    );
                });

                // sort in ascending start date
                events = events.sort((a, b) => a.startDate - b.startDate);

                const count = events.length;
                return { events: limitEvents(events, limit, skip), count };
            } else {
                const error = new Error('No monitors on this status page');
                error.code = 400;
                ErrorService.log('statusPageService.getPastEvents', error);
                throw error;
            }
        } catch (error) {
            ErrorService.log('statusPageService.getPastEvents', error);
            throw error;
        }
    },

    getEvent: async function(query) {
        const populate = [
            { path: 'resolvedBy', select: 'name' },
            { path: 'projectId', select: 'name slug' },
            { path: 'createdById', select: 'name' },
            {
                path: 'monitors.monitorId',
                select: 'name',
                populate: {
                    path: 'componentId',
                    select: 'name slug',
                },
            },
        ];
        const select =
            'cancelled showEventOnStatusPage callScheduleOnEvent monitorDuringEvent monitorDuringEvent recurring interval alertSubscriber resolved monitors name startDate endDate description createdById projectId slug createdAt ';

        try {
            const scheduledEvent = await ScheduledEventsService.findOneBy({
                query,
                select,
                populate,
            });
            return scheduledEvent;
        } catch (error) {
            ErrorService.log('statusPageService.getEvent', error);
            throw error;
        }
    },

    getEventNotes: async function(query, skip, limit) {
        try {
            if (!skip) skip = 0;

            if (!limit) limit = 5;

            if (typeof skip === 'string') skip = Number(skip);

            if (typeof limit === 'string') limit = Number(limit);

            if (!query) query = {};
            query.deleted = false;

            const populate = [
                { path: 'createdById', select: 'name' },
                {
                    path: 'scheduledEventId',
                    select: 'name monitors alertSubscriber projectId',
                    populate: {
                        path: 'projectId',
                        select: 'name replyAddress',
                    },
                },
            ];
            const select =
                'updated content type event_state createdAt updatedAt createdById scheduledEventId';

            const [eventNote, count] = await Promise.all([
                ScheduledEventNoteService.findBy({
                    query,
                    limit,
                    skip,
                    populate,
                    select,
                }),
                ScheduledEventNoteService.countBy(query),
            ]);

            return { notes: eventNote, count };
        } catch (error) {
            ErrorService.log('statusPageService.getEventNotes', error);
            throw error;
        }
    },

    getEventsByDate: async function(query, skip, limit) {
        try {
            const populate = [
                { path: 'resolvedBy', select: 'name' },
                { path: 'projectId', select: 'name slug' },
                { path: 'createdById', select: 'name' },
                {
                    path: 'monitors.monitorId',
                    select: 'name',
                    populate: {
                        path: 'componentId',
                        select: 'name slug',
                    },
                },
            ];
            const select =
                'cancelled showEventOnStatusPage callScheduleOnEvent monitorDuringEvent monitorDuringEvent recurring interval alertSubscriber resolved monitors name startDate endDate description createdById projectId slug createdAt ';

            const [scheduledEvents, count] = await Promise.all([
                ScheduledEventsService.findBy({
                    query,
                    limit,
                    skip,
                    populate,
                    select,
                }),
                ScheduledEventsService.countBy(query),
            ]);

            return { scheduledEvents, count };
        } catch (error) {
            ErrorService.log('statusPageService.getEventsByDate', error);
            throw error;
        }
    },

    getStatusPage: async function({ query, userId, populate, select }) {
        try {
            const thisObj = this;
            if (!query) {
                query = {};
            }

            query.deleted = false;

            let statusPagesQuery = StatusPageModel.find(query)
                .sort([['createdAt', -1]])
                .lean();

            statusPagesQuery = handleSelect(select, statusPagesQuery);
            statusPagesQuery = handlePopulate(populate, statusPagesQuery);

            const statusPages = await statusPagesQuery;

            let statusPage = null;

            if (
                query &&
                query.domains &&
                query.domains.$elemMatch &&
                query.domains.$elemMatch.domain
            ) {
                const domain = query.domains.$elemMatch.domain;

                const verifiedStatusPages = statusPages.filter(
                    page =>
                        page &&
                        page.domains.length > 0 &&
                        page.domains.filter(
                            domainItem =>
                                domainItem &&
                                domainItem.domain === domain &&
                                domainItem.domainVerificationToken &&
                                domainItem.domainVerificationToken.verified ===
                                    true
                        ).length > 0
                );
                if (verifiedStatusPages.length > 0) {
                    statusPage = verifiedStatusPages[0];
                }
            } else {
                if (statusPages.length > 0) {
                    statusPage = statusPages[0];
                }
            }

            if (statusPage && (statusPage._id || statusPage.id)) {
                const permitted = await thisObj.isPermitted(userId, statusPage);
                if (!permitted) {
                    const error = new Error(
                        'You are unauthorized to access the page please login to continue.'
                    );
                    error.code = 401;
                    ErrorService.log('statusPageService.getStatusPage', error);
                    throw error;
                }

                const monitorIds = statusPage.monitors.map(monitorObj =>
                    String(monitorObj.monitor._id || monitorObj.monitor)
                );
                const projectId =
                    statusPage.projectId._id || statusPage.projectId;
                const subProjects = await ProjectService.findBy({
                    query: {
                        $or: [
                            { parentProjectId: projectId },
                            { _id: projectId },
                        ],
                    },
                    select: '_id',
                });
                const subProjectIds = subProjects
                    ? subProjects.map(project => project._id)
                    : null;
                const monitors = await MonitorService.getMonitorsBySubprojects(
                    subProjectIds,
                    0,
                    0
                );
                const filteredMonitorData = monitors.map(subProject => {
                    return subProject.monitors.filter(monitor =>
                        monitorIds.includes(monitor._id.toString())
                    );
                });
                statusPage.monitorsData = _.flatten(filteredMonitorData);
            } else {
                if (statusPages.length > 0) {
                    const error = new Error('Domain not verified');
                    error.code = 400;
                    ErrorService.log('statusPageService.getStatusPage', error);
                    throw error;
                } else {
                    const error = new Error('Page Not Found');
                    error.code = 400;
                    ErrorService.log('statusPageService.getStatusPage', error);
                    throw error;
                }
            }
            return statusPage;
        } catch (error) {
            ErrorService.log('statusPageService.getStatusPage', error);
            throw error;
        }
    },

    getIncidents: async function(query) {
        try {
            const _this = this;

            if (!query) query = {};

            const statuspages = await _this.findBy({
                query,
                select: 'monitors',
                populate: [
                    {
                        path: 'monitors.monitor',
                        select: 'name',
                    },
                ],
            });

            const withMonitors = statuspages.filter(
                statusPage => statusPage.monitors.length
            );
            const statuspage = withMonitors[0];
            const monitorIds =
                statuspage && statuspage.monitors.map(m => m.monitor._id);
            if (monitorIds && monitorIds.length) {
                const populate = [
                    {
                        path: 'monitors.monitorId',
                        select: 'name slug componentId projectId type',
                        populate: { path: 'componentId', select: 'name slug' },
                    },
                    { path: 'createdById', select: 'name' },
                    { path: 'projectId', select: 'name slug' },
                    { path: 'resolvedBy', select: 'name' },
                    { path: 'acknowledgedBy', select: 'name' },
                    { path: 'incidentPriority', select: 'name color' },
                    {
                        path: 'acknowledgedByIncomingHttpRequest',
                        select: 'name',
                    },
                    { path: 'resolvedByIncomingHttpRequest', select: 'name' },
                    { path: 'createdByIncomingHttpRequest', select: 'name' },
                    { path: 'probes.probeId', select: 'name _id' },
                ];
                const select =
                    'createdAt notifications acknowledgedByIncomingHttpRequest resolvedByIncomingHttpRequest _id monitors createdById projectId createdByIncomingHttpRequest incidentType resolved resolvedBy acknowledged acknowledgedBy title description incidentPriority criterionCause probes acknowledgedAt resolvedAt manuallyCreated deleted customFields idNumber';

                const [incidents, count] = await Promise.all([
                    IncidentService.findBy({
                        query: { 'monitors.monitorId': { $in: monitorIds } },
                        select,
                        populate,
                    }),
                    IncidentService.countBy({
                        'monitors.monitorId': { $in: monitorIds },
                    }),
                ]);
                return { incidents, count };
            } else {
                const error = new Error('No monitors on this status page');
                error.code = 400;
                throw error;
            }
        } catch (error) {
            ErrorService.log('StatusPageService.getIncidents', error);
            throw error;
        }
    },
    isPermitted: async function(userId, statusPage) {
        try {
            const fn = async resolve => {
                if (statusPage.isPrivate) {
                    if (userId) {
                        const project = await ProjectService.findOneBy({
                            query: { _id: statusPage.projectId._id },
                            select: '_id users',
                        });
                        if (project && project._id) {
                            if (
                                project.users.some(
                                    user => user.userId === userId
                                )
                            ) {
                                resolve(true);
                            } else {
                                resolve(false);
                            }
                        } else {
                            resolve(false);
                        }
                    } else {
                        resolve(false);
                    }
                } else {
                    resolve(true);
                }
            };
            return fn;
        } catch (error) {
            ErrorService.log('statusPageService.isPermitted', error);
            throw error;
        }
    },

    getSubProjectStatusPages: async function(subProjectIds) {
        const _this = this;

        const populateStatusPage = [
            {
                path: 'projectId',
                select: 'name parentProjectId',
                populate: { path: 'parentProjectId', select: '_id' },
            },
            {
                path: 'domains.domainVerificationToken',
                select: 'domain verificationToken verified ',
            },
            {
                path: 'monitors.monitor',
                select: 'name',
            },
        ];

        const selectStatusPage =
<<<<<<< HEAD
            'domains projectId monitors links slug title name isPrivate isSubscriberEnabled isGroupedByMonitorCategory showScheduledEvents moveIncidentToTheTop hideProbeBar hideUptime multipleNotificationTypes hideResolvedIncident description copyright faviconPath logoPath bannerPath colors layout headerHTML footerHTML customCSS customJS statusBubbleId embeddedCss createdAt enableRSSFeed emailNotification smsNotification webhookNotification selectIndividualMonitors enableIpWhitelist ipWhitelist incidentHistoryDays scheduleHistoryDays announcementLogsHistory theme enableMultipleLanguage multipleLanguages twitterHandle';
=======
            'multipleNotificationTypes domains projectId monitors links slug title name isPrivate isSubscriberEnabled isGroupedByMonitorCategory showScheduledEvents moveIncidentToTheTop hideProbeBar hideUptime multipleNotifications hideResolvedIncident description copyright faviconPath logoPath bannerPath colors layout headerHTML footerHTML customCSS customJS statusBubbleId embeddedCss createdAt enableRSSFeed emailNotification smsNotification webhookNotification selectIndividualMonitors enableIpWhitelist ipWhitelist incidentHistoryDays scheduleHistoryDays announcementLogsHistory theme enableMultipleLanguage multipleLanguages twitterHandle';
>>>>>>> e5758455

        const subProjectStatusPages = await Promise.all(
            subProjectIds.map(async id => {
                const statusPages = await _this.findBy({
                    query: { projectId: id },
                    skip: 0,
                    limit: 10,
                    select: selectStatusPage,
                    populate: populateStatusPage,
                });
                const count = await _this.countBy({ projectId: id });
                return { statusPages, count, _id: id, skip: 0, limit: 10 };
            })
        );
        return subProjectStatusPages;
    },

    hardDeleteBy: async function(query) {
        try {
            await StatusPageModel.deleteMany(query);
            return 'Status Page(s) Removed Successfully!';
        } catch (error) {
            ErrorService.log('statusPageService.hardDeleteBy', error);
            throw error;
        }
    },

    restoreBy: async function(query) {
        const _this = this;
        query.deleted = true;

        const populateStatusPage = [
            {
                path: 'projectId',
                select: 'name parentProjectId',
                populate: { path: 'parentProjectId', select: '_id' },
            },
            {
                path: 'domains.domainVerificationToken',
                select: 'domain verificationToken verified ',
            },
            {
                path: 'monitors.monitor',
                select: 'name',
            },
        ];

        const selectStatusPage =
<<<<<<< HEAD
            'domains projectId monitors links twitterHandle slug title name isPrivate isSubscriberEnabled isGroupedByMonitorCategory showScheduledEvents moveIncidentToTheTop hideProbeBar hideUptime multipleNotificationTypes hideResolvedIncident description copyright faviconPath logoPath bannerPath colors layout headerHTML footerHTML customCSS customJS statusBubbleId embeddedCss createdAt enableRSSFeed emailNotification smsNotification webhookNotification selectIndividualMonitors enableIpWhitelist ipWhitelist incidentHistoryDays scheduleHistoryDays announcementLogsHistory theme';
=======
            'multipleNotificationTypes domains projectId monitors links twitterHandle slug title name isPrivate isSubscriberEnabled isGroupedByMonitorCategory showScheduledEvents moveIncidentToTheTop hideProbeBar hideUptime multipleNotifications hideResolvedIncident description copyright faviconPath logoPath bannerPath colors layout headerHTML footerHTML customCSS customJS statusBubbleId embeddedCss createdAt enableRSSFeed emailNotification smsNotification webhookNotification selectIndividualMonitors enableIpWhitelist ipWhitelist incidentHistoryDays scheduleHistoryDays announcementLogsHistory theme';
>>>>>>> e5758455

        const statusPage = await _this.findBy({
            query,
            populate: populateStatusPage,
            select: selectStatusPage,
        });
        if (statusPage && statusPage.length > 1) {
            const statusPages = await Promise.all(
                statusPage.map(async statusPage => {
                    const statusPageId = statusPage._id;
                    statusPage = await _this.updateOneBy(
                        { _id: statusPageId, deleted: true },
                        {
                            deleted: false,
                            deletedAt: null,
                            deleteBy: null,
                        }
                    );
                    await SubscriberService.restoreBy({
                        statusPageId,
                        deleted: true,
                    });
                    return statusPage;
                })
            );
            return statusPages;
        }
    },
    // get status pages for this incident
    getStatusPagesForIncident: async (incidentId, skip, limit) => {
        try {
            // first get the monitor, then scan status page collection containing the monitor
            let { monitors } = await IncidentModel.findById(incidentId).select(
                'monitors.monitorId'
            );

            let statusPages = [];
            let count = 0;
            if (monitors) {
                monitors = monitors.map(
                    monitor => monitor.monitorId._id || monitor.monitorId
                );
                count = await StatusPageModel.find({
                    'monitors.monitor': { $in: monitors },
                }).countDocuments({ 'monitors.monitor': { $in: monitors } });
                if (count) {
                    statusPages = await StatusPageModel.find({
                        'monitors.monitor': { $in: monitors },
                    })
                        .lean()
                        .populate('projectId')
                        .populate('monitors.monitor')
                        .skip(skip)
                        .limit(limit)
                        .exec();
                }
            }
            return { statusPages: statusPages || [], count };
        } catch (error) {
            ErrorService.log(
                'statusPageService.getStatusPagesForIncident',
                error
            );
            throw error;
        }
    },

    getStatusBubble: async (statusPages, probes) => {
        try {
            if (statusPages && statusPages[0]) {
                statusPages = statusPages[0];
            }
            const endDate = moment(Date.now());
            const startDate = moment(Date.now()).subtract(90, 'days');
            const monitorsIds =
                statusPages && statusPages.monitors
                    ? statusPages.monitors.map(m =>
                          m.monitor && m.monitor._id ? m.monitor._id : null
                      )
                    : [];
            const statuses = await Promise.all(
                monitorsIds.map(async m => {
                    return await MonitorService.getMonitorStatuses(
                        m,
                        startDate,
                        endDate
                    );
                })
            );
            const bubble = await getServiceStatus(statuses, probes);
            let statusMessage = '';
            if (bubble === 'all') {
                statusMessage = 'All services are online';
            } else if (bubble === 'some') {
                statusMessage = 'Some services are offline';
            } else if (bubble === 'none') {
                statusMessage = 'All services are offline';
            } else if (bubble === 'some-degraded') {
                statusMessage = 'Some services are degraded';
            }
            return { bubble, statusMessage };
        } catch (error) {
            ErrorService.log('statusPageService.getStatusBubble', error);
            throw error;
        }
    },

    doesDomainExist: async function(domain) {
        const _this = this;
        try {
            const statusPage = await _this.countBy({
                domains: { $elemMatch: { domain } },
            });

            if (!statusPage || statusPage === 0) return false;

            return true;
        } catch (error) {
            ErrorService.log('statusPageService.doesDomainExist', error);
            throw error;
        }
    },

    createExternalStatusPage: async function(data) {
        try {
            const externalStatusPage = new ExternalStatusPageModel();
            externalStatusPage.url = data.url || null;
            externalStatusPage.name = data.name || null;
            externalStatusPage.description = data.description || null;
            externalStatusPage.projectId = data.projectId || null;
            externalStatusPage.statusPageId = data.statusPageId || null;
            externalStatusPage.createdById = data.createdById || null;
            const newExternalStatusPage = await externalStatusPage.save();

            return newExternalStatusPage;
        } catch (error) {
            ErrorService.log('statusPageService.externalStatusPage', error);
            throw error;
        }
    },
    getExternalStatusPage: async function(query, skip, limit) {
        try {
            if (!skip) skip = 0;

            if (!limit) limit = 0;

            if (typeof skip === 'string') {
                skip = Number(skip);
            }

            if (typeof limit === 'string') {
                limit = Number(limit);
            }

            if (!query) {
                query = {};
            }

            query.deleted = false;
            const externalStatusPages = await ExternalStatusPageModel.find(
                query
            );
            return externalStatusPages;
        } catch (error) {
            ErrorService.log('statusPageService.getExternalStatusPage', error);
            throw error;
        }
    },
    updateExternalStatusPage: async function(projectId, _id, data) {
        const query = { projectId, _id };

        try {
            const externalStatusPages = await ExternalStatusPageModel.findOneAndUpdate(
                query,
                {
                    $set: data,
                },
                {
                    new: true,
                }
            );
            return externalStatusPages;
        } catch (error) {
            ErrorService.log('statusPageService.getExternalStatusPage', error);
            throw error;
        }
    },
    deleteExternalStatusPage: async function(projectId, _id, userId) {
        const query = { projectId, _id };

        try {
            const externalStatusPages = await ExternalStatusPageModel.findOneAndUpdate(
                query,
                {
                    $set: {
                        deleted: true,
                        deletedById: userId,
                        deletedAt: Date.now(),
                    },
                },
                {
                    new: true,
                }
            );
            return externalStatusPages;
        } catch (error) {
            ErrorService.log('statusPageService.getExternalStatusPage', error);
            throw error;
        }
    },

    createAnnouncement: async function(data) {
        try {
            // reassign data.monitors with a restructured monitor data
            data.monitors = data.monitors.map(monitor => ({
                monitorId: monitor,
            }));
            // slugify announcement name
            if (data && data.name) {
                data.slug = getSlug(data.name);
            }

            const announcement = new AnnouncementModel();
            announcement.name = data.name || null;
            announcement.projectId = data.projectId || null;
            announcement.statusPageId = data.statusPageId || null;
            announcement.description = data.description || null;
            announcement.monitors = data.monitors || null;
            announcement.createdById = data.createdById || null;
            announcement.slug = data.slug || null;
            const newAnnouncement = await announcement.save();

            return newAnnouncement;
        } catch (error) {
            ErrorService.log('statusPageService.createAnnouncement', error);
            throw error;
        }
    },

    getAnnouncements: async function(query, skip, limit) {
        try {
            if (!skip) skip = 0;

            if (!limit) limit = 0;

            if (typeof skip === 'string') {
                skip = Number(skip);
            }

            if (typeof limit === 'string') {
                limit = Number(limit);
            }

            if (!query) {
                query = {};
            }

            query.deleted = false;
            const allAnnouncements = await AnnouncementModel.find(query)
                .lean()
                .sort([['createdAt', -1]])
                .limit(limit)
                .skip(skip)
                .populate('createdById', 'name')
                .populate('monitors.monitorId', 'name');
            return allAnnouncements;
        } catch (error) {
            ErrorService.log('statusPageService.getAnnouncements', error);
            throw error;
        }
    },

    countAnnouncements: async function(query) {
        try {
            if (!query) {
                query = {};
            }
            query.deleted = false;
            const count = await AnnouncementModel.countDocuments(query);
            return count;
        } catch (error) {
            ErrorService.log('statusPageService.countAnnouncements', error);
            throw error;
        }
    },

    getSingleAnnouncement: async function(query) {
        try {
            if (!query) {
                query = {};
            }
            query.deleted = false;
            const response = await AnnouncementModel.findOne(query);
            return response;
        } catch (error) {
            ErrorService.log('statusPageService.getSingleAnnouncement', error);
            throw error;
        }
    },

    updateAnnouncement: async function(query, data) {
        try {
            const _this = this;
            if (!query) {
                query = {};
            }
            query.deleted = false;
            if (!data.hideAnnouncement) {
                await _this.updateManyAnnouncement({
                    statusPageId: query.statusPageId,
                });
            }
            const response = await AnnouncementModel.findOneAndUpdate(
                query,
                {
                    $set: data,
                },
                {
                    new: true,
                }
            );

            if (!data.hideAnnouncement && data.announcementToggle) {
                AlertService.sendAnnouncementNotificationToSubscribers(
                    response
                );
            }

            const log = {
                active: false,
                endDate: new Date(),
                updatedById: data.createdById,
            };
            await _this.updateAnnouncementLog({ active: true }, log);

            return response;
        } catch (error) {
            ErrorService.log('statusPageService.getSingleAnnouncement', error);
            throw error;
        }
    },

    updateManyAnnouncement: async function(query) {
        try {
            if (!query) {
                query = {};
            }
            query.deleted = false;
            const response = await AnnouncementModel.updateMany(
                query,
                {
                    $set: { hideAnnouncement: true },
                },
                {
                    new: true,
                }
            );
            return response;
        } catch (error) {
            ErrorService.log('statusPageService.updateManyAnnouncement', error);
            throw error;
        }
    },

    deleteAnnouncement: async function(query, userId) {
        try {
            if (!query) {
                query = {};
            }
            query.deleted = false;
            const response = await AnnouncementModel.findOneAndUpdate(
                query,
                {
                    $set: {
                        deleted: true,
                        deletedById: userId,
                        deletedAt: Date.now(),
                    },
                },
                {
                    new: true,
                }
            );
            return response;
        } catch (error) {
            ErrorService.log('statusPageService.deleteAnnouncement', error);
            throw error;
        }
    },

    createAnnouncementLog: async function(data) {
        try {
            const announcementLog = new AnnouncementLogModel();
            announcementLog.announcementId = data.announcementId || null;
            announcementLog.createdById = data.createdById || null;
            announcementLog.statusPageId = data.statusPageId || null;
            announcementLog.startDate = data.startDate || null;
            announcementLog.endDate = data.endDate || null;
            announcementLog.active = data.active || null;
            const newAnnouncementLog = await announcementLog.save();
            return newAnnouncementLog;
        } catch (error) {
            ErrorService.log('statusPageService.createAnnouncementLog', error);
            throw error;
        }
    },

    updateAnnouncementLog: async function(query, data) {
        try {
            if (!query) {
                query = {};
            }
            query.deleted = false;
            const response = await AnnouncementLogModel.findOneAndUpdate(
                query,
                {
                    $set: data,
                },
                {
                    new: true,
                }
            );
            return response;
        } catch (error) {
            ErrorService.log('statusPageService.createAnnouncementLog', error);
            throw error;
        }
    },

    getAnnouncementLogs: async function(query, skip, limit) {
        try {
            if (!skip) skip = 0;

            if (!limit) limit = 0;

            if (typeof skip === 'string') {
                skip = Number(skip);
            }

            if (typeof limit === 'string') {
                limit = Number(limit);
            }

            if (!query) {
                query = {};
            }

            query.deleted = false;
            const announcementLogs = await AnnouncementLogModel.find(query)
                .lean()
                .sort([['createdAt', -1]])
                .limit(limit)
                .skip(skip)
                .populate({
                    path: 'announcementId',
                    select: 'name description',
                    populate: { path: 'monitors.monitorId', select: 'name' },
                });
            return announcementLogs;
        } catch (error) {
            ErrorService.log('statusPageService.getAnnouncementLogs', error);
            throw error;
        }
    },

    deleteAnnouncementLog: async function(query, userId) {
        try {
            if (!query) {
                query = {};
            }
            query.deleted = false;
            const response = await AnnouncementLogModel.findOneAndUpdate(
                query,
                {
                    $set: {
                        deleted: true,
                        deletedById: userId,
                        deletedAt: Date.now(),
                    },
                },
                {
                    new: true,
                }
            );
            return response;
        } catch (error) {
            ErrorService.log('statusPageService.deleteAnnouncementLog', error);
            throw error;
        }
    },

    countAnnouncementLogs: async function(query) {
        try {
            if (!query) {
                query = {};
            }
            query.deleted = false;
            const count = await AnnouncementLogModel.countDocuments(query);
            return count;
        } catch (error) {
            ErrorService.log('statusPageService.countAnnouncementLogs', error);
            throw error;
        }
    },

    fetchTweets: async handle => {
        try {
            const userData = await axios.get(
                `https://api.twitter.com/2/users/by/username/${handle}?user.fields=id`,
                {
                    headers: {
                        Authorization: `Bearer ${bearer}`,
                    },
                }
            );

            const userId = userData?.data?.data?.id || false;
            let response = '';

            if (userId) {
                const tweetData = await axios.get(
                    `https://api.twitter.com/2/users/${userId}/tweets?tweet.fields=created_at&exclude=retweets,replies`,
                    {
                        headers: {
                            Authorization: `Bearer ${bearer}`,
                        },
                    }
                );

                response = tweetData.data.data;
            }

            return response;
        } catch (error) {
            ErrorService.log('statusPageService.fetchTweets', error);
            throw error;
        }
    },
};

// handle the unique pagination for scheduled events on status page
function limitEvents(events, limit, skip) {
    skip = skip * limit;
    if (skip !== 0) {
        limit += limit;
    }
    return events.slice(skip, limit);
}

const filterProbeData = (monitor, probe) => {
    const monitorStatuses = monitor && monitor.length > 0 ? monitor : null;

    const probesStatus =
        monitorStatuses && monitorStatuses.length > 0
            ? probe
                ? monitorStatuses.filter(probeStatuses => {
                      return (
                          probeStatuses._id === null ||
                          probeStatuses._id === probe._id
                      );
                  })
                : monitorStatuses
            : [];
    const statuses =
        probesStatus &&
        probesStatus[0] &&
        probesStatus[0].statuses &&
        probesStatus[0].statuses.length > 0
            ? probesStatus[0].statuses
            : [];

    return statuses;
};

const getServiceStatus = (monitorsData, probes) => {
    const monitorsLength = monitorsData.length;
    const probesLength = probes && probes.length;

    const totalServices = monitorsLength * probesLength;
    let onlineServices = totalServices;
    let degraded = 0;

    monitorsData.forEach(monitor => {
        probes.forEach(probe => {
            const statuses = filterProbeData(monitor, probe);
            const monitorStatus =
                statuses && statuses.length > 0
                    ? statuses[0].status || 'online'
                    : 'online';
            if (monitorStatus === 'offline') {
                onlineServices--;
            }
            if (monitorStatus === 'degraded') {
                degraded++;
            }
        });
    });

    if (onlineServices === totalServices) {
        if (degraded !== 0) return 'some-degraded';
        return 'all';
    } else if (onlineServices === 0) {
        return 'none';
    } else if (onlineServices < totalServices) {
        return 'some';
    }
};

const IncidentModel = require('../models/incident');
const StatusPageModel = require('../models/statusPage');
const IncidentService = require('./incidentService');
const ScheduledEventsService = require('./scheduledEventService');
const MonitorService = require('./monitorService');
const ErrorService = require('./errorService');
const SubscriberService = require('./subscriberService');
const ProjectService = require('./projectService');
const AlertService = require('./alertService');
const _ = require('lodash');
const defaultStatusPageColors = require('../config/statusPageColors');
const DomainVerificationService = require('./domainVerificationService');
const flattenArray = require('../utils/flattenArray');
const ScheduledEventNoteService = require('./scheduledEventNoteService');
const IncidentMessageService = require('./incidentMessageService');
const moment = require('moment');
const uuid = require('uuid');
const CertificateStoreService = require('./certificateStoreService');
const AnnouncementModel = require('../models/announcements');
const ExternalStatusPageModel = require('../models/externalStatusPage');
const getSlug = require('../utils/getSlug');
const AnnouncementLogModel = require('../models/announcementLogs');
const handleSelect = require('../utils/select');
const handlePopulate = require('../utils/populate');
const axios = require('axios');
const greenlock = require('../../greenlock');
const bearer = process.env.TWITTER_BEARER_TOKEN;<|MERGE_RESOLUTION|>--- conflicted
+++ resolved
@@ -90,11 +90,7 @@
                 },
             ];
             const selectStatusPage =
-<<<<<<< HEAD
-                'domains projectId monitors links slug title name isPrivate isSubscriberEnabled isGroupedByMonitorCategory showScheduledEvents moveIncidentToTheTop hideProbeBar hideUptime multipleNotificationTypes hideResolvedIncident description copyright faviconPath logoPath bannerPath colors layout headerHTML footerHTML customCSS customJS statusBubbleId embeddedCss createdAt enableRSSFeed emailNotification smsNotification webhookNotification selectIndividualMonitors enableIpWhitelist ipWhitelist incidentHistoryDays scheduleHistoryDays announcementLogsHistory theme enableMultipleLanguage multipleLanguages twitterHandle';
-=======
                 'multipleNotificationTypes domains projectId monitors links slug title name isPrivate isSubscriberEnabled isGroupedByMonitorCategory showScheduledEvents moveIncidentToTheTop hideProbeBar hideUptime multipleNotifications hideResolvedIncident description copyright faviconPath logoPath bannerPath colors layout headerHTML footerHTML customCSS customJS statusBubbleId embeddedCss createdAt enableRSSFeed emailNotification smsNotification webhookNotification selectIndividualMonitors enableIpWhitelist ipWhitelist incidentHistoryDays scheduleHistoryDays announcementLogsHistory theme enableMultipleLanguage multipleLanguages twitterHandle';
->>>>>>> e5758455
 
             const newStatusPage = await this.findOneBy({
                 _id: statusPage._id,
@@ -657,11 +653,7 @@
             ];
 
             const selectStatusPage =
-<<<<<<< HEAD
-                'domains projectId monitors links slug title name isPrivate isSubscriberEnabled isGroupedByMonitorCategory showScheduledEvents moveIncidentToTheTop hideProbeBar hideUptime multipleNotificationTypes hideResolvedIncident description copyright faviconPath logoPath bannerPath colors layout headerHTML footerHTML customCSS customJS statusBubbleId embeddedCss createdAt enableRSSFeed emailNotification smsNotification webhookNotification selectIndividualMonitors enableIpWhitelist ipWhitelist incidentHistoryDays scheduleHistoryDays announcementLogsHistory theme multipleLanguages enableMultipleLanguage twitterHandle';
-=======
                 'multipleNotificationTypes domains projectId monitors links slug title name isPrivate isSubscriberEnabled isGroupedByMonitorCategory showScheduledEvents moveIncidentToTheTop hideProbeBar hideUptime multipleNotifications hideResolvedIncident description copyright faviconPath logoPath bannerPath colors layout headerHTML footerHTML customCSS customJS statusBubbleId embeddedCss createdAt enableRSSFeed emailNotification smsNotification webhookNotification selectIndividualMonitors enableIpWhitelist ipWhitelist incidentHistoryDays scheduleHistoryDays announcementLogsHistory theme multipleLanguages enableMultipleLanguage twitterHandle';
->>>>>>> e5758455
 
             updatedStatusPage = await this.findOneBy({
                 query: { _id: updatedStatusPage._id },
@@ -703,11 +695,7 @@
             ];
 
             const selectStatusPage =
-<<<<<<< HEAD
-                'domains projectId monitors links slug title name isPrivate isSubscriberEnabled isGroupedByMonitorCategory showScheduledEvents moveIncidentToTheTop hideProbeBar hideUptime multipleNotificationTypes hideResolvedIncident description copyright faviconPath logoPath bannerPath colors layout headerHTML footerHTML customCSS customJS statusBubbleId embeddedCss createdAt enableRSSFeed emailNotification smsNotification webhookNotification selectIndividualMonitors enableIpWhitelist ipWhitelist incidentHistoryDays scheduleHistoryDays announcementLogsHistory theme';
-=======
                 'multipleNotificationTypes domains projectId monitors links slug title name isPrivate isSubscriberEnabled isGroupedByMonitorCategory showScheduledEvents moveIncidentToTheTop hideProbeBar hideUptime multipleNotifications hideResolvedIncident description copyright faviconPath logoPath bannerPath colors layout headerHTML footerHTML customCSS customJS statusBubbleId embeddedCss createdAt enableRSSFeed emailNotification smsNotification webhookNotification selectIndividualMonitors enableIpWhitelist ipWhitelist incidentHistoryDays scheduleHistoryDays announcementLogsHistory theme';
->>>>>>> e5758455
 
             updatedData = await this.findBy({
                 query,
@@ -1601,11 +1589,7 @@
         ];
 
         const selectStatusPage =
-<<<<<<< HEAD
-            'domains projectId monitors links slug title name isPrivate isSubscriberEnabled isGroupedByMonitorCategory showScheduledEvents moveIncidentToTheTop hideProbeBar hideUptime multipleNotificationTypes hideResolvedIncident description copyright faviconPath logoPath bannerPath colors layout headerHTML footerHTML customCSS customJS statusBubbleId embeddedCss createdAt enableRSSFeed emailNotification smsNotification webhookNotification selectIndividualMonitors enableIpWhitelist ipWhitelist incidentHistoryDays scheduleHistoryDays announcementLogsHistory theme enableMultipleLanguage multipleLanguages twitterHandle';
-=======
             'multipleNotificationTypes domains projectId monitors links slug title name isPrivate isSubscriberEnabled isGroupedByMonitorCategory showScheduledEvents moveIncidentToTheTop hideProbeBar hideUptime multipleNotifications hideResolvedIncident description copyright faviconPath logoPath bannerPath colors layout headerHTML footerHTML customCSS customJS statusBubbleId embeddedCss createdAt enableRSSFeed emailNotification smsNotification webhookNotification selectIndividualMonitors enableIpWhitelist ipWhitelist incidentHistoryDays scheduleHistoryDays announcementLogsHistory theme enableMultipleLanguage multipleLanguages twitterHandle';
->>>>>>> e5758455
 
         const subProjectStatusPages = await Promise.all(
             subProjectIds.map(async id => {
@@ -1654,11 +1638,7 @@
         ];
 
         const selectStatusPage =
-<<<<<<< HEAD
-            'domains projectId monitors links twitterHandle slug title name isPrivate isSubscriberEnabled isGroupedByMonitorCategory showScheduledEvents moveIncidentToTheTop hideProbeBar hideUptime multipleNotificationTypes hideResolvedIncident description copyright faviconPath logoPath bannerPath colors layout headerHTML footerHTML customCSS customJS statusBubbleId embeddedCss createdAt enableRSSFeed emailNotification smsNotification webhookNotification selectIndividualMonitors enableIpWhitelist ipWhitelist incidentHistoryDays scheduleHistoryDays announcementLogsHistory theme';
-=======
             'multipleNotificationTypes domains projectId monitors links twitterHandle slug title name isPrivate isSubscriberEnabled isGroupedByMonitorCategory showScheduledEvents moveIncidentToTheTop hideProbeBar hideUptime multipleNotifications hideResolvedIncident description copyright faviconPath logoPath bannerPath colors layout headerHTML footerHTML customCSS customJS statusBubbleId embeddedCss createdAt enableRSSFeed emailNotification smsNotification webhookNotification selectIndividualMonitors enableIpWhitelist ipWhitelist incidentHistoryDays scheduleHistoryDays announcementLogsHistory theme';
->>>>>>> e5758455
 
         const statusPage = await _this.findBy({
             query,
