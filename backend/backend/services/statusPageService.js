/**
 *
 * Copyright HackerBay, Inc.
 *
 */

module.exports = {
    findBy: async function(query, skip, limit) {
        try {
            if (!skip) skip = 0;

            if (!limit) limit = 10;

            if (typeof skip === 'string') skip = parseInt(skip);

            if (typeof limit === 'string') limit = parseInt(limit);

            if (!query) query = {};

            query.deleted = false;
            const statusPages = await StatusPageModel.find(query)
                .sort([['createdAt', -1]])
                .limit(limit)
                .skip(skip)
                .populate('projectId')
                .populate('domains.domainVerificationToken')
                .populate('monitors.monitor', 'name')
                .lean();
            return statusPages;
        } catch (error) {
            ErrorService.log('statusPageService.findBy', error);
            throw error;
        }
    },

    create: async function(data) {
        try {
            let existingStatusPage = null;
            if (data.name) {
                existingStatusPage = await this.findBy({
                    name: data.name,
                    projectId: data.projectId,
                });
            }
            if (existingStatusPage && existingStatusPage.length > 0) {
                const error = new Error(
                    'StatusPage with that name already exists.'
                );
                error.code = 400;
                ErrorService.log('statusPageService.create', error);
                throw error;
            }
            const statusPageModel = new StatusPageModel();
            statusPageModel.projectId = data.projectId || null;
            statusPageModel.domains = data.domains || [];
            statusPageModel.links = data.links || null;
            statusPageModel.name = data.name || null;
            statusPageModel.isPrivate = data.isPrivate || null;
            statusPageModel.description = data.description || null;
            statusPageModel.copyright = data.copyright || null;
            statusPageModel.faviconPath = data.faviconPath || null;
            statusPageModel.logoPath = data.logoPath || null;
            statusPageModel.bannerPath = data.bannerPath || null;
            statusPageModel.colors =
                data.colors || defaultStatusPageColors.default;
            statusPageModel.deleted = data.deleted || false;
            statusPageModel.isSubscriberEnabled =
                data.isSubscriberEnabled || false;
            statusPageModel.monitors = Array.isArray(data.monitors)
                ? [...data.monitors]
                : [];
            statusPageModel.statusBubbleId = data.statusBubbleId || uuid.v4();

            if (data && data.name) {
                statusPageModel.slug = getSlug(data.name);
            }

            const statusPage = await statusPageModel.save();
            const newStatusPage = await this.findOneBy({
                _id: statusPage._id,
            });
            return newStatusPage;
        } catch (error) {
            ErrorService.log('statusPageService.create', error);
            throw error;
        }
    },

    createDomain: async function(
        subDomain,
        projectId,
        statusPageId,
        cert,
        privateKey,
        enableHttps,
        autoProvisioning
    ) {
        let createdDomain = {};

        try {
            // check if domain already exist
            // only one domain in the db is allowed
            const existingBaseDomain = await DomainVerificationService.findOneBy(
                {
                    domain: subDomain,
                }
            );

            if (!existingBaseDomain) {
                const creationData = {
                    domain: subDomain,
                    projectId,
                };
                // create the domain
                createdDomain = await DomainVerificationService.create(
                    creationData
                );
            }
            const statusPage = await this.findOneBy({
                _id: statusPageId,
            });

            if (statusPage) {
                // attach the domain id to statuspage collection and update it
                const domain = statusPage.domains.find(domain =>
                    domain.domain === subDomain ? true : false
                );
                if (domain) {
                    const error = new Error('Domain already exists');
                    error.code = 400;
                    ErrorService.log('statusPageService.createDomain', error);
                    throw error;
                }
                if (enableHttps && autoProvisioning) {
                    // trigger addition of this particular domain
                    // which should pass the acme challenge
                    // acme challenge is to be processed from status page project
                    const altnames = [subDomain];

                    // before adding any domain
                    // check if there's a certificate already created in the store
                    // if there's none, add the domain to the flow
                    const certificate = await CertificateStoreService.findOneBy(
                        {
                            subject: subDomain,
                        }
                    );

                    if (!certificate) {
                        // handle this in the background
                        greenlock.add({
                            subject: altnames[0],
                            altnames: altnames,
                        });
                    }
                }

                statusPage.domains = [
                    ...statusPage.domains,
                    {
                        domain: subDomain,
                        cert,
                        privateKey,
                        enableHttps,
                        autoProvisioning,
                        domainVerificationToken:
                            createdDomain._id || existingBaseDomain._id,
                    },
                ];
                return await this.updateOneBy(
                    { _id: statusPage._id },
                    {
                        domains: statusPage.domains,
                    }
                );
            } else {
                const error = new Error(
                    'Status page not found or does not exist'
                );
                error.code = 400;
                ErrorService.log('statusPageService.createDomain', error);
                throw error;
            }
        } catch (error) {
            ErrorService.log('statusPageService.createDomain', error);
            throw error;
        }
    },

    // update all the occurence of the old domain to the new domain
    // use regex to replace the value
    updateCustomDomain: async function(domainId, newDomain, oldDomain) {
        const _this = this;
        try {
            const statusPages = await _this.findBy({
                domains: {
                    $elemMatch: { domainVerificationToken: domainId },
                },
            });

            for (const statusPage of statusPages) {
                const statusPageId = statusPage._id;
                const domains = [];
                for (const eachDomain of statusPage.domains) {
                    if (
                        String(eachDomain.domainVerificationToken._id) ===
                        String(domainId)
                    ) {
                        eachDomain.domain = eachDomain.domain.replace(
                            oldDomain,
                            newDomain
                        );
                    }
                    domains.push(eachDomain);
                }

                if (domains && domains.length > 0) {
                    await _this.updateOneBy({ _id: statusPageId }, { domains });
                }
            }
        } catch (error) {
            ErrorService.log('statusPageService.updateCustomDomain', error);
            throw error;
        }
    },

    updateDomain: async function(
        projectId,
        statusPageId,
        domainId,
        newDomain,
        cert,
        privateKey,
        enableHttps,
        autoProvisioning
    ) {
        let createdDomain = {};
        const _this = this;

        try {
            const existingBaseDomain = await DomainVerificationService.findOneBy(
                { domain: newDomain }
            );

            if (!existingBaseDomain) {
                const creationData = {
                    domain: newDomain,
                    projectId,
                };
                // create the domain
                createdDomain = await DomainVerificationService.create(
                    creationData
                );
            }

            const statusPage = await this.findOneBy({
                _id: statusPageId,
            });

            if (!statusPage) {
                const error = new Error(
                    'Status page not found or does not exist'
                );
                error.code = 400;
                throw error;
            }

            let doesDomainExist = false;
            const domainList = [...statusPage.domains];
            const updatedDomainList = [];
            for (const eachDomain of domainList) {
                if (String(eachDomain._id) === String(domainId)) {
                    if (eachDomain.domain !== newDomain) {
                        doesDomainExist = await _this.doesDomainExist(
                            newDomain
                        );
                    }
                    // if domain exist
                    // break the loop
                    if (doesDomainExist) break;

                    eachDomain.domain = newDomain;
                    eachDomain.cert = cert;
                    eachDomain.privateKey = privateKey;
                    eachDomain.enableHttps = enableHttps;
                    eachDomain.autoProvisioning = autoProvisioning;
                    if (autoProvisioning && enableHttps) {
                        // trigger addition of this particular domain
                        // which should pass the acme challenge
                        // acme challenge is to be processed from status page project
                        const altnames = [eachDomain.domain];

                        // before adding any domain
                        // check if there's a certificate already created in the store
                        // if there's none, add the domain to the flow
                        const certificate = await CertificateStoreService.findOneBy(
                            {
                                subject: eachDomain.domain,
                            }
                        );

                        if (!certificate) {
                            // handle this in the background
                            greenlock.add({
                                subject: altnames[0],
                                altnames: altnames,
                            });
                        }
                    }
                    eachDomain.domainVerificationToken =
                        createdDomain._id || existingBaseDomain._id;
                }

                updatedDomainList.push(eachDomain);
            }

            if (doesDomainExist) {
                const error = new Error(
                    `This custom domain ${newDomain} already exist`
                );
                error.code = 400;
                throw error;
            }

            statusPage.domains = updatedDomainList;

            const result = await this.updateOneBy(
                { _id: statusPage._id },
                { domains: statusPage.domains }
            );
            return result;
        } catch (error) {
            ErrorService.log('statusPageService.updateDomain', error);
            throw error;
        }
    },

    deleteDomain: async function(statusPageId, domainId) {
        try {
            const statusPage = await this.findOneBy({
                _id: statusPageId,
            });

            if (!statusPage) {
                const error = new Error(
                    'Status page not found or does not exist'
                );
                error.code = 400;
                throw error;
            }

            let deletedDomain = null;
            const remainingDomains = statusPage.domains.filter(domain => {
                if (String(domain._id) === String(domainId)) {
                    deletedDomain = domain;
                }
                return String(domain._id) !== String(domainId);
            });

            // delete any associated certificate (only for auto provisioned ssl)
            // handle this in the background
            if (deletedDomain.enableHttps && deletedDomain.autoProvisioning) {
                greenlock
                    .remove({ subject: deletedDomain.domain })
                    .finally(() => {
                        CertificateStoreService.deleteBy({
                            subject: deletedDomain.domain,
                        });
                    });
            }

            statusPage.domains = remainingDomains;
            return await this.updateOneBy(
                { _id: statusPage._id },
                { domains: statusPage.domains }
            );
        } catch (error) {
            ErrorService.log('statusPageService.deleteDomain', error);
            throw error;
        }
    },

    countBy: async function(query) {
        try {
            if (!query) {
                query = {};
            }
            query.deleted = false;
            const count = await StatusPageModel.countDocuments(query);
            return count;
        } catch (error) {
            ErrorService.log('statusPageService.countBy', error);
            throw error;
        }
    },

    deleteBy: async function(query, userId) {
        try {
            if (!query) {
                query = {};
            }

            query.deleted = false;
            const statusPage = await StatusPageModel.findOneAndUpdate(
                query,
                {
                    $set: {
                        deleted: true,
                        deletedById: userId,
                        deletedAt: Date.now(),
                    },
                },
                {
                    new: true,
                }
            );

            if (statusPage) {
                const subscribers = await SubscriberService.findBy({
                    statusPageId: statusPage._id,
                });

                await Promise.all(
                    subscribers.map(async subscriber => {
                        await SubscriberService.deleteBy(
                            { _id: subscriber },
                            userId
                        );
                    })
                );

                // delete all certificate pipeline for the custom domains
                // handle this for autoprovisioned custom domains
                const customDomains = [...statusPage.domains];
                for (const eachDomain of customDomains) {
                    if (eachDomain.enableHttps && eachDomain.autoProvisioning) {
                        greenlock
                            .remove({ subject: eachDomain.domain })
                            .finally(() => {
                                CertificateStoreService.deleteBy({
                                    subject: eachDomain.domain,
                                });
                            });
                    }
                }
            }
            return statusPage;
        } catch (error) {
            ErrorService.log('statusPageService.deleteBy', error);
            throw error;
        }
    },

    removeMonitor: async function(monitorId) {
        try {
            const statusPages = await this.findBy({
                'monitors.monitor': monitorId,
            });
            for (const statusPage of statusPages) {
                const monitors = statusPage.monitors.filter(
                    monitorData =>
                        String(
                            monitorData.monitor._id || monitorData.monitor
                        ) !== String(monitorId)
                );

                if (monitors.length !== statusPage.monitors.length) {
                    await this.updateOneBy(
                        { _id: statusPage._id },
                        { monitors }
                    );
                }
            }
        } catch (error) {
            ErrorService.log('statusPageService.removeMonitor', error);
            throw error;
        }
    },

    findOneBy: async function(query) {
        try {
            if (!query) {
                query = {};
            }

            query.deleted = false;
            const statusPage = await StatusPageModel.findOne(query)
                .lean()
                .sort([['createdAt', -1]])
                .populate('projectId')
                .populate('monitorIds', 'name')
                .populate('domains.domainVerificationToken')
                .populate('monitors.monitor', 'name');
            return statusPage;
        } catch (error) {
            ErrorService.log('statusPageService.findOneBy', error);
            throw error;
        }
    },

    updateOneBy: async function(query, data) {
        try {
            const existingStatusPage = await this.findBy({
                name: data.name,
                projectId: data.projectId,
                _id: { $not: { $eq: data._id } },
            });
            if (existingStatusPage && existingStatusPage.length > 0) {
                const error = new Error(
                    'StatusPage with that name already exists.'
                );
                error.code = 400;
                ErrorService.log('statusPageService.updateOneBy', error);
                throw error;
            }

            if (data && data.name) {
                existingStatusPage.slug = getSlug(data.name);
            }

            if (!query) {
                query = {};
            }
            if (!query.deleted) query.deleted = false;

            let updatedStatusPage = await StatusPageModel.findOneAndUpdate(
                query,
                {
                    $set: data,
                },
                {
                    new: true,
                }
            );
            updatedStatusPage = await this.findOneBy({
                _id: updatedStatusPage._id,
            });
            return updatedStatusPage;
        } catch (error) {
            ErrorService.log('statusPageService.updateOneBy', error);
            throw error;
        }
    },

    updateBy: async function(query, data) {
        try {
            if (!query) {
                query = {};
            }

            if (!query.deleted) query.deleted = false;
            let updatedData = await StatusPageModel.updateMany(query, {
                $set: data,
            });
            updatedData = await this.findBy(query);
            return updatedData;
        } catch (error) {
            ErrorService.log('statusPageService.updateMany', error);
            throw error;
        }
    },

    getNotes: async function(query, skip, limit) {
        try {
            const _this = this;

            if (!skip) skip = 0;

            if (!limit || isNaN(limit)) limit = 5;

            if (typeof skip === 'string') skip = parseInt(skip);

            if (typeof limit === 'string') limit = parseInt(limit);

            if (!query) query = {};
            const statuspages = await _this.findBy(query, 0, limit);
            const checkHideResolved = statuspages[0].hideResolvedIncident;
            let option = {};
            if (checkHideResolved) {
                option = {
                    resolved: false,
                };
            }

            const withMonitors = statuspages.filter(
                statusPage => statusPage.monitors.length
            );
            const statuspage = withMonitors[0];
            const monitorIds = statuspage
                ? statuspage.monitors.map(m => m.monitor._id)
                : [];
            if (monitorIds && monitorIds.length) {
                const [notes, count] = await Promise.all([
                    IncidentService.findBy(
                        {
                            'monitors.monitorId': { $in: monitorIds },
                            hideIncident: false,
                            ...option,
                        },
                        limit,
                        skip
                    ),
                    IncidentService.countBy({
                        'monitors.monitorId': { $in: monitorIds },
                        hideIncident: false,
                        ...option,
                    }),
                ]);

                return { notes, count };
            } else {
                const error = new Error('no monitor to check');
                error.code = 400;
                ErrorService.log('statusPage.getNotes', error);
                throw error;
            }
        } catch (error) {
            ErrorService.log('statusPageService.getNotes', error);
            throw error;
        }
    },

    getIncident: async function(query) {
        try {
            const incident = await IncidentService.findOneBy(query);

            return incident;
        } catch (error) {
            ErrorService.log('statusPageService.getIncident', error);
            throw error;
        }
    },

    getIncidentNotes: async function(query, skip, limit) {
        try {
            if (!skip) skip = 0;

            if (!limit) limit = 5;

            if (typeof skip === 'string') skip = Number(skip);

            if (typeof limit === 'string') limit = Number(limit);

            if (!query) query = {};
            query.deleted = false;

            const [message, count] = await Promise.all([
                IncidentMessageService.findBy(query, skip, limit),
                IncidentMessageService.countBy(query),
            ]);

            return { message, count };
        } catch (error) {
            ErrorService.log('statusPageService.getIncidentNotes', error);
            throw error;
        }
    },

    getNotesByDate: async function(query, skip, limit) {
        try {
            const [incidents, count] = await Promise.all([
                IncidentService.findBy(query, limit, skip),
                IncidentService.countBy(query),
            ]);

            const investigationNotes = incidents.map(incident => {
                // return all the incident object
                return incident;
            });
            return { investigationNotes, count };
        } catch (error) {
            ErrorService.log('statusPageService.getNotesByDate', error);
            throw error;
        }
    },

    getEvents: async function(query, skip, limit) {
        try {
            const _this = this;

            if (!skip) skip = 0;

            if (!limit) limit = 5;

            if (typeof skip === 'string') skip = parseInt(skip);

            if (typeof limit === 'string') limit = parseInt(limit);

            if (!query) query = {};
            query.deleted = false;

            const statuspages = await _this.findBy(query, 0, limit);

            const withMonitors = statuspages.filter(
                statusPage => statusPage.monitors.length
            );
            const statuspage = withMonitors[0];
            const monitorIds = statuspage
                ? statuspage.monitors.map(m => m.monitor)
                : [];
            if (monitorIds && monitorIds.length) {
                const currentDate = moment();
                const eventIds = [];
                let events = await Promise.all(
                    monitorIds.map(async monitorId => {
                        const scheduledEvents = await ScheduledEventsService.findBy(
                            {
                                'monitors.monitorId': monitorId,
                                showEventOnStatusPage: true,
                                startDate: { $lte: currentDate },
                                endDate: {
                                    $gte: currentDate,
                                },
                                resolved: false,
                            }
                        );
                        scheduledEvents.map(event => {
                            const id = String(event._id);
                            if (!eventIds.includes(id)) {
                                eventIds.push(id);
                            }
                            return event;
                        });

                        return scheduledEvents;
                    })
                );

                events = flattenArray(events);
                // do not repeat the same event two times
                events = eventIds.map(id => {
                    return events.find(
                        event => String(event._id) === String(id)
                    );
                });
                const count = events.length;
                // console.log(events);

                return { events, count };
            } else {
                const error = new Error('no monitor to check');
                error.code = 400;
                ErrorService.log('statusPageService.getEvents', error);
                throw error;
            }
        } catch (error) {
            ErrorService.log('statusPageService.getEvents', error);
            throw error;
        }
    },

    getFutureEvents: async function(query, skip, limit) {
        try {
            const _this = this;

            if (!skip) skip = 0;

            if (!limit) limit = 5;

            if (typeof skip === 'string') skip = parseInt(skip);

            if (typeof limit === 'string') limit = parseInt(limit);

            if (!query) query = {};
            query.deleted = false;

            const statuspages = await _this.findBy(query, 0, limit);

            const withMonitors = statuspages.filter(
                statusPage => statusPage.monitors.length
            );
            const statuspage = withMonitors[0];
            const monitorIds = statuspage
                ? statuspage.monitors.map(m => m.monitor)
                : [];
            if (monitorIds && monitorIds.length) {
                const currentDate = moment();
                const eventIds = [];
                let events = await Promise.all(
                    monitorIds.map(async monitorId => {
                        const scheduledEvents = await ScheduledEventsService.findBy(
                            {
                                'monitors.monitorId': monitorId,
                                showEventOnStatusPage: true,
                                startDate: { $gt: currentDate },
                            }
                        );
                        scheduledEvents.map(event => {
                            const id = String(event._id);
                            if (!eventIds.includes(id)) {
                                eventIds.push(id);
                            }
                            return event;
                        });

                        return scheduledEvents;
                    })
                );

                events = flattenArray(events);
                // do not repeat the same event two times
                events = eventIds.map(id => {
                    return events.find(
                        event => String(event._id) === String(id)
                    );
                });

                // // sort in ascending start date
                events = events.sort((a, b) => b.startDate - a.startDate);

                const count = events.length;
                return { events, count };
            } else {
                const error = new Error('no monitor to check');
                error.code = 400;
                ErrorService.log('statusPageService.getFutureEvents', error);
                throw error;
            }
        } catch (error) {
            ErrorService.log('statusPageService.getFutureEvents', error);
            throw error;
        }
    },

    getPastEvents: async function(query, skip, limit) {
        try {
            const _this = this;

            if (!skip) skip = 0;

            if (!limit) limit = 5;

            if (typeof skip === 'string') skip = parseInt(skip);

            if (typeof limit === 'string') limit = parseInt(limit);

            if (!query) query = {};
            query.deleted = false;

            const statuspages = await _this.findBy(query, 0, limit);

            const withMonitors = statuspages.filter(
                statusPage => statusPage.monitors.length
            );
            const statuspage = withMonitors[0];
            const monitorIds = statuspage
                ? statuspage.monitors.map(m => m.monitor)
                : [];
            if (monitorIds && monitorIds.length) {
                const currentDate = moment();
                const eventIds = [];
                let events = await Promise.all(
                    monitorIds.map(async monitorId => {
                        const scheduledEvents = await ScheduledEventsService.findBy(
                            {
                                'monitors.monitorId': monitorId,
                                showEventOnStatusPage: true,
                                endDate: { $lt: currentDate },
                            }
                        );
                        scheduledEvents.map(event => {
                            const id = String(event._id);
                            if (!eventIds.includes(id)) {
                                eventIds.push(id);
                            }
                            return event;
                        });

                        return scheduledEvents;
                    })
                );

                events = flattenArray(events);
                // do not repeat the same event two times
                events = eventIds.map(id => {
                    return events.find(
                        event => String(event._id) === String(id)
                    );
                });

                // sort in ascending start date
                events = events.sort((a, b) => a.startDate - b.startDate);

                const count = events.length;
                return { events: limitEvents(events, limit, skip), count };
            } else {
                const error = new Error('no monitor to check');
                error.code = 400;
                ErrorService.log('statusPageService.getPastEvents', error);
                throw error;
            }
        } catch (error) {
            ErrorService.log('statusPageService.getPastEvents', error);
            throw error;
        }
    },

    getEvent: async function(query) {
        try {
            const scheduledEvent = await ScheduledEventsService.findOneBy(
                query
            );
            return scheduledEvent;
        } catch (error) {
            ErrorService.log('statusPageService.getEvent', error);
            throw error;
        }
    },

    getEventNotes: async function(query, skip, limit) {
        try {
            if (!skip) skip = 0;

            if (!limit) limit = 5;

            if (typeof skip === 'string') skip = Number(skip);

            if (typeof limit === 'string') limit = Number(limit);

            if (!query) query = {};
            query.deleted = false;

<<<<<<< HEAD
            const populate = [
                { table: 'createdById', field: 'name' },
                [
                    {
                        path: 'scheduledEventId',
                        select: 'name monitors alertSubscriber projectId',
                        populate: {
                            path: 'projectId',
                            select: 'name replyAddress',
                        },
                    },
                ],
            ];

            const eventNote = await ScheduledEventNoteService.findBy({
                query,
                limit,
                skip,
                populate,
            });

            const count = await ScheduledEventNoteService.countBy(query);
=======
            const [eventNote, count] = await Promise.all([
                ScheduledEventNoteService.findBy(query, limit, skip),
                ScheduledEventNoteService.countBy(query),
            ]);
>>>>>>> 71e57459

            return { notes: eventNote, count };
        } catch (error) {
            ErrorService.log('statusPageService.getEventNotes', error);
            throw error;
        }
    },

    getEventsByDate: async function(query, skip, limit) {
        try {
            const [scheduledEvents, count] = await Promise.all([
                ScheduledEventsService.findBy(query, limit, skip),
                ScheduledEventsService.countBy(query),
            ]);

            return { scheduledEvents, count };
        } catch (error) {
            ErrorService.log('statusPageService.getEventsByDate', error);
            throw error;
        }
    },

    getStatusPage: async function(query, userId) {
        try {
            const thisObj = this;
            if (!query) {
                query = {};
            }

            query.deleted = false;

            const statusPages = await StatusPageModel.find(query)
                .sort([['createdAt', -1]])
                .populate('projectId')
                .populate('monitorIds', 'name')
                .populate('domains.domainVerificationToken')
                .populate('monitors.monitor', 'name')
                .lean();

            let statusPage = null;

            if (
                query &&
                query.domains &&
                query.domains.$elemMatch &&
                query.domains.$elemMatch.domain
            ) {
                const domain = query.domains.$elemMatch.domain;

                const verifiedStatusPages = statusPages.filter(
                    page =>
                        page &&
                        page.domains.length > 0 &&
                        page.domains.filter(
                            domainItem =>
                                domainItem &&
                                domainItem.domain === domain &&
                                domainItem.domainVerificationToken &&
                                domainItem.domainVerificationToken.verified ===
                                    true
                        ).length > 0
                );
                if (verifiedStatusPages.length > 0) {
                    statusPage = verifiedStatusPages[0];
                }
            } else {
                if (statusPages.length > 0) {
                    statusPage = statusPages[0];
                }
            }

            if (statusPage && (statusPage._id || statusPage.id)) {
                const permitted = await thisObj.isPermitted(userId, statusPage);
                if (!permitted) {
                    const error = new Error(
                        'You are unauthorized to access the page please login to continue.'
                    );
                    error.code = 401;
                    ErrorService.log('statusPageService.getStatusPage', error);
                    throw error;
                }

                const monitorIds = statusPage.monitors.map(monitor =>
                    monitor.monitor._id.toString()
                );
                const projectId = statusPage.projectId._id;
                const subProjects = await ProjectService.findBy({
                    $or: [{ parentProjectId: projectId }, { _id: projectId }],
                });
                const subProjectIds = subProjects
                    ? subProjects.map(project => project._id)
                    : null;
                const monitors = await MonitorService.getMonitorsBySubprojects(
                    subProjectIds,
                    0,
                    0
                );
                const filteredMonitorData = monitors.map(subProject => {
                    return subProject.monitors.filter(monitor =>
                        monitorIds.includes(monitor._id.toString())
                    );
                });
                statusPage.monitorsData = _.flatten(filteredMonitorData);
            } else {
                if (statusPages.length > 0) {
                    const error = new Error('Domain not verified');
                    error.code = 400;
                    ErrorService.log('statusPageService.getStatusPage', error);
                    throw error;
                } else {
                    const error = new Error('Page Not Found');
                    error.code = 400;
                    ErrorService.log('statusPageService.getStatusPage', error);
                    throw error;
                }
            }
            return statusPage;
        } catch (error) {
            ErrorService.log('statusPageService.getStatusPage', error);
            throw error;
        }
    },

    getIncidents: async function(query) {
        try {
            const _this = this;

            if (!query) query = {};
            const statuspages = await _this.findBy(query);

            const withMonitors = statuspages.filter(
                statusPage => statusPage.monitors.length
            );
            const statuspage = withMonitors[0];
            const monitorIds =
                statuspage && statuspage.monitors.map(m => m.monitor._id);
            if (monitorIds && monitorIds.length) {
                const [incidents, count] = await Promise.all([
                    IncidentService.findBy({
                        'monitors.monitorId': { $in: monitorIds },
                    }),
                    IncidentService.countBy({
                        'monitors.monitorId': { $in: monitorIds },
                    }),
                ]);
                return { incidents, count };
            } else {
                const error = new Error('No monitor to check');
                error.code = 400;
                throw error;
            }
        } catch (error) {
            ErrorService.log('StatusPageService.getIncidents', error);
            throw error;
        }
    },
    isPermitted: async function(userId, statusPage) {
        try {
            const fn = async resolve => {
                if (statusPage.isPrivate) {
                    if (userId) {
                        const project = await ProjectService.findOneBy({
                            _id: statusPage.projectId._id,
                        });
                        if (project && project._id) {
                            if (
                                project.users.some(
                                    user => user.userId === userId
                                )
                            ) {
                                resolve(true);
                            } else {
                                resolve(false);
                            }
                        } else {
                            resolve(false);
                        }
                    } else {
                        resolve(false);
                    }
                } else {
                    resolve(true);
                }
            };
            return fn;
        } catch (error) {
            ErrorService.log('statusPageService.isPermitted', error);
            throw error;
        }
    },

    getSubProjectStatusPages: async function(subProjectIds) {
        const _this = this;
        const subProjectStatusPages = await Promise.all(
            subProjectIds.map(async id => {
                const statusPages = await _this.findBy(
                    { projectId: id },
                    0,
                    10
                );
                const count = await _this.countBy({ projectId: id });
                return { statusPages, count, _id: id, skip: 0, limit: 10 };
            })
        );
        return subProjectStatusPages;
    },

    hardDeleteBy: async function(query) {
        try {
            await StatusPageModel.deleteMany(query);
            return 'Status Page(s) Removed Successfully!';
        } catch (error) {
            ErrorService.log('statusPageService.hardDeleteBy', error);
            throw error;
        }
    },

    restoreBy: async function(query) {
        const _this = this;
        query.deleted = true;
        const statusPage = await _this.findBy(query);
        if (statusPage && statusPage.length > 1) {
            const statusPages = await Promise.all(
                statusPage.map(async statusPage => {
                    const statusPageId = statusPage._id;
                    statusPage = await _this.updateOneBy(
                        { _id: statusPageId, deleted: true },
                        {
                            deleted: false,
                            deletedAt: null,
                            deleteBy: null,
                        }
                    );
                    await SubscriberService.restoreBy({
                        statusPageId,
                        deleted: true,
                    });
                    return statusPage;
                })
            );
            return statusPages;
        }
    },
    // get status pages for this incident
    getStatusPagesForIncident: async (incidentId, skip, limit) => {
        try {
            // first get the monitor, then scan status page collection containing the monitor
            let { monitors } = await IncidentModel.findById(incidentId).select(
                'monitors.monitorId'
            );

            let statusPages = [];
            let count = 0;
            if (monitors) {
                monitors = monitors.map(
                    monitor => monitor.monitorId._id || monitor.monitorId
                );
                count = await StatusPageModel.find({
                    'monitors.monitor': { $in: monitors },
                }).countDocuments({ 'monitors.monitor': { $in: monitors } });
                if (count) {
                    statusPages = await StatusPageModel.find({
                        'monitors.monitor': { $in: monitors },
                    })
                        .lean()
                        .populate('projectId')
                        .populate('monitors.monitor')
                        .skip(skip)
                        .limit(limit)
                        .exec();
                }
            }
            return { statusPages: statusPages || [], count };
        } catch (error) {
            ErrorService.log(
                'statusPageService.getStatusPagesForIncident',
                error
            );
            throw error;
        }
    },

    getStatusBubble: async (statusPages, probes) => {
        try {
            if (statusPages && statusPages[0]) {
                statusPages = statusPages[0];
            }
            const endDate = moment(Date.now());
            const startDate = moment(Date.now()).subtract(90, 'days');
            const monitorsIds =
                statusPages && statusPages.monitors
                    ? statusPages.monitors.map(m =>
                          m.monitor && m.monitor._id ? m.monitor._id : null
                      )
                    : [];
            const statuses = await Promise.all(
                monitorsIds.map(async m => {
                    return await MonitorService.getMonitorStatuses(
                        m,
                        startDate,
                        endDate
                    );
                })
            );
            const bubble = await getServiceStatus(statuses, probes);
            let statusMessage = '';
            if (bubble === 'all') {
                statusMessage = 'All services are online';
            } else if (bubble === 'some') {
                statusMessage = 'Some services are offline';
            } else if (bubble === 'none') {
                statusMessage = 'All services are offline';
            } else if (bubble === 'some-degraded') {
                statusMessage = 'Some services are degraded';
            }
            return { bubble, statusMessage };
        } catch (error) {
            ErrorService.log('statusPageService.getStatusBubble', error);
            throw error;
        }
    },

    doesDomainExist: async function(domain) {
        const _this = this;
        try {
            const statusPage = await _this.findOneBy({
                domains: { $elemMatch: { domain } },
            });

            if (!statusPage) return false;

            return true;
        } catch (error) {
            ErrorService.log('statusPageService.doesDomainExist', error);
            throw error;
        }
    },

    createAnnouncement: async function(data) {
        try {
            // reassign data.monitors with a restructured monitor data
            data.monitors = data.monitors.map(monitor => ({
                monitorId: monitor,
            }));
            // slugify announcement name
            if (data && data.name) {
                data.slug = getSlug(data.name);
            }

            const announcement = new AnnouncementModel();
            announcement.name = data.name || null;
            announcement.projectId = data.projectId || null;
            announcement.statusPageId = data.statusPageId || null;
            announcement.description = data.description || null;
            announcement.monitors = data.monitors || null;
            announcement.createdById = data.createdById || null;
            announcement.slug = data.slug || null;
            const newAnnouncement = await announcement.save();

            return newAnnouncement;
        } catch (error) {
            ErrorService.log('statusPageService.createAnnouncement', error);
            throw error;
        }
    },

    getAnnouncements: async function(query, skip, limit) {
        try {
            if (!skip) skip = 0;

            if (!limit) limit = 0;

            if (typeof skip === 'string') {
                skip = Number(skip);
            }

            if (typeof limit === 'string') {
                limit = Number(limit);
            }

            if (!query) {
                query = {};
            }

            query.deleted = false;
            const allAnnouncements = await AnnouncementModel.find(query)
                .lean()
                .sort([['createdAt', -1]])
                .limit(limit)
                .skip(skip)
                .populate('createdById', 'name')
                .populate('monitors.monitorId', 'name');
            return allAnnouncements;
        } catch (error) {
            ErrorService.log('statusPageService.getAnnouncements', error);
            throw error;
        }
    },

    countAnnouncements: async function(query) {
        try {
            if (!query) {
                query = {};
            }
            query.deleted = false;
            const count = await AnnouncementModel.countDocuments(query);
            return count;
        } catch (error) {
            ErrorService.log('statusPageService.countAnnouncements', error);
            throw error;
        }
    },

    getSingleAnnouncement: async function(query) {
        try {
            if (!query) {
                query = {};
            }
            query.deleted = false;
            const response = await AnnouncementModel.findOne(query);
            return response;
        } catch (error) {
            ErrorService.log('statusPageService.getSingleAnnouncement', error);
            throw error;
        }
    },

    updateAnnouncement: async function(query, data) {
        try {
            const _this = this;
            if (!query) {
                query = {};
            }
            query.deleted = false;
            if (!data.hideAnnouncement) {
                await _this.updateManyAnnouncement({
                    statusPageId: query.statusPageId,
                });
            }
            const response = await AnnouncementModel.findOneAndUpdate(
                query,
                {
                    $set: data,
                },
                {
                    new: true,
                }
            );

            if (!data.hideAnnouncement && data.announcementToggle) {
                AlertService.sendAnnouncementNotificationToSubscribers(
                    response
                );
            }

            const log = {
                active: false,
                endDate: new Date(),
                updatedById: data.createdById,
            };
            await _this.updateAnnouncementLog({ active: true }, log);

            return response;
        } catch (error) {
            ErrorService.log('statusPageService.getSingleAnnouncement', error);
            throw error;
        }
    },

    updateManyAnnouncement: async function(query) {
        try {
            if (!query) {
                query = {};
            }
            query.deleted = false;
            const response = await AnnouncementModel.updateMany(
                query,
                {
                    $set: { hideAnnouncement: true },
                },
                {
                    new: true,
                }
            );
            return response;
        } catch (error) {
            ErrorService.log('statusPageService.updateManyAnnouncement', error);
            throw error;
        }
    },

    deleteAnnouncement: async function(query, userId) {
        try {
            if (!query) {
                query = {};
            }
            query.deleted = false;
            const response = await AnnouncementModel.findOneAndUpdate(
                query,
                {
                    $set: {
                        deleted: true,
                        deletedById: userId,
                        deletedAt: Date.now(),
                    },
                },
                {
                    new: true,
                }
            );
            return response;
        } catch (error) {
            ErrorService.log('statusPageService.deleteAnnouncement', error);
            throw error;
        }
    },

    createAnnouncementLog: async function(data) {
        try {
            const announcementLog = new AnnouncementLogModel();
            announcementLog.announcementId = data.announcementId || null;
            announcementLog.createdById = data.createdById || null;
            announcementLog.statusPageId = data.statusPageId || null;
            announcementLog.startDate = data.startDate || null;
            announcementLog.endDate = data.endDate || null;
            announcementLog.active = data.active || null;
            const newAnnouncementLog = await announcementLog.save();
            return newAnnouncementLog;
        } catch (error) {
            ErrorService.log('statusPageService.createAnnouncementLog', error);
            throw error;
        }
    },

    updateAnnouncementLog: async function(query, data) {
        try {
            if (!query) {
                query = {};
            }
            query.deleted = false;
            const response = await AnnouncementLogModel.findOneAndUpdate(
                query,
                {
                    $set: data,
                },
                {
                    new: true,
                }
            );
            return response;
        } catch (error) {
            ErrorService.log('statusPageService.createAnnouncementLog', error);
            throw error;
        }
    },

    getAnnouncementLogs: async function(query, skip, limit) {
        try {
            if (!skip) skip = 0;

            if (!limit) limit = 0;

            if (typeof skip === 'string') {
                skip = Number(skip);
            }

            if (typeof limit === 'string') {
                limit = Number(limit);
            }

            if (!query) {
                query = {};
            }

            query.deleted = false;
            const announcementLogs = await AnnouncementLogModel.find(query)
                .lean()
                .sort([['createdAt', -1]])
                .limit(limit)
                .skip(skip)
                .populate({
                    path: 'announcementId',
                    select: 'name description',
                    populate: { path: 'monitors.monitorId', select: 'name' },
                });
            return announcementLogs;
        } catch (error) {
            ErrorService.log('statusPageService.getAnnouncementLogs', error);
            throw error;
        }
    },

    deleteAnnouncementLog: async function(query, userId) {
        try {
            if (!query) {
                query = {};
            }
            query.deleted = false;
            const response = await AnnouncementLogModel.findOneAndUpdate(
                query,
                {
                    $set: {
                        deleted: true,
                        deletedById: userId,
                        deletedAt: Date.now(),
                    },
                },
                {
                    new: true,
                }
            );
            return response;
        } catch (error) {
            ErrorService.log('statusPageService.deleteAnnouncementLog', error);
            throw error;
        }
    },

    countAnnouncementLogs: async function(query) {
        try {
            if (!query) {
                query = {};
            }
            query.deleted = false;
            const count = await AnnouncementLogModel.countDocuments(query);
            return count;
        } catch (error) {
            ErrorService.log('statusPageService.countAnnouncementLogs', error);
            throw error;
        }
    },
};

// handle the unique pagination for scheduled events on status page
function limitEvents(events, limit, skip) {
    skip = skip * limit;
    if (skip !== 0) {
        limit += limit;
    }
    return events.slice(skip, limit);
}

const filterProbeData = (monitor, probe) => {
    const monitorStatuses = monitor && monitor.length > 0 ? monitor : null;

    const probesStatus =
        monitorStatuses && monitorStatuses.length > 0
            ? probe
                ? monitorStatuses.filter(probeStatuses => {
                      return (
                          probeStatuses._id === null ||
                          probeStatuses._id === probe._id
                      );
                  })
                : monitorStatuses
            : [];
    const statuses =
        probesStatus &&
        probesStatus[0] &&
        probesStatus[0].statuses &&
        probesStatus[0].statuses.length > 0
            ? probesStatus[0].statuses
            : [];

    return statuses;
};

const getServiceStatus = (monitorsData, probes) => {
    const monitorsLength = monitorsData.length;
    const probesLength = probes && probes.length;

    const totalServices = monitorsLength * probesLength;
    let onlineServices = totalServices;
    let degraded = 0;

    monitorsData.forEach(monitor => {
        probes.forEach(probe => {
            const statuses = filterProbeData(monitor, probe);
            const monitorStatus =
                statuses && statuses.length > 0
                    ? statuses[0].status || 'online'
                    : 'online';
            if (monitorStatus === 'offline') {
                onlineServices--;
            }
            if (monitorStatus === 'degraded') {
                degraded++;
            }
        });
    });

    if (onlineServices === totalServices) {
        if (degraded !== 0) return 'some-degraded';
        return 'all';
    } else if (onlineServices === 0) {
        return 'none';
    } else if (onlineServices < totalServices) {
        return 'some';
    }
};

const IncidentModel = require('../models/incident');
const StatusPageModel = require('../models/statusPage');
const IncidentService = require('./incidentService');
const ScheduledEventsService = require('./scheduledEventService');
const MonitorService = require('./monitorService');
const ErrorService = require('./errorService');
const SubscriberService = require('./subscriberService');
const ProjectService = require('./projectService');
const AlertService = require('./alertService');
const _ = require('lodash');
const defaultStatusPageColors = require('../config/statusPageColors');
const DomainVerificationService = require('./domainVerificationService');
const flattenArray = require('../utils/flattenArray');
const ScheduledEventNoteService = require('./scheduledEventNoteService');
const IncidentMessageService = require('./incidentMessageService');
const moment = require('moment');
const uuid = require('uuid');
const greenlock = require('../../greenlock');
const CertificateStoreService = require('./certificateStoreService');
const AnnouncementModel = require('../models/announcements');
const getSlug = require('../utils/getSlug');
const AnnouncementLogModel = require('../models/announcementLogs');<|MERGE_RESOLUTION|>--- conflicted
+++ resolved
@@ -920,7 +920,6 @@
             if (!query) query = {};
             query.deleted = false;
 
-<<<<<<< HEAD
             const populate = [
                 { table: 'createdById', field: 'name' },
                 [
@@ -935,20 +934,15 @@
                 ],
             ];
 
-            const eventNote = await ScheduledEventNoteService.findBy({
+            const [eventNote, count] = await Promise.all([
+               ScheduledEventNoteService.findBy({
                 query,
                 limit,
                 skip,
                 populate,
-            });
-
-            const count = await ScheduledEventNoteService.countBy(query);
-=======
-            const [eventNote, count] = await Promise.all([
-                ScheduledEventNoteService.findBy(query, limit, skip),
+            }),
                 ScheduledEventNoteService.countBy(query),
             ]);
->>>>>>> 71e57459
 
             return { notes: eventNote, count };
         } catch (error) {
