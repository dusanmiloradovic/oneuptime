module.exports = {
    // process messages to be sent to slack workspace channels
    sendNotification: async function(
        projectId,
        incident,
        monitor,
        incidentStatus,
        component,
        duration
    ) {
        try {
            const self = this;
            let response;
            const project = await ProjectService.findOneBy({ _id: projectId });
            if (project && project.parentProjectId) {
                projectId = project.parentProjectId._id;
            }
            let query = {
                projectId: projectId,
                integrationType: 'msteams',
                monitorId: monitor._id,
            };
            if (incidentStatus === 'resolved') {
                query = {
                    ...query,
                    'notificationOptions.incidentResolved': true,
                };
            } else if (incidentStatus === 'created') {
                query = {
                    ...query,
                    'notificationOptions.incidentCreated': true,
                };
            } else if (incidentStatus === 'acknowledged') {
                query = {
                    ...query,
                    'notificationOptions.incidentAcknowledged': true,
                };
            } else {
                return;
            }
            const integrations = await IntegrationService.findBy(query);

            for (const integration of integrations) {
                response = await self.notify(
                    project,
                    monitor,
                    incident,
                    integration,
                    component,
                    duration
                );
            }
            return response;
        } catch (error) {
            ErrorService.log('msTeamsService.sendNotification', error);
            throw error;
        }
    },

    // send notification to slack workspace channels
    async notify(
        project,
        monitor,
        incident,
        integration,
        component,
        duration
    ) {
        try {
<<<<<<< HEAD
            const payloadText = incident.resolved
                ? `Incident on **${component.name} / ${
                      monitor.name
                  }** is resolved by ${
                      incident.resolvedBy ? incident.resolvedBy.name : 'Fyipe'
                  } at ${incident.resolvedAt} after being ${
                      incident.incidentType
                  } for ${duration}`
                : incident.acknowledged
                ? `Incident on **${component.name} / ${
                      monitor.name
                  }** is acknowledge by ${
                      incident.acknowledgedBy
                          ? incident.acknowledgedBy.name
                          : 'Fyipe'
                  } at ${incident.acknowledgedAt} after being ${
                      incident.incidentType
                  } for ${duration}`
                : `
**New Incident:**

**Project Name:** ${project.name}

**Monitor Name:** ${component.name} / ${monitor.name}

**Created By:** ${incident.createdById ? incident.createdById.name : 'Fyipe'}

**Incident Status:** ${
                      incident.incidentType === 'online'
                          ? 'Online'
                          : incident.incidentType === 'degraded'
                          ? 'Degraded'
                          : 'Offline'
                  }
`;
            const buttonText =
                !incident.resolved && !incident.acknowledged
                    ? 'Acknowledge'
                    : 'More details';
=======
>>>>>>> 2b765ee7
            const uri = `${global.dashboardHost}/project/${component.projectId._id}/${component._id}/incidents/${incident._id}`;
            const yellow = '#fedc56';
            const green = '#028A0F';
            let payload;

            if (incident.resolved) {
                payload = {
                    '@context': 'https://schema.org/extensions',
                    '@type': 'MessageCard',
                    themeColor: green,
                    summary: 'Incident Resolved',
                    sections: [
                        {
                            activityTitle: `[Incident Resolved](${uri})`,
                            activitySubtitle: `Incident on **${
                                component.name
                            } / ${monitor.name}** is resolved by ${
                                incident.resolvedBy
                                    ? incident.resolvedBy.name
                                    : 'Fyipe'
                            } after being ${
                                incident.incidentType
                            } for ${duration}`,
                        },
                    ],
                };
            } else if (incident.acknowledged) {
                payload = {
                    '@context': 'https://schema.org/extensions',
                    '@type': 'MessageCard',
                    themeColor: yellow,
                    summary: 'Incident Acknowledged',
                    sections: [
                        {
                            activityTitle: `[Incident Acknowledged](${uri})`,
                            activitySubtitle: `Incident on **${
                                component.name
                            } / ${monitor.name}** is acknowledged by ${
                                incident.acknowledgedBy
                                    ? incident.acknowledgedBy.name
                                    : 'Fyipe'
                            } after being ${
                                incident.incidentType
                            } for ${duration}`,
                        },
                    ],
                };
            } else {
                payload = {
                    '@context': 'https://schema.org/extensions',
                    '@type': 'MessageCard',
                    themeColor:
                        incident.incidentType === 'online'
                            ? green
                            : incident.incidentType === 'degraded'
                            ? yellow
                            : '#f00',
                    summary: 'Incident',
                    sections: [
                        {
                            activityTitle: `[New ${incident.incidentType} incident for ${monitor.name}](${uri})`,
                            facts: [
                                {
                                    name: 'Project Name:',
                                    value: project.name,
                                },
                                {
                                    name: 'Monitor Name:',
                                    value: `${component.name} / ${monitor.name}`,
                                },
                                ...(incident.title
                                    ? [
                                          {
                                              name: 'Incident Title:',
                                              value: `${incident.title}`,
                                          },
                                      ]
                                    : []),
                                ...(incident.description
                                    ? [
                                          {
                                              name: 'Incident Description:',
                                              value: `${incident.description}`,
                                          },
                                      ]
                                    : []),
                                ...(incident.incidentPriority
                                    ? [
                                          {
                                              name: 'Incident Priority:',
                                              value: `${incident.incidentPriority.name}`,
                                          },
                                      ]
                                    : []),
                                {
                                    name: 'Created By:',
                                    value: incident.createdById
                                        ? incident.createdById.name
                                        : 'Fyipe',
                                },
                                {
                                    name: 'Incident Status:',
                                    value:
                                        incident.incidentType === 'online'
                                            ? 'Online'
                                            : incident.incidentType ===
                                              'degraded'
                                            ? 'Degraded'
                                            : 'Offline',
                                },
                            ],
                            markdown: true,
                        },
                    ],
                };
            }
            await axios.post(
                integration.data.endpoint,
                {
                    ...payload,
                },
                {
                    headers: {
                        'Content-Type': 'application/json',
                    },
                }
            );

            return 'Webhook successfully pinged';
        } catch (error) {
            ErrorService.log('WebHookService.notify', error);
            throw error;
        }
    },
};

const IntegrationService = require('./integrationService');
const axios = require('axios');
const ProjectService = require('./projectService');
const MonitorStatusService = require('./monitorStatusService');
const ErrorService = require('./errorService');<|MERGE_RESOLUTION|>--- conflicted
+++ resolved
@@ -67,48 +67,6 @@
         duration
     ) {
         try {
-<<<<<<< HEAD
-            const payloadText = incident.resolved
-                ? `Incident on **${component.name} / ${
-                      monitor.name
-                  }** is resolved by ${
-                      incident.resolvedBy ? incident.resolvedBy.name : 'Fyipe'
-                  } at ${incident.resolvedAt} after being ${
-                      incident.incidentType
-                  } for ${duration}`
-                : incident.acknowledged
-                ? `Incident on **${component.name} / ${
-                      monitor.name
-                  }** is acknowledge by ${
-                      incident.acknowledgedBy
-                          ? incident.acknowledgedBy.name
-                          : 'Fyipe'
-                  } at ${incident.acknowledgedAt} after being ${
-                      incident.incidentType
-                  } for ${duration}`
-                : `
-**New Incident:**
-
-**Project Name:** ${project.name}
-
-**Monitor Name:** ${component.name} / ${monitor.name}
-
-**Created By:** ${incident.createdById ? incident.createdById.name : 'Fyipe'}
-
-**Incident Status:** ${
-                      incident.incidentType === 'online'
-                          ? 'Online'
-                          : incident.incidentType === 'degraded'
-                          ? 'Degraded'
-                          : 'Offline'
-                  }
-`;
-            const buttonText =
-                !incident.resolved && !incident.acknowledged
-                    ? 'Acknowledge'
-                    : 'More details';
-=======
->>>>>>> 2b765ee7
             const uri = `${global.dashboardHost}/project/${component.projectId._id}/${component._id}/incidents/${incident._id}`;
             const yellow = '#fedc56';
             const green = '#028A0F';
