--- conflicted
+++ resolved
@@ -1,17 +1,5 @@
 module.exports = {
     create: async function (data) {
-<<<<<<< HEAD
-
-        var smsTemplateModel = new SmsTemplateModel();
-        smsTemplateModel.projectId = data.projectId || null;
-        smsTemplateModel.body = data.body || null;
-        smsTemplateModel.smsType = data.smsType || null;
-        smsTemplateModel.allowedVariables = smsTemplateVariables[[data.smsType]];
-        try {
-            var smsTemplate = await smsTemplateModel.save();
-        } catch (error) {
-            ErrorService.log('smsTemplateModel.save', error);
-=======
         try {
             var smsTemplateModel = new SmsTemplateModel();
             smsTemplateModel.projectId = data.projectId || null;
@@ -23,12 +11,10 @@
             return smsTemplate;
         } catch (error) {
             ErrorService.log('smsTemplateService.create', error);
->>>>>>> afffecf6
             throw error;
         }
     },
 
-<<<<<<< HEAD
     updateBy: async function (query, data) {
         if (!query) {
             query = {};
@@ -42,47 +28,14 @@
                 new: true
             });
         } catch (error) {
-            ErrorService.log('SmsTemplateModel.findOneAndUpdate', error);
-=======
-    update: async function(data){
-        try {
-            let _this = this;
-            if (!data._id) {
-                let smsTemplate = await _this.create(data);
-                return smsTemplate;  
-            } else {
-                var smsTemplate = await _this.findOneBy({_id: data._id});
-
-                let body = data.body || smsTemplate.body;
-                let smsType = data.smsType || smsTemplate.smsType;
-                let allowedVariables = smsTemplateVariables[[data.smsType || smsTemplate.smsType || []]];
-
-                var updatedSmsTemplate = await SmsTemplateModel.findByIdAndUpdate(data._id, {
-                    $set: {
-                        body: body,
-                        allowedVariables: allowedVariables,
-                        smsType: smsType
-                    }
-                }, {
-                    new: true
-                });
-
-                return updatedSmsTemplate;
-            }
-        } catch (error) {
-            ErrorService.log('smsTemplateService.update', error);
->>>>>>> afffecf6
+            ErrorService.log('smsTemplateService.updateBy', error);
             throw error;
         }
 
         return updatedSmsTemplate;
     },
 
-<<<<<<< HEAD
-    deleteBy: async function (query, userId) {
-=======
     deleteBy: async function(query, userId){
->>>>>>> afffecf6
         try {
             var smsTemplate = await SmsTemplateModel.findOneAndUpdate(query, {
                 $set: {
@@ -93,97 +46,50 @@
             }, {
                 new: true
             });
-<<<<<<< HEAD
-        } catch (error) {
-            ErrorService.log('SmaTemplateModel.findOneAndUpdate', error);
-=======
             return smsTemplate;
         } catch (error) {
             ErrorService.log('smsTemplateService.deleteBy', error);
->>>>>>> afffecf6
             throw error;
         }
     },
 
-<<<<<<< HEAD
-    findBy: async function (query, skip, limit) {
-        if (!skip) skip = 0;
-
-        if (!limit) limit = 10;
-
-        if (typeof (skip) === 'string') {
-            skip = parseInt(skip);
-        }
-
-        if (typeof (limit) === 'string') {
-            limit = parseInt(limit);
-        }
-
-        if (!query) {
-            query = {};
-        }
-
-        query.deleted = false;
-
-        try {
-=======
     findBy: async function(query, skip, limit){
         try {
             if(!skip) skip=0;
-    
+
             if(!limit) limit=10;
-    
+
             if(typeof(skip) === 'string'){
                 skip = parseInt(skip);
             }
-    
+
             if(typeof(limit) === 'string'){
                 limit = parseInt(limit);
             }
-    
+
             if(!query){
                 query = {};
             }
-    
+
             query.deleted = false;
->>>>>>> afffecf6
             var smsTemplates = await SmsTemplateModel.find(query)
                 .sort([['createdAt', -1]])
                 .limit(limit)
                 .skip(skip)
                 .populate('projectId', 'name');
-<<<<<<< HEAD
-        } catch (error) {
-            ErrorService.log('SmsTemplateModel.find', error);
-=======
             return smsTemplates;
         } catch(error) {
             ErrorService.log('smsTemplateService.findBy', error);
->>>>>>> afffecf6
             throw error;
         }
     },
 
-<<<<<<< HEAD
-    findOneBy: async function (query) {
-        if (!query) {
-            query = {};
-        }
-
-        query.deleted = false;
-        try {
-            var smsTemplate = await SmsTemplateModel.findOne(query)
-                .sort([['createdAt', -1]])
-                .populate('projectId', 'name');
-        } catch (error) {
-            ErrorService.log('SmaTemplateModel.findOne', error);
-=======
     findOneBy: async function(query){
         try {
             if(!query){
                 query = {};
             }
-    
+
             query.deleted = false;
             var smsTemplate = await SmsTemplateModel.findOne(query)
                 .sort([['createdAt', -1]])
@@ -191,53 +97,25 @@
             return smsTemplate;
         } catch (error) {
             ErrorService.log('smsTemplateService.findOneBy', error);
->>>>>>> afffecf6
             throw error;
         }
     },
 
     countBy: async function (query) {
-<<<<<<< HEAD
-
-        if (!query) {
-            query = {};
-        }
-
-        query.deleted = false;
-        try {
-            var count = await SmsTemplateModel.count(query);
-        } catch (error) {
-            ErrorService.log('SmsTemplateModel.count', error);
-=======
         try{
             if(!query){
                 query = {};
             }
-    
+
             query.deleted = false;
             var count = await SmsTemplateModel.count(query);
             return count;
         }catch(error){
             ErrorService.log('smsTemplateService.countBy', error);
->>>>>>> afffecf6
             throw error;
         }
     },
 
-<<<<<<< HEAD
-    getTemplates: async function (projectId) {
-        let _this = this;
-        var templates = await Promise.all(defaultSmsTemplate.map(async (template) => {
-            try {
-                var smsTemplate = await _this.findOneBy({ projectId: projectId, smsType: template.smsType });
-            } catch (error) {
-                ErrorService.log('SmsTemplateService.findOneBy', error);
-                throw error;
-            }
-            return smsTemplate != null && smsTemplate != undefined ? smsTemplate : template;
-        }));
-        return templates;
-=======
     getTemplates: async function (projectId){
         try {
             let _this = this;
@@ -250,7 +128,6 @@
             ErrorService.log('smsTemplateService.getTemplates', error);
             throw error;
         }
->>>>>>> afffecf6
     },
 
     resetTemplate: async function (projectId, templateId) {
@@ -266,20 +143,12 @@
         return resetTemplate;
     },
 
-<<<<<<< HEAD
-    hardDeleteBy: async function (query) {
-        try {
-            await SmsTemplateModel.deleteMany(query);
-        } catch (error) {
-            ErrorService.log('SmsTemplateModel.deleteMany', error);
-=======
     hardDeleteBy: async function(query){
         try {
             await SmsTemplateModel.deleteMany(query);
             return 'SMS Template(s) removed successfully';
         } catch (error) {
             ErrorService.log('smsTemplateService.hardDeleteBy', error);
->>>>>>> afffecf6
             throw error;
         }
     },
