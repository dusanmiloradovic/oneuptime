module.exports = {

    findBy: async function (query, skip, limit) {
        try {
            if (!skip) skip = 0;
    
            if (!limit) limit = 0;
    
            if (typeof (skip) === 'string') skip = parseInt(skip);
    
            if (typeof (limit) === 'string') limit = parseInt(limit);
    
            if (!query) query = {};
    
            if (!query.deleted) query.deleted = false;
            var users = await UserModel.find(query)
                .sort([['createdAt', -1]])
                .limit(limit)
                .skip(skip);
            return users;
        } catch (error) {
            ErrorService.log('userService.findBy', error);
            throw error;
        }
    },

    create: async function (data) {
        try {
            var userModel = new UserModel();
            userModel.name = data.name || null;
            userModel.email = data.email || null;
            userModel.password = data.password || null;
            userModel.companyName = data.companyName || null;
            userModel.companyRole = data.companyRole || null;
            userModel.companySize = data.companySize || null;
            userModel.referral = data.referral || null;
            userModel.companyPhoneNumber = data.companyPhoneNumber || null;
            userModel.onCallAlert = data.onCallAlert || null;
            userModel.profilePic = data.profilePic || null;
            userModel.jwtRefreshToken = data.jwtRefreshToken || null;
            userModel.stripeCustomerId = data.stripeCustomerId || null;
            userModel.resetPasswordToken = data.resetPasswordToken || null;
            userModel.resetPasswordExpires = data.resetPasswordExpires || null;
            userModel.createdAt = data.createdAt || Date.now();
            userModel.timezone = data.timezone || null;
            userModel.lastActive = data.lastActive || Date.now();
            userModel.coupon = data.coupon || null;
            userModel.adminNotes = data.adminNotes || null;
            userModel.tempEmail = data.tempEmail || null;

            var user = await userModel.save();
            return user;
        } catch (error) {
            ErrorService.log('userService.create', error);
            throw error;
        }
    },

    countBy: async function (query) {
        try {
            if (!query) {
                query = {};
            }
    
            if (!query.deleted) query.deleted = false;
            var count = await UserModel.count(query);
            return count;
        } catch (error) {
            ErrorService.log('userService.countBy', error);
            throw error;
        }
    },

    deleteBy: async function (query, userId) {
        try {
            if (!query) {
                query = {};
            }
    
            query.deleted = false;
            var user = await UserModel.findOneAndUpdate(query, {
                $set: {
                    deleted: true,
                    deletedById: userId,
                    deletedAt: Date.now()
                }
            }, {
                new: true
            });
            return user;
        } catch (error) {
            ErrorService.log('userService.deleteBy', error);
            throw error;
        }
    },

    findOneBy: async function (query) {
        try {
            if (!query) {
                query = {};
            }
            if (!query.deleted) query.deleted = false;
            var user = await UserModel.findOne(query)
                .sort([['createdAt', -1]]);
            return user;
        } catch (error) {
            ErrorService.log('userService.findOneBy', error);
            throw error;
        }
    },

<<<<<<< HEAD
    updateBy: async function (query, data) {
        if (!query) {
            query = {};
        }

        if (!query.deleted) query.deleted = false;

        if(data.role) delete data.role;
        if(data.airtableId) delete data.airtableId;
        if(data.tutorial) delete data.tutorial;
        if(data.paymentFailedDate) delete data.paymentFailedDate;
        if(data.alertPhoneNumber) delete data.alertPhoneNumber;
        if (typeof data.isBlocked !== 'boolean') {
            delete data.isBlocked;
        }

        try {
            var updatedUser = await UserModel.findOneAndUpdate(query, {
                $set: data
            }, {
                new: true
            });
        } catch (error) {
            ErrorService.log('UserModel.findOneAndUpdate', error);
=======
    update: async function (data) {
        try {
            var _this = this;
            if (!data._id) {
                let user = await _this.create(data);
                return user;
            } else {
                var user = await _this.findOneBy({ _id: data._id, deleted: { $ne: null } });

                var name = data.name || user.name;
                var email = data.email || user.email;
                var password = data.password || user.password;
                var companyName = data.companyName || user.companyName;
                var companyRole = data.companyRole || user.companyRole;
                var companySize = data.companySize || user.companySize;
                var referral = data.referral || user.referral;
                var companyPhoneNumber = data.companyPhoneNumber || user.companyPhoneNumber;
                var onCallAlert = data.onCallAlert || user.onCallAlert;
                var profilePic = data.profilePic || user.profilePic;
                var jwtRefreshToken = data.jwtRefreshToken || user.jwtRefreshToken;
                var stripeCustomerId = data.stripeCustomerId || user.stripeCustomerId;
                var resetPasswordToken = data.resetPasswordToken;
                var resetPasswordExpires = data.resetPasswordExpires;
                var createdAt = data.createdAt || user.createdAt;
                var timezone = data.timezone || user.timezone;
                var lastActive = data.lastActive || user.lastActive;
                var coupon = data.coupon || user.coupon;
                var disabled = data.disabled || false;
                var adminNotes = data.adminNotes || user.adminNotes;
                var isVerified = data.email ? data.email === user.email && user.isVerified : user.isVerified;
                var tempEmail = data.tempEmail || user.tempEmail || null;
    
                var isBlocked = user.isBlocked;
                if (typeof data.isBlocked === 'boolean') {
                    isBlocked = data.isBlocked;
                }
    
                var deleted = user.deleted;
                var deletedById = user.deletedById;
                var deletedAt = user.deletedAt;
                if (data.deleted === false) {
                    deleted = false;
                    deletedById = null;
                    deletedAt = null;
                }
    
                var updatedUser = await UserModel.findOneAndUpdate({ _id: data._id }, {
                    $set: {
                        name: name,
                        email: email,
                        isVerified: isVerified,
                        password: password,
                        companyName: companyName,
                        companyRole: companyRole,
                        companySize: companySize,
                        referral: referral,
                        companyPhoneNumber: companyPhoneNumber,
                        onCallAlert: onCallAlert,
                        profilePic: profilePic,
                        jwtRefreshToken: jwtRefreshToken,
                        stripeCustomerId: stripeCustomerId,
                        resetPasswordToken: resetPasswordToken,
                        resetPasswordExpires: resetPasswordExpires,
                        createdAt: createdAt,
                        timezone: timezone,
                        lastActive: lastActive,
                        coupon: coupon,
                        disabled: disabled,
                        deleted,
                        deletedById,
                        deletedAt,
                        isBlocked,
                        adminNotes,
                        tempEmail
                    }
                }, {
                    new: true
                });
                return updatedUser;
            }
        } catch (error) {
            ErrorService.log('userService.update', error);
>>>>>>> afffecf6
            throw error;
        }
        return updatedUser;
    },

    closeTutorialBy: async function (query, type, data) {
        try {
            if (!query) query = {};
            if (!data) data = {};
    
            type = type.replace(/-([a-z])/g, function (g) { return g[1].toUpperCase(); });
            data[type] = { show: false };

            var tutorial = await UserModel.findOneAndUpdate(query, { $set: { tutorial: data } }, { new: true });
            return tutorial || null;
        } catch (error) {
            ErrorService.log('userService.closeTutorialBy', error);
            throw error;
        }
    },

    sendToken: async function (user, email) {
        try {
            const _this = this;
            var verificationTokenModel = new VerificationTokenModel({
                userId: user._id,
                token: crypto.randomBytes(16).toString('hex')
            });
            var verificationToken = await verificationTokenModel.save();
            if (verificationToken) {
                var verificationTokenURL = `${BACKEND_HOST}/user/confirmation/${verificationToken.token}`;
                MailService.sendVerifyEmail(verificationTokenURL, user.name, email);
                if (email !== user.email) {
                    _this.update({ _id: user._id, tempEmail: email });
                }
            }
            return verificationToken.token;
        } catch (error) {
            ErrorService.log('userService.sendToken', error);
            throw error;
        }
<<<<<<< HEAD
        if (verificationToken) {
            var verificationTokenURL = `${BACKEND_HOST}/user/confirmation/${verificationToken.token}`;
            MailService.sendVerifyEmail(verificationTokenURL, user.name, email);
            if (email !== user.email) {
                _this.updateBy({ _id: user._id }, { tempEmail: email });
            }
        }
        return verificationToken.token;
=======
>>>>>>> afffecf6
    },
    //Description: signup function for new user.
    //Params:
    //Param 1: data: User details.
    //Returns: promise.
    signup: async function (data) {
        try {
            var _this = this;
            var email = data.email;
            var stripePlanId = data.planId;
            var paymentIntent = data.paymentIntent;

            if (util.isEmailValid(email)) {
                var user = await _this.findOneBy({ email: email });

                if (user) {
                    let error = new Error('User already exists.');
                    error.code = 400;
                    ErrorService.log('userService.signup', error);
                    throw error;
                } else {
                    // Check here is the payment intent is successfully paid. If yes then create the customer else not.
                    var processedPaymentIntent = await PaymentService.checkPaymentIntent(paymentIntent);
                    if (processedPaymentIntent.status !== 'succeeded') {
                        let error = new Error('Unsuccessful attempt to charge card');
                        error.code = 400;
                        ErrorService.log('PaymentService.checkPaymentIntent', error);
                        throw error;
                    }
                    var customerId = processedPaymentIntent.customer;

                    var hash = await bcrypt.hash(data.password, constants.saltRounds);

                    data.password = hash;
                    // creating jwt refresh token
                    data.jwtRefreshToken = randToken.uid(256);
                    //save a user only when payment method is charged and then next steps
                    user = await _this.create(data);

                    let createdAt = new Date(user.createdAt).toISOString().split('T', 1);
                    var record = await AirtableService.logUser({
                        name: data.name,
                        email: data.email,
                        phone: data.companyPhoneNumber,
                        company: data.companyName,
                        jobRole: data.companyRole,
                        createdAt
                    });

                    await _this.sendToken(user, user.email);

                    //update customer Id
                    user = await _this.updateBy({ _id: user._id }, { stripeCustomerId: customerId });
                    var subscription = await PaymentService.subscribePlan(stripePlanId, customerId, data.coupon);

                    var projectName = 'Unnamed Project';
                    var projectData = {
                        name: projectName,
                        userId: user._id,
                        stripePlanId: stripePlanId,
                        stripeSubscriptionId: subscription.stripeSubscriptionId
                    };
                    await ProjectService.create(projectData);

                    user.airtableId = record.id || null;

                    return user;
                }
            } else {
                let error = new Error('Email is not in valid format.');
                error.code = 400;
                ErrorService.log('userService.signup', error);
                throw error;
            }
        } catch (error) {
            ErrorService.log('userService.signup', error);
            throw error;
        }
    },
    getUserIpLocation: async function (clientIP) {
        try {
            var ipLocation;
            ipLocation = await iplocation(clientIP);
            return ipLocation;
        } catch (error) {
            ipLocation = {};
        }
    },

    //Description: login function to authenticate user.
    //Params:
    //Param 1: email: User email.
    //Param 2: password: User password.
    //Returns: promise.
    login: async function (email, password, clientIP) {
        try {
            var _this = this;
            if (util.isEmailValid(email)) {
            // find user if present in db.
                var user = await _this.findOneBy({ email: email });

                if (!user) {
                    let error = new Error('User does not exist.');
                    error.code = 400;
                    ErrorService.log('userService.login', error);
                    throw error;
                } else {
                    var ipLocation = await _this.getUserIpLocation(clientIP);
                    await LoginIPLog.create({ userId: user._id, ipLocation });

                    if (user.paymentFailedDate) {
                        // calculate number of days the subscription renewal has failed.
                        var oneDayInMilliSeconds = 1000 * 60 * 60 * 24;
                        var daysAfterPaymentFailed = Math.round((new Date - user.paymentFailedDate) / oneDayInMilliSeconds);

                        if (daysAfterPaymentFailed >= 15) {
                            user = await _this.updateBy({ _id: user._id }, { disabled: true });

                            let error = new Error('Your account has been disabled. Kindly contact support@fyipe.com');
                            error.code = 400;
                            ErrorService.log('userService.login', error);
                            throw error;
                        }
                    }
                    var encryptedPassword = user.password;

                    if (user.disabled) {
                        let error = new Error('Your account has been disabled. Kindly contact support@fyipe.com');
                        error.code = 400;
                        ErrorService.log('userService.login', error);
                        throw error;
                    }
                    if (!user.isVerified) {
                        let error = new Error('Verify your email first.');
                        error.code = 401;
                        ErrorService.log('userService.login', error);
                        throw error;
                    }
                    if (!encryptedPassword) {
                        let error = new Error('Your account does not exist. Please sign up.');
                        error.code = 400;
                        ErrorService.log('userService.login', error);
                        throw error;
                    } else {
                        var res = await bcrypt.compare(password, encryptedPassword);

                        if (res) {
                            return user;
                        } else {
                            let error = new Error('Password is incorrect.');
                            error.code = 400;
                            ErrorService.log('userService.login', error);
                            throw error;
                        }
                    }
                }
            } else {
                let error = new Error('Email is not in valid format.');
                error.code = 400;
                ErrorService.log('userService.login', error);
                throw error;
            }
        } catch (error) {
            ErrorService.log('userService.login', error);
            throw error;
        }
    },

    // Description: forgot password function
    //Params:
    //Param 1: email: User email.
    //Returns: promise.
    forgotPassword: async function (email) {
        try {
            var _this = this;
            if (util.isEmailValid(email)) {
                var user = await this.findOneBy({ email: email });

                if (!user) {
                    let error = new Error('User does not exist.');
                    error.code = 400;
                    ErrorService.log('userService.forgotPassword', error);
                    throw error;
                } else {
                    var buf = await crypto.randomBytes(20);
                    var token = buf.toString('hex');

                    //update a user.
                    user = await _this.updateBy({
                        _id: user._id
                    }, {
                        resetPasswordToken: token,
                        resetPasswordExpires: Date.now() + 3600000 // 1 hour
                    });

                    return user;
                }
            } else {
                let error = new Error('Email is not in valid format.');
                error.code = 400;
                ErrorService.log('userService.forgotPassword', error);
                throw error;
            }
        } catch (error) {
            ErrorService.log('userService.forgotPassword', error);
            throw error;
        }
    },

    // Description: forgot password function.
    //Params:
    //Param 1:  password: User password.
    //Param 2:  token: token generated in forgot password function.
    //Returns: promise.
    resetPassword: async function (password, token) {
        try {
            var _this = this;
            var user = await _this.findOneBy({
                resetPasswordToken: token,
                resetPasswordExpires: {
                    $gt: Date.now()
                }
            });

            if (!user) {
                return null;
            } else {
                var hash = await bcrypt.hash(password, constants.saltRounds);

                //update a user.
                user = await _this.updateBy({
                    _id: user._id
                }, {
                    password: hash,
                    resetPasswordToken: '',
                    resetPasswordExpires: ''
                });

                return user;
            }
        } catch (error) {
            ErrorService.log('userService.resetPassword', error);
            throw error;
        }
    },

    //Description: Get new access token.
    //Params:
    //Param 1:  refreshToken: Refresh token.
    //Returns: promise.
    getNewToken: async function (refreshToken) {
        try {
            var _this = this;
            var user = await _this.findOneBy({ jwtRefreshToken: refreshToken });

            if (!user) {
                let error = new Error('Invalid Refresh Token');
                error.code = 400;
                ErrorService.log('userService.getNewToken', error);
                throw error;
            } else {
                var userObj = { id: user._id };

                var accessToken = `${jwt.sign(userObj, jwtKey.jwtSecretKey, { expiresIn: 86400 })}`;
                var jwtRefreshToken = randToken.uid(256);

                user = await _this.updateBy({ _id: user._id }, { jwtRefreshToken: jwtRefreshToken });

                var token = {
                    accessToken: accessToken,
                    refreshToken: refreshToken
                };
                return token;
            }
        } catch (error) {
            ErrorService.log('userService.getNewToken', error);
            throw error;
        }

    },

    changePassword: async function (data) {
        try {
            var _this = this;
            var currentPassword = data.currentPassword;
            var user = await _this.findOneBy({ _id: data._id });
            var encryptedPassword = user.password;

            var check = await bcrypt.compare(currentPassword, encryptedPassword);
            if (check) {
                var newPassword = data.newPassword;
                var hash = await bcrypt.hash(newPassword, constants.saltRounds);

                data.password = hash;
                user = await _this.updateBy({ _id: data._id }, data);

                return user;
            } else {
                let error = new Error('Current Password is incorrect.');
                error.code = 400;
                ErrorService.log('userService.changePassword', error);
                throw error;
            }
        } catch (error) {
            ErrorService.log('userService.changePassword', error);
            throw error;
        }

    },

    getAllUsers: async function (skip, limit) {
        var _this = this;
        let users = await _this.findBy({ _id: { $ne: null }, deleted: { $ne: null } }, skip, limit);
        users = await Promise.all(users.map(async (user) => {
            // find user subprojects and parent projects
            var userProjects = await ProjectService.findBy({ 'users.userId': user._id });
            var parentProjectIds = [];
            var projectIds = [];
            if (userProjects.length > 0) {
                var subProjects = userProjects.map(project => project.parentProjectId ? project : null).filter(subProject => subProject !== null);
                parentProjectIds = subProjects.map(subProject => subProject.parentProjectId._id);
                var projects = userProjects.map(project => project.parentProjectId ? null : project).filter(project => project !== null);
                projectIds = projects.map(project => project._id);
            }
            userProjects = await ProjectService.findBy({ $or: [{ _id: { $in: parentProjectIds } }, { _id: { $in: projectIds } }] });
            return await Object.assign({}, user._doc, { projects: userProjects });
        }));
        return users;
    },

    restoreBy: async function (query) {
        const _this = this;
        query.deleted = true;

        let user = await _this.findBy(query);
        if (user && user.length > 1) {
            const users = await Promise.all(user.map(async (user) => {
                const userId = user._id;
                user = await _this.updateBy({
                    _id: userId
                }, {
                    deleted: false,
                    deletedBy: null,
                    deletedAt: null,
                });
                return user;
            }));
            return users;
        } else {
            user = user[0];
            if (user) {
                const userId = user._id;
                user = await _this.updateBy({
                    _id: userId
                }, {
                    deleted: false,
                    deletedBy: null,
                    deletedAt: null,
                });
            }
            return user;
        }
    },

    addNotes: async function (userId, notes) {
        const _this = this;
        let adminNotes = (await _this.updateBy({
            _id: userId
        }, {
            adminNotes: notes
        })).adminNotes;
        return adminNotes;
    },

    searchUsers: async function (query, skip, limit) {
        var _this = this;
        let users = await _this.findBy(query, skip, limit);
        users = await Promise.all(users.map(async (user) => {
            // find user subprojects and parent projects
            var userProjects = await ProjectService.findBy({ 'users.userId': user._id });
            var parentProjectIds = [];
            var projectIds = [];
            if (userProjects.length > 0) {
                var subProjects = userProjects.map(project => project.parentProjectId ? project : null).filter(subProject => subProject !== null);
                parentProjectIds = subProjects.map(subProject => subProject.parentProjectId._id);
                var projects = userProjects.map(project => project.parentProjectId ? null : project).filter(project => project !== null);
                projectIds = projects.map(project => project._id);
            }
            userProjects = await ProjectService.findBy({ $or: [{ _id: { $in: parentProjectIds } }, { _id: { $in: projectIds } }] });
            return await Object.assign({}, user._doc, { projects: userProjects });
        }));
        return users;
    },

    hardDeleteBy: async function (query) {
        try {
            await UserModel.deleteMany(query);
            return 'User(s) Removed Successfully!';
        } catch (error) {
            ErrorService.log('userService.hardDeleteBy', error);
            throw error;
        }
    },

};

var bcrypt = require('bcrypt');
var constants = require('../config/constants.json');
var UserModel = require('../models/user');
var LoginIPLog = require('../models/LoginIPLog');
var util = require('./utilService.js');
var randToken = require('rand-token');
var PaymentService = require('./paymentService');
var crypto = require('crypto');
var ProjectService = require('./projectService');
var ErrorService = require('./errorService');
var jwt = require('jsonwebtoken');
var iplocation = require('iplocation').default;
var jwtKey = require('../config/keys');
var { BACKEND_HOST } = process.env;
var VerificationTokenModel = require('../models/verificationToken');
var MailService = require('../services/mailService');
var AirtableService = require('./airtableService');<|MERGE_RESOLUTION|>--- conflicted
+++ resolved
@@ -3,15 +3,15 @@
     findBy: async function (query, skip, limit) {
         try {
             if (!skip) skip = 0;
-    
+
             if (!limit) limit = 0;
-    
+
             if (typeof (skip) === 'string') skip = parseInt(skip);
-    
+
             if (typeof (limit) === 'string') limit = parseInt(limit);
-    
+
             if (!query) query = {};
-    
+
             if (!query.deleted) query.deleted = false;
             var users = await UserModel.find(query)
                 .sort([['createdAt', -1]])
@@ -61,7 +61,7 @@
             if (!query) {
                 query = {};
             }
-    
+
             if (!query.deleted) query.deleted = false;
             var count = await UserModel.count(query);
             return count;
@@ -76,7 +76,7 @@
             if (!query) {
                 query = {};
             }
-    
+
             query.deleted = false;
             var user = await UserModel.findOneAndUpdate(query, {
                 $set: {
@@ -109,7 +109,6 @@
         }
     },
 
-<<<<<<< HEAD
     updateBy: async function (query, data) {
         if (!query) {
             query = {};
@@ -132,102 +131,18 @@
             }, {
                 new: true
             });
-        } catch (error) {
-            ErrorService.log('UserModel.findOneAndUpdate', error);
-=======
-    update: async function (data) {
-        try {
-            var _this = this;
-            if (!data._id) {
-                let user = await _this.create(data);
-                return user;
-            } else {
-                var user = await _this.findOneBy({ _id: data._id, deleted: { $ne: null } });
-
-                var name = data.name || user.name;
-                var email = data.email || user.email;
-                var password = data.password || user.password;
-                var companyName = data.companyName || user.companyName;
-                var companyRole = data.companyRole || user.companyRole;
-                var companySize = data.companySize || user.companySize;
-                var referral = data.referral || user.referral;
-                var companyPhoneNumber = data.companyPhoneNumber || user.companyPhoneNumber;
-                var onCallAlert = data.onCallAlert || user.onCallAlert;
-                var profilePic = data.profilePic || user.profilePic;
-                var jwtRefreshToken = data.jwtRefreshToken || user.jwtRefreshToken;
-                var stripeCustomerId = data.stripeCustomerId || user.stripeCustomerId;
-                var resetPasswordToken = data.resetPasswordToken;
-                var resetPasswordExpires = data.resetPasswordExpires;
-                var createdAt = data.createdAt || user.createdAt;
-                var timezone = data.timezone || user.timezone;
-                var lastActive = data.lastActive || user.lastActive;
-                var coupon = data.coupon || user.coupon;
-                var disabled = data.disabled || false;
-                var adminNotes = data.adminNotes || user.adminNotes;
-                var isVerified = data.email ? data.email === user.email && user.isVerified : user.isVerified;
-                var tempEmail = data.tempEmail || user.tempEmail || null;
-    
-                var isBlocked = user.isBlocked;
-                if (typeof data.isBlocked === 'boolean') {
-                    isBlocked = data.isBlocked;
-                }
-    
-                var deleted = user.deleted;
-                var deletedById = user.deletedById;
-                var deletedAt = user.deletedAt;
-                if (data.deleted === false) {
-                    deleted = false;
-                    deletedById = null;
-                    deletedAt = null;
-                }
-    
-                var updatedUser = await UserModel.findOneAndUpdate({ _id: data._id }, {
-                    $set: {
-                        name: name,
-                        email: email,
-                        isVerified: isVerified,
-                        password: password,
-                        companyName: companyName,
-                        companyRole: companyRole,
-                        companySize: companySize,
-                        referral: referral,
-                        companyPhoneNumber: companyPhoneNumber,
-                        onCallAlert: onCallAlert,
-                        profilePic: profilePic,
-                        jwtRefreshToken: jwtRefreshToken,
-                        stripeCustomerId: stripeCustomerId,
-                        resetPasswordToken: resetPasswordToken,
-                        resetPasswordExpires: resetPasswordExpires,
-                        createdAt: createdAt,
-                        timezone: timezone,
-                        lastActive: lastActive,
-                        coupon: coupon,
-                        disabled: disabled,
-                        deleted,
-                        deletedById,
-                        deletedAt,
-                        isBlocked,
-                        adminNotes,
-                        tempEmail
-                    }
-                }, {
-                    new: true
-                });
-                return updatedUser;
-            }
+            return updatedUser;
         } catch (error) {
             ErrorService.log('userService.update', error);
->>>>>>> afffecf6
-            throw error;
-        }
-        return updatedUser;
+            throw error;
+        }
     },
 
     closeTutorialBy: async function (query, type, data) {
         try {
             if (!query) query = {};
             if (!data) data = {};
-    
+
             type = type.replace(/-([a-z])/g, function (g) { return g[1].toUpperCase(); });
             data[type] = { show: false };
 
@@ -251,7 +166,7 @@
                 var verificationTokenURL = `${BACKEND_HOST}/user/confirmation/${verificationToken.token}`;
                 MailService.sendVerifyEmail(verificationTokenURL, user.name, email);
                 if (email !== user.email) {
-                    _this.update({ _id: user._id, tempEmail: email });
+                    _this.updateBy({ _id: user._id }, { tempEmail: email });
                 }
             }
             return verificationToken.token;
@@ -259,17 +174,6 @@
             ErrorService.log('userService.sendToken', error);
             throw error;
         }
-<<<<<<< HEAD
-        if (verificationToken) {
-            var verificationTokenURL = `${BACKEND_HOST}/user/confirmation/${verificationToken.token}`;
-            MailService.sendVerifyEmail(verificationTokenURL, user.name, email);
-            if (email !== user.email) {
-                _this.updateBy({ _id: user._id }, { tempEmail: email });
-            }
-        }
-        return verificationToken.token;
-=======
->>>>>>> afffecf6
     },
     //Description: signup function for new user.
     //Params:
