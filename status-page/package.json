--- conflicted
+++ resolved
@@ -1,10 +1,6 @@
 {
   "name": "status-page",
-<<<<<<< HEAD
-  "version": "3.0.1483",
-=======
   "version": "3.0.1499",
->>>>>>> 25aca372
   "private": true,
   "dependencies": {
     "axios": "^0.19.0",
