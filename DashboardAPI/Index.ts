--- conflicted
+++ resolved
@@ -434,17 +434,13 @@
 } from 'CommonServer/Services/LogService';
 import Realtime from 'CommonServer/Utils/Realtime';
 
-<<<<<<< HEAD
-
-// import featuresets. 
-import './FeatureSet/Identity/Index';
-
-=======
 import UsageBilling from 'Model/Models/UsageBilling';
 import UsageBillingService, {
     Service as UsageBillingServiceType,
 } from 'CommonServer/Services/UsageBillingService';
->>>>>>> 4d1c557e
+
+// import featuresets. 
+import './FeatureSet/Identity/Index';
 
 const app: ExpressApplication = Express.getExpressApp();
 
