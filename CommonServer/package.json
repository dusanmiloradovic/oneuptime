{
    "name": "common-server",
    "version": "1.0.0",
    "description": "",
    "main": "index.ts",
    "scripts": {
        "compile": "tsc",
        "clear-modules": "rm -rf node_modules && rm package-lock.json && npm install",
        "test": "jest --detectOpenHandles",
        "coverage": "jest --detectOpenHandles --coverage",
        "debug:test": "cd .. && export $(grep -v '^#' config.env | xargs) && cd CommonServer && node --inspect node_modules/.bin/jest --runInBand ./Tests --detectOpenHandles",
        "dep-check": "npm install -g depcheck && depcheck ./ --skip-missing=true"
    },
    "author": "",
    "license": "MIT",
    "dependencies": {
<<<<<<< HEAD
        "@clickhouse/client": "^0.2.7",
        "@elastic/elasticsearch": "^8.1.0",
=======
        "@clickhouse/client": "^0.2.1",
        "@elastic/elasticsearch": "^8.11.0",
>>>>>>> 8099eb79
        "@opentelemetry/api": "^1.7.0",
        "@opentelemetry/auto-instrumentations-node": "^0.40.1",
        "@opentelemetry/sdk-node": "^0.45.1",
        "@socket.io/redis-adapter": "^8.2.1",
        "airtable": "^0.12.2",
        "axios": "^1.6.4",
        "bullmq": "^3.6.6",
        "Common": "file:../Common",
        "cookie-parser": "^1.4.6",
        "cors": "^2.8.5",
        "cron-parser": "^4.8.1",
        "dotenv": "^16.0.0",
        "ejs": "^3.1.8",
        "express": "^4.17.3",
        "ioredis": "^5.3.2",
        "json2csv": "^5.0.7",
        "jsonwebtoken": "^9.0.0",
        "markdown-it": "^13.0.1",
        "Model": "file:../Model",
        "nodemailer": "^6.7.3",
        "pg": "^8.7.3",
        "socket.io": "^4.7.2",
        "stripe": "^10.17.0",
        "twilio": "^4.19.3",
        "typeorm": "^0.3.18",
        "typeorm-extension": "^2.2.13",
        "vm2": "^3.9.14",
        "winston": "^3.6.0"
    },
    "devDependencies": {
        "@faker-js/faker": "^6.3.1",
        "@types/cookie-parser": "^1.4.4",
        "@types/cors": "^2.8.12",
        "@types/express": "^4.17.13",
        "@types/jest": "^27.4.1",
        "@types/jsonwebtoken": "^8.5.9",
        "@types/node": "^17.0.22",
        "jest": "^27.5.1",
        "ts-jest": "^27.1.4",
        "jest-mock-extended": "^3.0.5",
        "@types/ejs": "^3.1.1",
        "@types/json2csv": "^5.0.3",
        "@types/markdown-it": "^12.2.3",
        "@types/nodemailer": "^6.4.7"
    }
}<|MERGE_RESOLUTION|>--- conflicted
+++ resolved
@@ -14,13 +14,8 @@
     "author": "",
     "license": "MIT",
     "dependencies": {
-<<<<<<< HEAD
         "@clickhouse/client": "^0.2.7",
-        "@elastic/elasticsearch": "^8.1.0",
-=======
-        "@clickhouse/client": "^0.2.1",
         "@elastic/elasticsearch": "^8.11.0",
->>>>>>> 8099eb79
         "@opentelemetry/api": "^1.7.0",
         "@opentelemetry/auto-instrumentations-node": "^0.40.1",
         "@opentelemetry/sdk-node": "^0.45.1",
