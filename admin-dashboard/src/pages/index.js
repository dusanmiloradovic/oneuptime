--- conflicted
+++ resolved
@@ -4,11 +4,8 @@
 import Project from './Project';
 import Probes from './Probes';
 import AuditLogs from './AuditLogs';
-<<<<<<< HEAD
 import Settings from './Settings';
-=======
 import License from './License';
->>>>>>> dba5143a
 
 export default {
     Users,
@@ -17,9 +14,6 @@
     Project,
     Probes,
     AuditLogs,
-<<<<<<< HEAD
     Settings,
-=======
     License,
->>>>>>> dba5143a
 };