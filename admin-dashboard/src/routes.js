--- conflicted
+++ resolved
@@ -1,11 +1,16 @@
 import pages from './pages';
 import { IS_SAAS_SERVICE } from './config';
 
-<<<<<<< HEAD
-const { Users, User, Projects, Project, Probes, AuditLogs, Settings } = pages;
-=======
-const { Users, User, Projects, Project, Probes, AuditLogs, License } = pages;
->>>>>>> dba5143a
+const {
+    Users,
+    User,
+    Projects,
+    Project,
+    Probes,
+    AuditLogs,
+    Settings,
+    License,
+} = pages;
 
 export const groups = [
     {
@@ -68,24 +73,6 @@
                 subRoutes: [],
                 index: 4,
             },
-            {
-                title: 'SMTP Settings',
-                path: '/smtp',
-                icon: 'auditLogs',
-                component: Settings,
-                visible: true,
-                subRoutes: [],
-                index: 5,
-            },
-            {
-                title: 'Twilio Settings',
-                path: '/twilio',
-                icon: 'auditLogs',
-                component: Settings,
-                visible: true,
-                subRoutes: [],
-                index: 6,
-            },
         ],
     },
     {
@@ -108,6 +95,24 @@
                         visible: true,
                         subRoutes: [],
                         index: 1,
+                    },
+                    {
+                        title: 'SMTP',
+                        path: '/settings/smtp',
+                        icon: 'settings',
+                        component: Settings,
+                        visible: true,
+                        subRoutes: [],
+                        index: 5,
+                    },
+                    {
+                        title: 'Twilio',
+                        path: '/settings/twilio',
+                        icon: 'settings',
+                        component: Settings,
+                        visible: true,
+                        subRoutes: [],
+                        index: 6,
                     },
                 ],
                 index: 1,
