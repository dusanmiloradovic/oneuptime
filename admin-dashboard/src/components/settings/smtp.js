import React from 'react';
import { bindActionCreators } from 'redux';
import { connect } from 'react-redux';
import { reduxForm, Field } from 'redux-form';
import uuid from 'uuid';
import { RenderField } from '../basic/RenderField';
import { Validate, IS_INTERNAL_SMTP_DEPLOYED } from '../../config';
import { FormLoader } from '../basic/Loader';
import PropTypes from 'prop-types';
import { fetchSettings, saveSettings, testSmtp } from '../../actions/settings';
import { openModal, closeModal } from '../../actions/modal';
import SmtpTestModal from './smtpTestModal';
import MessageModal from './MessageModal';

// Client side validation
function validate(values) {
    const errors = {};

    if (!Validate.email(values.email)) {
        errors.email = 'Email is not valid.';
    }

    if (!Validate.text(values.password)) {
        errors.password = 'Password is not valid.';
    }

    if (!Validate.text(values['from-name'])) {
        errors['from-name'] = 'Name is not valid.';
    }

    if (!Validate.email(values['from'])) {
        errors['from'] = 'Email is not valid.';
    }

    if (!Validate.text(values['smtp-server'])) {
        errors['smtp-server'] = 'SMTP Server is not valid.';
    }

    if (!Validate.text(values['smtp-port'])) {
        errors['smtp-port'] = 'SMTP Port is not valid.';
    }

    return errors;
}

const settingsType = 'smtp';

const fields = [
    {
        key: 'email',
        label: 'Email',
        type: 'text',
        component: RenderField,
        explanation: 'Username for SMTP server.',
    },
    {
        key: 'password',
        label: 'Password',
        type: 'password',
        component: RenderField,
        explanation: 'Password for SMTP server.',
    },
    {
        key: 'smtp-server',
        label: 'SMTP Server',
        type: 'text',
        component: RenderField,
        explanation: 'SMTP Server address.',
    },
    {
        key: 'smtp-port',
        label: 'SMTP Port',
        type: 'text',
        component: RenderField,
        explanation: 'Port SMTP is running on.',
    },
    {
        key: 'from',
        label: 'From Email',
        type: 'text',
        component: RenderField,
        explanation: 'Email address where emails will be sent from.',
    },
    {
        key: 'from-name',
        label: 'From Name',
        type: 'text',
        component: RenderField,
        explanation: 'Name that will be used in emails.',
    },
    {
        key: 'smtp-secure',
        label: 'SMTP Secure',
        // eslint-disable-next-line react/display-name, react/prop-types
        component: ({ input: { value, onChange } }) => (
            <label className="Toggler-wrap">
                <input
                    className="btn-toggler"
                    checked={value}
                    onChange={onChange}
                    type="checkbox"
                    name="smtp-secure"
                    id="smtp-secure"
                />
                <span className="TogglerBtn-slider round"></span>
            </label>
        ),
        explanation: 'Enabled for port 465, disabled for port 587',
    },
];

const emailEnableField = [
    {
        key: 'email-enabled',
        label: 'Enable Emails',
        // eslint-disable-next-line react/display-name, react/prop-types
        component: ({ input: { value, onChange } }) => (
            <label className="Toggler-wrap">
                <input
                    className="btn-toggler"
                    checked={value}
                    onChange={onChange}
                    type="checkbox"
                    name="email-enabled"
                    id="email-enabled"
                />
                <span className="TogglerBtn-slider round"></span>
            </label>
        ),
    },
];

const smtpOptions = [
    {
        key: 'internalSmtp',
        label: 'Enable internal SMTP server',
        // eslint-disable-next-line react/display-name, react/prop-types
        component: ({ input: { value, onChange } }) => (
<<<<<<< HEAD
            <label className="Toggler-wrap" id="internalSmtp"> {/**setting id at label removes intermittent result*/}
=======
            <label className="Toggler-wrap" id="internalSmtp">
                {' '}
                {/**setting id at label removes intermittent result*/}
>>>>>>> e4d5b4c4
                <input
                    className="btn-toggler"
                    checked={value}
                    onChange={onChange}
                    type="checkbox"
<<<<<<< HEAD
                    name="internalSmtp"                    
=======
                    name="internalSmtp"
>>>>>>> e4d5b4c4
                />
                <span className="TogglerBtn-slider round"></span>
            </label>
        ),
        explanation: 'Use pre-configured internal SMTP server',
    },
    {
        key: 'customSmtp',
        label: 'Enable custom SMTP server',
        // eslint-disable-next-line react/display-name, react/prop-types
        component: ({ input: { value, onChange } }) => (
            <label className="Toggler-wrap" id="customSmtp">
                <input
                    className="btn-toggler"
                    checked={value}
                    onChange={onChange}
                    type="checkbox"
<<<<<<< HEAD
                    name="customSmtp"                    
=======
                    name="customSmtp"
>>>>>>> e4d5b4c4
                />
                <span className="TogglerBtn-slider round"></span>
            </label>
        ),
        explanation: 'Custom SMTP will also serve as backup SMTP server',
    },
];

export class Component extends React.Component {
    constructor(props) {
        super(props);
        this.state = {
            testModalId: uuid.v4(),
            messageModalId: uuid.v4(),
        };
    }

    async componentDidMount() {
        await this.props.fetchSettings(settingsType);
    }

    handleTestSmtp = e => {
        e.preventDefault();
        const { testSmtp, smtpForm } = this.props;
        const { testModalId } = this.state;

        this.props.openModal({
            id: testModalId,
            onConfirm: testForm => {
                const { smtpToUse } = this.props.smtpTestForm.values;
                const { 'test-email': email } = testForm;
                const {
                    email: user,
                    password: pass,
                    'smtp-server': host,
                    'smtp-port': port,
                    'smtp-secure': secure,
                    from,
                    'from-name': name,
                    internalSmtp,
                    customSmtp,
                } = smtpForm.values;

                const payload = {
                    user,
                    pass,
                    host,
                    port,
                    secure,
                    from,
                    name,
                    email,
                    internalSmtp,
                    customSmtp,
                    smtpToUse,
                };

                return testSmtp(payload).then(res => {
                    if (res && typeof res === 'string') {
                        // prevent dismissal of modal if errored
                        // res will only be a string if errored
                        return this.props.openModal({
                            id: this.state.messageModalId,
                            content: props => {
                                return (
                                    <MessageModal {...props} email={email} />
                                );
                            },
                        });
                    }
                    return this.props.openModal({
                        id: this.state.messageModalId,
                        content: props => {
                            return <MessageModal {...props} email={email} />;
                        },
                    });
                });
            },
            content: SmtpTestModal,
        });
    };

    handleKeyBoard = e => {
        switch (e.key) {
            case 'Escape':
                return this.props.closeModal({ id: this.state.testModalId });
            default:
                return false;
        }
    };

    submitForm = values => {
        this.props.saveSettings(settingsType, values);
    };

    render() {
        const { settings, handleSubmit, smtpForm } = this.props;
        return (
            <div
                id="fyipeSmtp"
                onKeyDown={this.handleKeyBoard}
                className="bs-ContentSection Card-root Card-shadow--medium"
            >
                <div className="Box-root">
                    <div className="bs-ContentSection-content Box-root Box-divider--surface-bottom-1 Padding-horizontal--20 Padding-vertical--16">
                        <div className="Box-root">
                            <div className="Flex-flex Flex-alignItems-center Flex-justifyContent--spaceBetween">
                                <span className="Text-color--inherit Text-display--inline Text-fontSize--16 Text-fontWeight--medium Text-lineHeight--24 Text-typeface--base Text-wrap--wrap">
                                    <span>SMTP Settings</span>
                                </span>
                            </div>
                            <p>
                                <span>
                                    These SMTP settings will be used to send all
                                    the emails from Fyipe, including all the
                                    email alerts.
                                </span>
                            </p>
                        </div>
                    </div>
                    <form
                        id="smtp-form"
                        onSubmit={handleSubmit(this.submitForm)}
                    >
                        <div className="bs-ContentSection-content Box-root Box-background--offset Box-divider--surface-bottom-1 Padding-horizontal--8 Padding-vertical--2">
                            <div>
                                <div className="bs-Fieldset-wrapper Box-root Margin-bottom--2">
                                    <fieldset className="bs-Fieldset">
                                        <div className="bs-Fieldset-rows">
                                            {emailEnableField.map(field => (
                                                <div
                                                    key={field.key}
                                                    className="bs-Fieldset-row"
                                                >
                                                    <label className="bs-Fieldset-label">
                                                        {field.label}
                                                    </label>
                                                    <div
                                                        className="bs-Fieldset-fields"
                                                        style={{
                                                            paddingTop: 3,
                                                        }}
                                                    >
                                                        <Field
                                                            className="db-BusinessSettings-input TextInput bs-TextInput"
                                                            type={field.type}
                                                            name={field.key}
                                                            id={field.key}
                                                            placeholder={
                                                                field.placeholder ||
                                                                field.label
                                                            }
                                                            component={
                                                                field.component
                                                            }
                                                            disabled={
                                                                settings &&
                                                                settings.requesting
                                                            }
                                                        />
                                                        {field.explanation && (
                                                            <p className="bs-Fieldset-explanation">
                                                                {
                                                                    field.explanation
                                                                }
                                                            </p>
                                                        )}
                                                    </div>
                                                </div>
                                            ))}
                                            {smtpForm.values &&
                                                smtpForm.values[
                                                    'email-enabled'
                                                ] &&
                                                smtpOptions.map(field => {
                                                    if (
                                                        field.key ===
                                                            'internalSmtp' &&
                                                        !IS_INTERNAL_SMTP_DEPLOYED
                                                    ) {
                                                        return null;
                                                    }
                                                    return (
                                                        <div
                                                            key={field.key}
                                                            className="bs-Fieldset-row"
                                                        >
                                                            <label className="bs-Fieldset-label">
                                                                {field.label}
                                                            </label>
                                                            <div
                                                                className="bs-Fieldset-fields"
                                                                style={{
                                                                    paddingTop: 3,
                                                                }}
                                                            >
                                                                <Field
                                                                    className="db-BusinessSettings-input TextInput bs-TextInput"
                                                                    type={
                                                                        field.type
                                                                    }
                                                                    name={
                                                                        field.key
                                                                    }
                                                                    id={
                                                                        field.key
                                                                    }
                                                                    placeholder={
                                                                        field.placeholder ||
                                                                        field.label
                                                                    }
                                                                    component={
                                                                        field.component
                                                                    }
                                                                    disabled={
                                                                        settings &&
                                                                        settings.requesting
                                                                    }
                                                                />
                                                                {field.explanation && (
                                                                    <p className="bs-Fieldset-explanation">
                                                                        {
                                                                            field.explanation
                                                                        }
                                                                    </p>
                                                                )}
                                                            </div>
                                                        </div>
                                                    );
                                                })}
                                            {smtpForm.values &&
                                                smtpForm.values[
                                                    'email-enabled'
                                                ] &&
                                                smtpForm.values.customSmtp &&
                                                fields.map(field => (
                                                    <div
                                                        key={field.key}
                                                        className="bs-Fieldset-row"
                                                    >
                                                        <label className="bs-Fieldset-label">
                                                            {field.label}
                                                        </label>
                                                        <div
                                                            className="bs-Fieldset-fields"
                                                            style={{
                                                                paddingTop: 3,
                                                            }}
                                                        >
                                                            <Field
                                                                className="db-BusinessSettings-input TextInput bs-TextInput"
                                                                type={
                                                                    field.type
                                                                }
                                                                name={field.key}
                                                                id={field.key}
                                                                placeholder={
                                                                    field.placeholder ||
                                                                    field.label
                                                                }
                                                                component={
                                                                    field.component
                                                                }
                                                                disabled={
                                                                    settings &&
                                                                    settings.requesting
                                                                }
                                                            />
                                                            {field.explanation && (
                                                                <p className="bs-Fieldset-explanation">
                                                                    {
                                                                        field.explanation
                                                                    }
                                                                </p>
                                                            )}
                                                        </div>
                                                    </div>
                                                ))}
                                        </div>
                                    </fieldset>
                                </div>
                            </div>
                        </div>

                        <div className="bs-ContentSection-footer bs-ContentSection-content Box-root Box-background--white Flex-flex Flex-alignItems--center Flex-justifyContent--spaceBetween Padding-horizontal--20 Padding-vertical--12">
                            <span className="db-SettingsForm-footerMessage"></span>
                            <div>
                                <button
                                    id="testSmtpSettingsButton"
                                    className="bs-Button"
                                    disabled={settings && settings.requesting}
                                    onClick={this.handleTestSmtp}
                                >
                                    {settings.requesting ? (
                                        <FormLoader />
                                    ) : (
                                        <span>Test</span>
                                    )}
                                </button>
                                <button
                                    className="bs-Button bs-Button--blue"
                                    disabled={settings && settings.requesting}
                                    type="submit"
                                >
                                    {settings.requesting ? (
                                        <FormLoader />
                                    ) : (
                                        <span>Save Settings</span>
                                    )}
                                </button>
                            </div>
                        </div>
                    </form>
                </div>
            </div>
        );
    }
}

Component.displayName = 'SettingsForm';

/* eslint-disable */
Component.propTypes = {
    settings: PropTypes.object.isRequired,
    handleSubmit: PropTypes.func.isRequired,
    saveSettings: PropTypes.func.isRequired,
    fetchSettings: PropTypes.func.isRequired,
    initialValues: PropTypes.object,
    smtpForm: PropTypes.object,
    smtpTestForm: PropTypes.object,
    closeModal: PropTypes.func.isRequired,
    openModal: PropTypes.func.isRequired,
    testSmtp: PropTypes.func,
};

const mapDispatchToProps = dispatch => {
    return bindActionCreators(
        {
            saveSettings,
            fetchSettings,
            testSmtp,
            openModal,
            closeModal,
        },
        dispatch
    );
};

function mapStateToProps(state) {
    return {
        settings: state.settings,
        initialValues: state.settings[settingsType],
        smtpForm: state.form['smtp-form'] || {},
        smtpTestForm: state.form['smtp-test-form'] || {}
    };
}

const ReduxFormComponent = reduxForm({
    form: 'smtp-form',
    enableReinitialize: true,
    validate,
})(Component);

export default connect(mapStateToProps, mapDispatchToProps)(ReduxFormComponent);<|MERGE_RESOLUTION|>--- conflicted
+++ resolved
@@ -136,23 +136,15 @@
         label: 'Enable internal SMTP server',
         // eslint-disable-next-line react/display-name, react/prop-types
         component: ({ input: { value, onChange } }) => (
-<<<<<<< HEAD
-            <label className="Toggler-wrap" id="internalSmtp"> {/**setting id at label removes intermittent result*/}
-=======
             <label className="Toggler-wrap" id="internalSmtp">
                 {' '}
                 {/**setting id at label removes intermittent result*/}
->>>>>>> e4d5b4c4
                 <input
                     className="btn-toggler"
                     checked={value}
                     onChange={onChange}
                     type="checkbox"
-<<<<<<< HEAD
-                    name="internalSmtp"                    
-=======
                     name="internalSmtp"
->>>>>>> e4d5b4c4
                 />
                 <span className="TogglerBtn-slider round"></span>
             </label>
@@ -170,11 +162,7 @@
                     checked={value}
                     onChange={onChange}
                     type="checkbox"
-<<<<<<< HEAD
-                    name="customSmtp"                    
-=======
                     name="customSmtp"
->>>>>>> e4d5b4c4
                 />
                 <span className="TogglerBtn-slider round"></span>
             </label>
