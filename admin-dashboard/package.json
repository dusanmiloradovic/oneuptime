{
  "name": "fyipe-admin-dashboard",
  "version": "3.0.1546",
  "private": true,
  "dependencies": {
    "acorn": "^7.1.0",
    "axios": "^0.18.0",
    "browserslist": "^4.6.1",
    "card-validator": "^6.2.0",
    "clipboard": "^2.0.1",
    "express": "^4.16.4",
    "file-saver": "^2.0.1",
    "font-awesome": "^4.7.0",
    "fuzzy-match-utils": "^1.3.0",
    "history": "^4.7.2",
    "jest": "^24.7.1",
    "js-uuid": "0.0.6",
    "loadable-components": "^2.2.3",
    "mixpanel-browser": "^2.22.3",
    "moment": "^2.22.2",
    "prop-types": "^15.6.1",
    "react": "^16.5.2",
    "react-click-outside": "github:tj/react-click-outside",
    "react-dom": "^16.5.2",
    "react-frontload": "^1.0.3",
    "react-ga": "^2.5.3",
<<<<<<< HEAD
    "react-hover-observer": "^2.1.0",
    "react-json-view": "^1.19.1",
    "react-loadable": "^5.5.0",
    "react-loaders": "^3.0.1",
=======
>>>>>>> a4a18646
    "react-mixpanel": "0.0.11",
    "react-redux": "^5.0.7",
    "react-router-dom": "^4.2.2",
    "react-router-redux": "^4.0.8",
    "react-scripts": "^3.0.1",
    "react-select-fyipe": "^2.1.8",
    "react-widgets": "^4.4.9",
    "redux": "^3.7.2",
    "redux-form": "^7.3.0",
    "redux-thunk": "^2.2.0",
    "sane-email-validation": "^1.1.0",
    "universal-cookie": "^4.0.0",
    "valid-url": "^1.0.9"
  },
  "scripts": {
    "lint": "eslint .",
    "fix-lint": "eslint . --fix",
    "dev": "PORT=3100 react-scripts start",
    "build": "react-scripts build",
    "test": "jest src/test/puppeteer/index.test.js",
    "start": "node index.js",
    "audit": "npm-audit-ci-wrapper --threshold=high",
    "dep-check": "depcheck ./ --skip-missing=true --ignores='eslint,babel-*,browserslist,loadable-components,js-uuid,acorn'"
  },
  "devDependencies": {
    "babel-core": "^6.26.3",
    "babel-loader": "^8.0.6",
    "babel-preset-es2015": "^6.24.1",
    "babel-preset-react": "^6.24.1",
    "babel-runtime": "^6.26.0",
    "depcheck": "^0.9.2",
    "eslint": "^6.1.0",
    "jest-localstorage-mock": "^2.2.0",
    "npm-audit-ci-wrapper": "^2.4.1",
    "redux-logger": "^3.0.6"
  },
  "jest": {
    "collectCoverageFrom": [
      "src/**/*.js",
      "!src/**/*.stories.js",
      "!src/store.js",
      "!src/config.js",
      "!src/routes.js",
      "!src/setupTests.js"
    ]
  },
  "browserslist": {
    "production": [
      ">0.2%",
      "not dead",
      "not op_mini all"
    ],
    "development": [
      "last 1 chrome version",
      "last 1 firefox version",
      "last 1 safari version"
    ]
  }
}<|MERGE_RESOLUTION|>--- conflicted
+++ resolved
@@ -24,13 +24,6 @@
     "react-dom": "^16.5.2",
     "react-frontload": "^1.0.3",
     "react-ga": "^2.5.3",
-<<<<<<< HEAD
-    "react-hover-observer": "^2.1.0",
-    "react-json-view": "^1.19.1",
-    "react-loadable": "^5.5.0",
-    "react-loaders": "^3.0.1",
-=======
->>>>>>> a4a18646
     "react-mixpanel": "0.0.11",
     "react-redux": "^5.0.7",
     "react-router-dom": "^4.2.2",
