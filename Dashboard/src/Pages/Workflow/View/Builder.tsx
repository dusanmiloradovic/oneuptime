--- conflicted
+++ resolved
@@ -180,11 +180,7 @@
         setSaveTimeout(
             setTimeout(async () => {
                 try {
-<<<<<<< HEAD
-                    const graph: any = JSON.parse(
-=======
-                    const graph: JSONObject = JSONFunctions.parse(
->>>>>>> 53c0f9e0
+                    const graph: any = JSONFunctions.parse(
                         JSON.stringify({ nodes, edges })
                     ); // deep copy
 
