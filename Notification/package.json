--- conflicted
+++ resolved
@@ -15,13 +15,8 @@
     "dependencies": {
         "@sendgrid/mail": "^7.7.0",
         "@types/node": "^17.0.27",
-<<<<<<< HEAD
         "@types/nodemailer": "^6.4.13",
-        "@types/nodemailer-express-handlebars": "^4.0.2",
-=======
-        "@types/nodemailer": "^6.4.4",
         "@types/nodemailer-express-handlebars": "^4.0.4",
->>>>>>> d41b9c4f
         "Common": "file:../Common",
         "CommonServer": "file:../CommonServer",
         "ejs": "^3.1.9",
