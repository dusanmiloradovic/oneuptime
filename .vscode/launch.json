{
    // Use IntelliSense to learn about possible attributes.
    // Hover to view descriptions of existing attributes.
    // For more information, visit: https://go.microsoft.com/fwlink/?linkid=830387
    "version": "0.2.0",
<<<<<<< HEAD
    "configurations": [  
        {
            "name": "Node.js - Debug Current File",
            "type": "node",
            "request": "launch",
            "program": "${file}"
          },   
=======
    "configurations": [        

>>>>>>> 354d5315
        {
            "address": "0.0.0.0",
            "localRoot": "${workspaceFolder}/backend",
            "name": "Backend: Debug with Docker",
            "port": 9232,
            "remoteRoot": "/usr/src/app",
            "request": "attach",
            "skipFiles": [
                "<node_internals>/**"
            ],
            "type": "pwa-node"
        },
        {
            "address": "0.0.0.0",
            "localRoot": "${workspaceFolder}/data-ingestor",
            "name": "Data Ingestor: Debug with Docker",
            "port": 9338,
            "remoteRoot": "/usr/src/app",
            "request": "attach",
            "skipFiles": [
                "<node_internals>/**"
            ],
            "type": "pwa-node"
        },
        {
            "address": "0.0.0.0",
            "localRoot": "${workspaceFolder}/realtime",
            "name": "Realtime: Debug with Docker",
            "port": 9250,
            "remoteRoot": "/usr/src/app",
            "request": "attach",
            "skipFiles": [
                "<node_internals>/**"
            ],
            "type": "pwa-node"
        },
        {
            "address": "0.0.0.0",
            "localRoot": "${workspaceFolder}/probe-api",
            "name": "Probe API: Debug with Docker",
            "port": 9251,
            "remoteRoot": "/usr/src/app",
            "request": "attach",
            "skipFiles": [
                "<node_internals>/**"
            ],
            "type": "pwa-node"
        },
        {
            "address": "0.0.0.0",
            "localRoot": "${workspaceFolder}/licensing",
            "name": "Licensing: Debug with Docker",
            "port": 9233,
            "remoteRoot": "/usr/src/app",
            "request": "attach",
            "skipFiles": [
                "<node_internals>/**"
            ],
            "type": "pwa-node"
        },
        {
            "address": "0.0.0.0",
            "localRoot": "${workspaceFolder}/http-test-server",
            "name": "HTTP Test Server: Debug with Docker",
            "port": 9234,
            "remoteRoot": "/usr/src/app",
            "request": "attach",
            "skipFiles": [
                "<node_internals>/**"
            ],
            "type": "pwa-node"
        },
        {
            "address": "0.0.0.0",
            "localRoot": "${workspaceFolder}/home",
            "name": "Home: Debug with Docker",
            "port": 9235,
            "remoteRoot": "/usr/src/app",
            "request": "attach",
            "skipFiles": [
                "<node_internals>/**"
            ],
            "type": "pwa-node"
        },
        {
            "address": "0.0.0.0",
            "localRoot": "${workspaceFolder}/script-runnner",
            "name": "Script Runner: Debug with Docker",
            "port": 9236,
            "remoteRoot": "/usr/src/app",
            "request": "attach",
            "skipFiles": [
                "<node_internals>/**"
            ],
            "type": "pwa-node"
        },
        {
            "address": "0.0.0.0",
            "localRoot": "${workspaceFolder}/init-script",
            "name": "Init Script: Debug with Docker",
            "port": 9237,
            "remoteRoot": "/usr/src/app",
            "request": "attach",
            "skipFiles": [
                "<node_internals>/**"
            ],
            "type": "pwa-node"
        },
        {
            "address": "0.0.0.0",
            "localRoot": "${workspaceFolder}/probe",
            "name": "Probe: Debug with Docker",
            "port": 9238,
            "remoteRoot": "/usr/src/app",
            "request": "attach",
            "skipFiles": [
                "<node_internals>/**"
            ],
            "type": "pwa-node"
        }
    ]
}<|MERGE_RESOLUTION|>--- conflicted
+++ resolved
@@ -3,18 +3,13 @@
     // Hover to view descriptions of existing attributes.
     // For more information, visit: https://go.microsoft.com/fwlink/?linkid=830387
     "version": "0.2.0",
-<<<<<<< HEAD
-    "configurations": [  
+    "configurations": [
         {
             "name": "Node.js - Debug Current File",
             "type": "node",
             "request": "launch",
             "program": "${file}"
-          },   
-=======
-    "configurations": [        
-
->>>>>>> 354d5315
+        },
         {
             "address": "0.0.0.0",
             "localRoot": "${workspaceFolder}/backend",
