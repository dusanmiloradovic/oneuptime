/* eslint-disable no-console */
import {
    FETCH_MONITORS_SUCCESS,
    FETCH_MONITORS_FAILURE,
    FETCH_MONITORS_RESET,
    FETCH_MONITORS_REQUEST,
    CREATE_MONITOR_SUCCESS,
    CREATE_MONITOR_FAILURE,
    CREATE_MONITOR_RESET,
    CREATE_MONITOR_REQUEST,
    EDIT_MONITOR_SUCCESS,
    EDIT_MONITOR_FAILURE,
    EDIT_MONITOR_RESET,
    EDIT_MONITOR_REQUEST,
    EDIT_MONITOR_SWITCH,
    DELETE_MONITOR_SUCCESS,
    DELETE_MONITOR_FAILURE,
    DELETE_MONITOR_REQUEST,
    DELETE_PROJECT_MONITORS,
    FETCH_MONITORS_INCIDENT_REQUEST,
    FETCH_MONITORS_INCIDENT_SUCCESS,
    FETCH_MONITORS_INCIDENT_FAILURE,
    FETCH_MONITORS_SUBSCRIBER_REQUEST,
    FETCH_MONITORS_SUBSCRIBER_SUCCESS,
    FETCH_MONITORS_SUBSCRIBER_FAILURE,
    REMOVE_MONITORS_SUBSCRIBERS,
    FETCH_MONITOR_LOGS_REQUEST,
    FETCH_MONITOR_LOGS_SUCCESS,
    FETCH_MONITOR_LOGS_FAILURE,
    FETCH_MONITOR_STATUSES_REQUEST,
    FETCH_MONITOR_STATUSES_SUCCESS,
    FETCH_MONITOR_STATUSES_FAILURE,
    FETCH_LIGHTHOUSE_LOGS_REQUEST,
    FETCH_LIGHTHOUSE_LOGS_SUCCESS,
    FETCH_LIGHTHOUSE_LOGS_FAILURE,
    FETCH_MONITOR_ISSUE_REQUEST,
    FETCH_MONITOR_ISSUE_SUCCESS,
    FETCH_MONITOR_ISSUE_FAILURE,
    FETCH_MONITOR_CRITERIA_REQUEST,
    FETCH_MONITOR_CRITERIA_SUCCESS,
    FETCH_MONITOR_CRITERIA_FAILURE,
    SET_MONITOR_CRITERIA,
    ADD_SEAT_SUCCESS,
    ADD_SEAT_FAILURE,
    ADD_SEAT_REQUEST,
    ADD_SEAT_RESET,
    SELECT_PROBE,
    GET_MONITOR_LOGS_REQUEST,
    GET_MONITOR_LOGS_SUCCESS,
    GET_MONITOR_LOGS_FAILURE,
    GET_MONITOR_LOGS_RESET,
    TOGGLE_EDIT,
    FETCH_BREACHED_MONITOR_SLA_FAILURE,
    FETCH_BREACHED_MONITOR_SLA_REQUEST,
    FETCH_BREACHED_MONITOR_SLA_SUCCESS,
    CLOSE_BREACHED_MONITOR_SLA_FAILURE,
    CLOSE_BREACHED_MONITOR_SLA_REQUEST,
    CLOSE_BREACHED_MONITOR_SLA_SUCCESS,
    DISABLE_MONITOR_SUCCESS,
    DISABLE_MONITOR_FAILURE,
    DISABLE_MONITOR_REQUEST,
    UPLOAD_IDENTITY_FILE_REQUEST,
    UPLOAD_IDENTITY_FILE_SUCCESS,
    RESET_UPLOAD_IDENTITY_FILE,
} from '../constants/monitor';
import moment from 'moment';

const INITIAL_STATE = {
    monitorsList: {
        monitors: [],
        error: null,
        requesting: false,
        success: false,
        startDate: moment().subtract(30, 'd'),
        endDate: moment(),
        editMode: false,
    },
    monitorIssue: null,
    monitorLogs: {},
    newMonitor: {
        monitor: null,
        error: null,
        requesting: false,
        success: false,
        initialValue: null,
    },
    monitorCriteria: {
        criteria: null,
        error: null,
        requesting: false,
        success: false,
    },
    editMonitor: {
        error: null,
        requesting: false,
        success: false,
    },
    addseat: {
        error: null,
        requesting: false,
        success: false,
    },
    fetchMonitorsIncidentRequest: false,
    activeProbe: 0,
    fetchMonitorLogsRequest: false,
    fetchMonitorStatusesRequest: false,
    fetchLighthouseLogsRequest: false,
    fetchMonitorCriteriaRequest: false,
    fetchMonitorsSubscriberRequest: false,
    deleteMonitor: false,
    disableMonitor: false,
    monitorSlaBreaches: {
        requesting: false,
        error: null,
        success: false,
        slaBreaches: [],
    },
    closeBreachedMonitorSla: {
        requesting: false,
        success: false,
        error: null,
    },
    file: null,
    fileInputKey: null,
    uploadFileRequest: false,
};

export default function monitor(state = INITIAL_STATE, action) {
    let monitors, monitorType, initialValue;
    switch (action.type) {
        case CREATE_MONITOR_FAILURE:
            return Object.assign({}, state, {
                newMonitor: {
                    ...state.newMonitor,
                    requesting: false,
                    error: action.payload,
                    success: false,
                },
            });

        case CREATE_MONITOR_RESET:
            return Object.assign({}, state, {
                newMonitor: INITIAL_STATE.newMonitor,
            });

        case CREATE_MONITOR_REQUEST:
            return Object.assign({}, state, {
                newMonitor: {
                    ...state.newMonitor,
                    requesting: true,
                },
            });

        case TOGGLE_EDIT:
            return Object.assign({}, state, {
                monitorsList: {
                    ...state.monitorsList,
                    editMode: action.payload,
                },
            });

        case UPLOAD_IDENTITY_FILE_REQUEST:
            return Object.assign({}, state, {
                uploadFileRequest: true,
            });

        case UPLOAD_IDENTITY_FILE_SUCCESS:
            return Object.assign({}, state, {
                file: action.payload,
                uploadFileRequest: false,
            });

        case RESET_UPLOAD_IDENTITY_FILE:
            return Object.assign({}, state, {
                file: null,
                uploadFileRequest: false,
            });

        case 'SET_IDENTITY_FILE_INPUT_KEY':
            return Object.assign({}, state, {
                fileInputKey: action.payload,
            });

        case CREATE_MONITOR_SUCCESS:
        case 'CREATE_MONITOR': {
            let monitorFound = false;
            const monitors = state.monitorsList.monitors.map(monitorData => {
                let output = {
                    ...monitorData,
                    monitors: monitorData.monitors.map(monitor => {
                        if (
                            String(monitor._id) === String(action.payload._id)
                        ) {
                            monitorFound = true;
                            return action.payload;
                        }
                        return monitor;
                    }),
                };
                if (!monitorFound) {
                    output = {
                        ...output,
                        monitors: [action.payload, ...output.monitors],
                        count: output.count + 1,
                    };
                }

                return output;
            });

            return {
                ...state,
                monitorsList: {
                    ...state.monitorsList,
                    monitors,
                },
                newMonitor: {
                    requesting: false,
                    error: null,
                    success: false,
                    monitor: null,
                },
            };
        }

        case FETCH_MONITORS_SUCCESS:
            return Object.assign({}, state, {
                monitorsList: {
                    ...state.monitorsList,
                    requesting: false,
                    error: null,
                    success: false,
                    monitors: action.payload,
                },
            });

        case FETCH_MONITORS_FAILURE:
            return Object.assign({}, state, {
                monitorsList: {
                    ...state.monitorsList,
                    requesting: false,
                    error: action.payload,
                    success: false,
                },
            });

        case FETCH_MONITORS_RESET:
            return Object.assign({}, state, {
                monitorsList: INITIAL_STATE.monitorsList,
            });

        case FETCH_MONITORS_REQUEST:
            return Object.assign({}, state, {
                monitorsList: {
                    ...state.monitorsList,
                    requesting: true,
                    error: null,
                    success: false,
                },
            });

        case EDIT_MONITOR_SUCCESS:
            return Object.assign({}, state, {
                monitorsList: {
                    ...state.monitorsList,
                    requesting: false,
                    error: null,
                    success: false,
                    monitors: state.monitorsList.monitors.map(project => {
                        const subProject = Object.assign({}, project);
                        const subProjectMonitors =
                            subProject.monitors && subProject.monitors.slice();

                        const newMonitor = Object.assign({}, action.payload);

                        const monitorIndex =
                            subProjectMonitors &&
                            subProjectMonitors.findIndex(
                                monitor => monitor._id === newMonitor._id
                            );
                        const isSubProjectMonitor = monitorIndex > -1;

                        if (subProject._id === newMonitor.projectId._id) {
                            if (isSubProjectMonitor) {
                                const oldMonitor = Object.assign(
                                    {},
                                    subProjectMonitors[monitorIndex]
                                );

                                if (!newMonitor.logs)
                                    newMonitor.logs = oldMonitor.logs;
                                if (!newMonitor.statuses)
                                    newMonitor.statuses = oldMonitor.statuses;
                                if (!newMonitor.currentLighthouseLog) {
                                    newMonitor.currentLighthouseLog =
                                        oldMonitor.currentLighthouseLog;
                                }
                                if (!newMonitor.lighthouseLogs)
                                    newMonitor.lighthouseLogs =
                                        oldMonitor.lighthouseLogs;
                                if (!newMonitor.incidents)
                                    newMonitor.incidents = oldMonitor.incidents;
                                if (!newMonitor.subscribers)
                                    newMonitor.subscribers =
                                        oldMonitor.subscribers;
                                if (!newMonitor.skip)
                                    newMonitor.skip = oldMonitor.skip;
                                if (!newMonitor.limit)
                                    newMonitor.limit = oldMonitor.limit;
                                if (!newMonitor.count)
                                    newMonitor.count = oldMonitor.count;

                                subProjectMonitors[monitorIndex] = newMonitor;
                            } else {
                                newMonitor.skip = 0;
                                newMonitor.limit = 0;
                                newMonitor.count = 0;

                                subProjectMonitors.unshift(newMonitor);
                                subProject.count += 1;
                            }
                        } else {
                            if (isSubProjectMonitor) {
                                subProjectMonitors.splice(monitorIndex, 1);
                                subProject.count -= 1;
                            }
                        }

                        subProject.monitors = subProjectMonitors;
                        return subProject;
                    }),
                },
                editMonitor: {
                    requesting: false,
                    error: null,
                    success: false,
                },
            });

        case EDIT_MONITOR_FAILURE:
            return Object.assign({}, state, {
                editMonitor: {
                    requesting: false,
                    error: action.payload,
                    success: false,
                },
            });

        case EDIT_MONITOR_RESET:
            return Object.assign({}, state, {
                editMonitor: INITIAL_STATE.editMonitor,
            });

        case EDIT_MONITOR_REQUEST:
            return Object.assign({}, state, {
                editMonitor: {
                    requesting: true,
                    error: null,
                    success: false,
                },
            });

        case EDIT_MONITOR_SWITCH:
            return Object.assign({}, state, {
                monitorsList: {
                    ...state.monitorsList,
                    requesting: false,
                    error: null,
                    success: false,
                    monitors: state.monitorsList.monitors.map(monitor => {
                        monitor.monitors = monitor.monitors.map(
                            (monitor, i) => {
                                if (
                                    i === action.payload ||
                                    monitor._id === action.payload
                                ) {
                                    if (!monitor.editMode)
                                        monitor.editMode = true;
                                    else monitor.editMode = false;
                                    return monitor;
                                } else {
                                    monitor.editMode = false;
                                    return monitor;
                                }
                            }
                        );
                        return monitor;
                    }),
                },
                editMonitor: {
                    requesting: false,
                    error: null,
                    success: false,
                },
            });

        case FETCH_MONITORS_INCIDENT_SUCCESS:
            return Object.assign({}, state, {
                monitorsList: {
                    ...state.monitorsList,
                    requesting: false,
                    error: null,
                    success: true,
                    monitors: state.monitorsList.monitors.map(monitor => {
                        monitor.monitors =
                            monitor._id === action.payload.projectId
                                ? monitor.monitors.map(monitor => {
                                      if (
                                          monitor._id ===
                                          action.payload.monitorId
                                      ) {
                                          monitor.incidents =
                                              action.payload.incidents.data;
                                          monitor.skip = action.payload.skip;
                                          monitor.limit = action.payload.limit;
                                          monitor.count = action.payload.count;
                                          return monitor;
                                      } else {
                                          return monitor;
                                      }
                                  })
                                : monitor.monitors;
                        return monitor;
                    }),
                },
                fetchMonitorsIncidentRequest: false,
            });

        case FETCH_MONITORS_INCIDENT_FAILURE:
            return Object.assign({}, state, {
                monitorsList: {
                    ...state.monitorsList,
                    requesting: false,
                    error: action.payload,
                    success: false,
                },
                fetchMonitorsIncidentRequest: false,
            });

        case FETCH_MONITORS_INCIDENT_REQUEST:
            return Object.assign({}, state, {
                fetchMonitorsIncidentRequest: action.payload,
            });

        case FETCH_MONITORS_SUBSCRIBER_SUCCESS:
            return Object.assign({}, state, {
                monitorsList: {
                    ...state.monitorsList,
                    requesting: false,
                    error: null,
                    success: true,
                    monitors: state.monitorsList.monitors.map(monitor => {
                        monitor.monitors =
                            monitor._id === action.payload.projectId
                                ? monitor.monitors.map(monitor => {
                                      if (
                                          monitor._id ===
                                          action.payload.monitorId
                                      ) {
                                          monitor.subscribers = {
                                              subscribers:
                                                  action.payload.subscribers
                                                      .data,
                                              skip: action.payload.skip,
                                              limit: action.payload.limit,
                                              count: action.payload.count,
                                          };
                                          return monitor;
                                      } else {
                                          return monitor;
                                      }
                                  })
                                : monitor.monitors;
                        return monitor;
                    }),
                },
                fetchMonitorsSubscriberRequest: false,
            });

        case FETCH_MONITORS_SUBSCRIBER_FAILURE:
            return Object.assign({}, state, {
                monitorsList: {
                    ...state.monitorsList,
                    requesting: false,
                    error: action.payload,
                    success: false,
                },
                fetchMonitorsSubscriberRequest: false,
            });

        case FETCH_MONITORS_SUBSCRIBER_REQUEST:
            return Object.assign({}, state, {
                fetchMonitorsSubscriberRequest: action.payload,
            });

        case FETCH_MONITOR_LOGS_REQUEST:
            return Object.assign({}, state, {
                fetchMonitorLogsRequest: true,
            });

        case FETCH_MONITOR_LOGS_SUCCESS:
            return Object.assign({}, state, {
                monitorsList: {
                    ...state.monitorsList,
                    requesting: false,
                    error: null,
                    success: true,
                    monitors: state.monitorsList.monitors.map(monitor => {
                        monitor.monitors =
                            monitor._id === action.payload.projectId
                                ? monitor.monitors.map(monitor => {
                                      if (
                                          monitor._id ===
                                          action.payload.monitorId
                                      ) {
                                          monitor.logs =
                                              action.payload.logs.data;
                                          return monitor;
                                      } else {
                                          return monitor;
                                      }
                                  })
                                : monitor.monitors;
                        return monitor;
                    }),
                },
                fetchMonitorLogsRequest: false,
            });

        case FETCH_MONITOR_LOGS_FAILURE:
            return Object.assign({}, state, {
                monitorsList: {
                    ...state.monitorsList,
                    requesting: false,
                    error: action.payload,
                    success: false,
                },
                fetchMonitorLogsRequest: false,
            });

        case FETCH_MONITOR_STATUSES_REQUEST:
            return Object.assign({}, state, {
                fetchMonitorStatusesRequest: true,
            });

        case FETCH_MONITOR_STATUSES_SUCCESS:
            return Object.assign({}, state, {
                monitorsList: {
                    ...state.monitorsList,
                    requesting: false,
                    error: null,
                    success: true,
                    monitors: state.monitorsList.monitors.map(monitor => {
                        monitor.monitors =
                            monitor._id === action.payload.projectId
                                ? monitor.monitors.map(monitor => {
                                      if (
                                          monitor._id ===
                                          action.payload.monitorId
                                      ) {
                                          monitor.statuses =
                                              action.payload.statuses.data;
                                          return monitor;
                                      } else {
                                          return monitor;
                                      }
                                  })
                                : monitor.monitors;
                        return monitor;
                    }),
                },
                fetchMonitorStatusesRequest: false,
            });

        case FETCH_MONITOR_STATUSES_FAILURE:
            return Object.assign({}, state, {
                monitorsList: {
                    ...state.monitorsList,
                    requesting: false,
                    error: action.payload,
                    success: false,
                },
                fetchMonitorStatusesRequest: false,
            });

        case FETCH_LIGHTHOUSE_LOGS_REQUEST:
            return Object.assign({}, state, {
                fetchLighthouseLogsRequest: true,
            });
        case FETCH_LIGHTHOUSE_LOGS_SUCCESS:
            return Object.assign({}, state, {
                monitorsList: {
                    ...state.monitorsList,
                    requesting: false,
                    error: null,
                    success: true,
                    monitors: state.monitorsList.monitors.map(monitor => {
                        monitor.monitors =
                            monitor._id === action.payload.projectId
                                ? monitor.monitors.map(monitor => {
                                      if (
                                          monitor._id ===
                                          action.payload.monitorId
                                      ) {
                                          const mainSiteUrlLogs = action.payload.logs.data.filter(
                                              log =>
                                                  monitor.data &&
                                                  monitor.data.url === log.url
                                          );
                                          if (
                                              mainSiteUrlLogs &&
                                              mainSiteUrlLogs.length > 0
                                          ) {
                                              monitor.currentLighthouseLog =
                                                  mainSiteUrlLogs[0];
                                          }
                                          monitor.lighthouseLogs = {
                                              data: action.payload.logs.data,
                                              skip: action.payload.skip,
                                              limit: action.payload.limit,
                                              count: action.payload.count,
                                          };
                                          return monitor;
                                      } else {
                                          return monitor;
                                      }
                                  })
                                : monitor.monitors;
                        return monitor;
                    }),
                },
                fetchLighthouseLogsRequest: false,
            });

        case FETCH_LIGHTHOUSE_LOGS_FAILURE:
            return Object.assign({}, state, {
                monitorsList: {
                    ...state.monitorsList,
                    requesting: false,
                    error: action.payload,
                    success: false,
                },
                fetchLighthouseLogsRequest: false,
            });

        case FETCH_MONITOR_ISSUE_REQUEST:
            return Object.assign({}, state, {
                monitorIssue: null,
            });

        case FETCH_MONITOR_ISSUE_SUCCESS:
            return Object.assign({}, state, {
                monitorIssue: action.payload,
            });

        case FETCH_MONITOR_ISSUE_FAILURE:
            return Object.assign({}, state, {
                monitorIssue: null,
            });

        case 'UPDATE_DATE_RANGE':
            return Object.assign({}, state, {
                monitorsList: {
                    ...state.monitorsList,
                    startDate: action.payload.startDate,
                    endDate: action.payload.endDate,
                },
            });

        case 'UPDATE_MONITOR_LOG':
            return Object.assign({}, state, {
                monitorsList: {
                    ...state.monitorsList,
                    requesting: false,
                    error: null,
                    success: true,
                    monitors: state.monitorsList.monitors.map(monitor => {
                        monitor.monitors =
                            monitor._id === action.payload.projectId
                                ? monitor.monitors.map(monitor => {
                                      if (
                                          monitor._id ===
                                          action.payload.monitorId
                                      ) {
                                          const data = Object.assign(
                                              {},
                                              action.payload.data
                                          );
                                          const intervalInDays = moment(
                                              state.monitorsList.endDate
                                          ).diff(
                                              moment(
                                                  state.monitorsList.startDate
                                              ),
                                              'days'
                                          );
                                          const isNewMonitor =
                                              moment(
                                                  state.monitorsList.endDate
                                              ).diff(
                                                  moment(monitor.createdAt),
                                                  'days'
                                              ) < 2;

                                          let dateFormat, outputFormat;
                                          if (
                                              intervalInDays > 30 &&
                                              !isNewMonitor
                                          ) {
                                              dateFormat = 'weeks';
                                              outputFormat =
                                                  'wo [week of] YYYY';
                                          } else if (
                                              intervalInDays > 2 &&
                                              !isNewMonitor
                                          ) {
                                              dateFormat = 'days';
                                              outputFormat = 'MMM Do YYYY';
                                          } else {
                                              if (
                                                  moment(
                                                      state.monitorsList.endDate
                                                  ).diff(
                                                      moment(monitor.createdAt),
                                                      'minutes'
                                                  ) > 60
                                              ) {
                                                  dateFormat = 'hours';
                                                  outputFormat =
                                                      'MMM Do YYYY, h A';
                                              } else {
                                                  dateFormat = 'minutes';
                                                  outputFormat =
                                                      'MMM Do YYYY, h:mm:ss A';
                                              }
                                          }

                                          const logData = {
                                              ...data,
                                              maxResponseTime:
                                                  data.responseTime,
                                              maxCpuLoad: data.cpuLoad,
                                              maxMemoryUsed: data.memoryUsed,
                                              maxStorageUsed: data.storageUsed,
                                              maxMainTemp: data.mainTemp,
                                              intervalDate: moment(
                                                  data.createdAt
                                              ).format(outputFormat),
                                          };

                                          monitor.logs =
                                              monitor.logs &&
                                              monitor.logs.length > 0
                                                  ? monitor.logs
                                                        .map(a => a._id)
                                                        .includes(
                                                            logData.probeId
                                                        ) || !logData.probeId
                                                      ? monitor.logs.map(
                                                            probeLogs => {
                                                                const probeId =
                                                                    probeLogs._id;

                                                                if (
                                                                    probeId ===
                                                                        logData.probeId ||
                                                                    (!probeId &&
                                                                        !logData.probeId)
                                                                ) {
                                                                    if (
                                                                        probeLogs.logs &&
                                                                        probeLogs
                                                                            .logs
                                                                            .length >
                                                                            0 &&
                                                                        moment(
                                                                            probeLogs
                                                                                .logs[0]
                                                                                .createdAt
                                                                        ).isSame(
                                                                            moment(
                                                                                logData.createdAt
                                                                            ),
                                                                            dateFormat
                                                                        )
                                                                    ) {
                                                                        const currentLog =
                                                                            probeLogs
                                                                                .logs[0];

                                                                        logData.maxResponseTime =
                                                                            data.responseTime >
                                                                            currentLog.maxResponseTime
                                                                                ? data.responseTime
                                                                                : currentLog.maxResponseTime;
                                                                        logData.maxCpuLoad =
                                                                            data.cpuLoad >
                                                                            currentLog.maxCpuLoad
                                                                                ? data.cpuLoad
                                                                                : currentLog.maxCpuLoad;
                                                                        logData.maxMemoryUsed =
                                                                            data.memoryUsed >
                                                                            currentLog.maxMemoryUsed
                                                                                ? data.memoryUsed
                                                                                : currentLog.maxMemoryUsed;
                                                                        logData.maxStorageUsed =
                                                                            data.storageUsed >
                                                                            currentLog.maxStorageUsed
                                                                                ? data.storageUsed
                                                                                : currentLog.maxStorageUsed;
                                                                        logData.maxMainTemp =
                                                                            data.mainTemp >
                                                                            currentLog.maxMainTemp
                                                                                ? data.mainTemp
                                                                                : currentLog.maxMainTemp;

                                                                        return {
                                                                            _id: probeId,
                                                                            logs: [
                                                                                logData,
                                                                                ...probeLogs.logs.slice(
                                                                                    1
                                                                                ),
                                                                            ],
                                                                        };
                                                                    } else {
                                                                        return {
                                                                            _id: probeId,
                                                                            logs: [
                                                                                logData,
                                                                                ...probeLogs.logs,
                                                                            ],
                                                                        };
                                                                    }
                                                                } else {
                                                                    return probeLogs;
                                                                }
                                                            }
                                                        )
                                                      : [
                                                            ...monitor.logs,
                                                            {
                                                                _id:
                                                                    logData.probeId ||
                                                                    null,
                                                                logs: [logData],
                                                            },
                                                        ]
                                                  : [
                                                        {
                                                            _id:
                                                                logData.probeId ||
                                                                null,
                                                            logs: [logData],
                                                        },
                                                    ];

                                          return monitor;
                                      } else {
                                          return monitor;
                                      }
                                  })
                                : monitor.monitors;

                        return monitor;
                    }),
                },
                fetchMonitorLogsRequest: false,
            });

        case 'UPDATE_MONITOR_STATUS':
            return Object.assign({}, state, {
                monitorsList: {
                    ...state.monitorsList,
                    requesting: false,
                    error: null,
                    success: true,
                    monitors: state.monitorsList.monitors.map(subProject => {
                        subProject.monitors =
                            subProject._id === action.payload.status.projectId
                                ? subProject.monitors.map(monitor => {
                                      if (
                                          monitor._id ===
                                          action.payload.status.monitorId
                                      ) {
                                          const data = Object.assign(
                                              {},
                                              action.payload.status.data
                                          );
                                          const probes = action.payload.probes;
                                          const isValidProbe =
                                              (monitor.type === 'url' ||
                                                  monitor.type === 'api' ||
                                                  monitor.type === 'device') &&
                                              probes &&
                                              probes.length > 0;

                                          if (
                                              monitor.statuses &&
                                              monitor.statuses.length > 0
                                          ) {
                                              const monitorProbes = monitor.statuses.map(
                                                  a => a._id
                                              );

                                              if (
                                                  monitorProbes.includes(
                                                      data.probeId
                                                  ) ||
                                                  !data.probeId
                                              ) {
                                                  monitor.statuses = monitor.statuses.map(
                                                      probeStatuses => {
                                                          const probeId =
                                                              probeStatuses._id;

                                                          if (
                                                              probeId ===
                                                                  data.probeId ||
                                                              !data.probeId
                                                          ) {
                                                              const previousStatus =
                                                                  probeStatuses
                                                                      .statuses[0];
                                                              previousStatus.endTime = new Date().toISOString();

                                                              return {
                                                                  _id: probeId,
                                                                  statuses: [
                                                                      data,
                                                                      previousStatus,
                                                                      ...probeStatuses.statuses.slice(
                                                                          1
                                                                      ),
                                                                  ],
                                                              };
                                                          } else {
                                                              return probeStatuses;
                                                          }
                                                      }
                                                  );

                                                  if (
                                                      isValidProbe &&
                                                      !probes.every(probe =>
                                                          monitorProbes.includes(
                                                              probe._id
                                                          )
                                                      )
                                                  ) {
                                                      // add manual status to all new probes
                                                      const newProbeStatuses = [];

                                                      probes.forEach(probe => {
                                                          if (
                                                              !monitorProbes.includes(
                                                                  probe._id
                                                              )
                                                          ) {
                                                              newProbeStatuses.push(
                                                                  {
                                                                      _id:
                                                                          probe._id,
                                                                      statuses: [
                                                                          data,
                                                                      ],
                                                                  }
                                                              );
                                                          }
                                                      });

                                                      monitor.statuses = [
                                                          ...monitor.statuses,
                                                          ...newProbeStatuses,
                                                      ];
                                                  }
                                              } else {
                                                  monitor.statuses = [
                                                      ...monitor.statuses,
                                                      {
                                                          _id:
                                                              data.probeId ||
                                                              null,
                                                          statuses: [data],
                                                      },
                                                  ];
                                              }
                                          } else {
                                              if (isValidProbe) {
                                                  monitor.statuses = probes.map(
                                                      probe => ({
                                                          _id: probe._id,
                                                          statuses: [data],
                                                      })
                                                  );
                                              } else {
                                                  monitor.statuses = [
                                                      {
                                                          _id:
                                                              data.probeId ||
                                                              null,
                                                          statuses: [data],
                                                      },
                                                  ];
                                              }
                                          }
                                      }
                                      return monitor;
                                  })
                                : subProject.monitors;

                        return subProject;
                    }),
                },
                fetchMonitorStatusesRequest: false,
            });

        case 'UPDATE_LIGHTHOUSE_LOG':
            return Object.assign({}, state, {
                monitorsList: {
                    ...state.monitorsList,
                    requesting: false,
                    error: null,
                    success: true,
                    monitors: state.monitorsList.monitors.map(monitor => {
                        monitor.monitors =
                            monitor._id === action.payload.projectId
                                ? monitor.monitors.map(monitor => {
                                      if (
                                          monitor._id ===
                                          action.payload.monitorId
                                      ) {
                                          if (
                                              monitor.data &&
                                              monitor.data.url ===
                                                  action.payload.data.url
                                          ) {
                                              monitor.currentLighthouseLog =
                                                  action.payload.data;
                                          }
                                          if (
                                              monitor.lighthouseLogs &&
                                              monitor.lighthouseLogs.data &&
                                              monitor.lighthouseLogs.data
                                                  .length > 0
                                          ) {
                                              const logIndex = monitor.lighthouseLogs.data.findIndex(
                                                  log =>
                                                      log.url ===
                                                      action.payload.data.url
                                              );
                                              if (logIndex > -1) {
                                                  monitor.lighthouseLogs.data[
                                                      logIndex
                                                  ] = action.payload.data;
                                              }
                                          } else {
                                              monitor.lighthouseLogs = {
                                                  data: [action.payload.data],
                                                  skip: 0,
                                                  limit: 1,
                                                  count: 1,
                                              };
                                          }

                                          return monitor;
                                      } else {
                                          return monitor;
                                      }
                                  })
                                : monitor.monitors;
                        return monitor;
                    }),
                },
                fetchLighthouseLogsRequest: false,
            });
        case 'UPDATE_ALL_LIGHTHOUSE_LOG':
            return Object.assign({}, state, {
                monitorsList: {
                    ...state.monitorsList,
                    requesting: false,
                    error: null,
                    success: true,
                    monitors: state.monitorsList.monitors.map(monitor => {
                        monitor.monitors =
                            monitor._id === action.payload.projectId
                                ? monitor.monitors.map(monitor => {
                                      if (
                                          monitor.data &&
<<<<<<< HEAD
                                          monitor.data.url ===
                                              action.payload.data.url
                                      ) {
                                          monitor.currentLighthouseLog =
                                              action.payload.data;
=======
                                          action.payload.data.logs.lighthouseLogs.some(
                                              log =>
                                                  log._id ===
                                                  monitor.currentLighthouseLog
                                                      ._id
                                          )
                                      ) {
                                          monitor.currentLighthouseLog = action.payload.data.logs.lighthouseLogs.filter(
                                              log =>
                                                  log._id ===
                                                  monitor.currentLighthouseLog
                                                      ._id
                                          )[0];
>>>>>>> 56c49c14
                                      }
                                      if (
                                          monitor._id ===
                                          action.payload.monitorId
                                      ) {
                                          monitor.lighthouseLogs = {
                                              data:
                                                  action.payload.data.logs
                                                      .lighthouseLogs,
                                              skip: 0,
                                              limit: 1,
                                              count: 1,
                                          };
                                          return monitor;
                                      } else {
                                          return monitor;
                                      }
                                  })
                                : monitor.monitors;
                        return monitor;
                    }),
                },
                fetchLighthouseLogsRequest: false,
            });
        case FETCH_MONITOR_CRITERIA_REQUEST:
            return Object.assign({}, state, {
                fetchMonitorCriteriaRequest: action.payload,
            });

        case FETCH_MONITOR_CRITERIA_SUCCESS:
            return Object.assign({}, state, {
                monitorCriteria: {
                    requesting: false,
                    error: null,
                    success: true,
                    criteria: action.payload.data,
                },
                fetchMonitorCriteriaRequest: false,
            });

        case FETCH_MONITOR_CRITERIA_FAILURE:
            return Object.assign({}, state, {
                monitorCriteria: {
                    ...state.monitorCriteria,
                    requesting: false,
                    error: action.payload,
                    success: false,
                },
                fetchMonitorCriteriaRequest: false,
            });

        case SET_MONITOR_CRITERIA:
            monitorType = action.payload.type;
            initialValue = Object.assign(
                {},
                monitorType &&
                    monitorType !== '' &&
                    (monitorType === 'url' ||
                        monitorType === 'api' ||
                        monitorType === 'script' ||
                        monitorType === 'server-monitor' ||
                        monitorType === 'incomingHttpRequest')
                    ? state.monitorCriteria.criteria[monitorType]
                    : null
            );

            return Object.assign({}, state, {
                newMonitor: {
                    ...state.newMonitor,
                    initialValue: {
                        ...initialValue,
                        type_1000: monitorType,
                        name_1000: action.payload.name,
                        resourceCategory_1000: action.payload.category,
                        subProject_1000: action.payload.subProject,
                        callSchedule_1000: action.payload.schedule,
                        monitorSla: action.payload.monitorSla,
                        incidentCommunicationSla:
                            action.payload.incidentCommunicationSla,
                    },
                },
            });

        case REMOVE_MONITORS_SUBSCRIBERS:
            return Object.assign({}, state, {
                monitorsList: {
                    ...state.monitorsList,
                    requesting: false,
                    error: null,
                    success: true,
                    monitors: state.monitorsList.monitors.map(monitor => {
                        monitor.monitors.find((targetMonitor, index) => {
                            if (
                                targetMonitor._id === action.payload.monitorId
                            ) {
                                monitor.monitors[
                                    index
                                ].subscribers.subscribers = monitor.monitors[
                                    index
                                ].subscribers.subscribers.filter(
                                    subscriber =>
                                        subscriber._id !== action.payload._id
                                );
                                return true;
                            }
                            return false;
                        });
                        return monitor;
                    }),
                },
            });

        case DELETE_MONITOR_SUCCESS: {
            return Object.assign({}, state, {
                monitorsList: {
                    ...state.monitorsList,
                    requesting: false,
                    error: null,
                    success: false,
                    monitors: state.monitorsList.monitors.map(
                        subProjectMonitor => {
                            subProjectMonitor.monitors = subProjectMonitor.monitors.filter(
                                ({ _id }) =>
                                    String(_id) !== String(action.payload)
                            );
                            subProjectMonitor.count =
                                subProjectMonitor.monitors.length;
                            return subProjectMonitor;
                        }
                    ),
                },
                deleteMonitor: false,
            });
        }

        case DELETE_MONITOR_FAILURE:
            return Object.assign({}, state, {
                monitorsList: {
                    ...state.monitorsList,
                    requesting: false,
                    error: action.payload,
                    success: false,
                },
                deleteMonitor: false,
            });

        case DELETE_MONITOR_REQUEST:
            return Object.assign({}, state, {
                monitorsList: {
                    ...state.monitorsList,
                    requesting: false,
                    error: null,
                    success: false,
                },
                deleteMonitor: action.payload,
            });

        case DISABLE_MONITOR_SUCCESS: {
            return Object.assign({}, state, {
                monitorsList: {
                    ...state.monitorsList,
                    requesting: false,
                    error: null,
                    success: false,
                    monitors: state.monitorsList.monitors.map(
                        subProjectMonitor => {
                            subProjectMonitor.monitors = subProjectMonitor.monitors.map(
                                monitor => {
                                    if (
                                        String(monitor._id) ===
                                        String(action.payload.monitorId)
                                    ) {
                                        monitor.disabled =
                                            action.payload.disable;
                                        return monitor;
                                    } else {
                                        return monitor;
                                    }
                                }
                            );
                            return subProjectMonitor;
                        }
                    ),
                },
                disableMonitor: false,
            });
        }

        case DISABLE_MONITOR_FAILURE:
            return Object.assign({}, state, {
                monitorsList: {
                    ...state.monitorsList,
                    requesting: false,
                    error: action.payload,
                    success: false,
                },
                disableMonitor: false,
            });

        case DISABLE_MONITOR_REQUEST:
            return Object.assign({}, state, {
                monitorsList: {
                    ...state.monitorsList,
                    requesting: false,
                    error: null,
                    success: false,
                },
                disableMonitor: action.payload,
            });

        case DELETE_PROJECT_MONITORS:
            monitors = Object.assign([], state.monitorsList.monitors);
            monitors = monitors.filter(
                monitor => action.payload !== monitor.projectId
            );

            return Object.assign({}, state, {
                monitorsList: {
                    ...state.monitorsList,
                    monitors,
                    error: null,
                    loading: false,
                },
            });

        case 'RESOLVE_INCIDENT_SUCCESS':
            return Object.assign({}, state, {
                monitorsList: {
                    ...state.monitorsList,
                    requesting: false,
                    error: null,
                    success: true,
                    monitors: state.monitorsList.monitors.map(monitor => {
                        monitor.monitors =
                            monitor._id === action.payload.projectId
                                ? monitor.monitors.map(monitor => {
                                      monitor.incidents = monitor.incidents
                                          ? monitor.incidents.map(incident => {
                                                if (
                                                    incident._id ===
                                                    action.payload._id
                                                ) {
                                                    return action.payload;
                                                } else {
                                                    return incident;
                                                }
                                            })
                                          : [action.payload];
                                      return monitor;
                                  })
                                : monitor.monitors;
                        return monitor;
                    }),
                },
            });

        case 'ACKNOWLEDGE_INCIDENT_SUCCESS':
            return Object.assign({}, state, {
                monitorsList: {
                    ...state.monitorsList,
                    requesting: false,
                    error: null,
                    success: true,
                    monitors: state.monitorsList.monitors.map(monitor => {
                        monitor.monitors =
                            monitor._id === action.payload.projectId
                                ? monitor.monitors.map(monitor => {
                                      monitor.incidents = monitor.incidents
                                          ? monitor.incidents.map(incident => {
                                                if (
                                                    incident._id ===
                                                    action.payload._id
                                                ) {
                                                    return action.payload;
                                                } else {
                                                    return incident;
                                                }
                                            })
                                          : [action.payload];
                                      return monitor;
                                  })
                                : monitor.monitors;
                        return monitor;
                    }),
                },
            });

        case 'INCIDENT_RESOLVED_BY_SOCKET':
            return Object.assign({}, state, {
                monitorsList: {
                    ...state.monitorsList,
                    requesting: false,
                    error: null,
                    success: true,
                    monitors: state.monitorsList.monitors.map(monitor => {
                        monitor.monitors =
                            monitor._id === action.payload.projectId
                                ? monitor.monitors.map(monitor => {
                                      monitor.incidents = monitor.incidents
                                          ? monitor.incidents.map(incident => {
                                                if (
                                                    incident._id ===
                                                    action.payload.data._id
                                                ) {
                                                    return action.payload.data;
                                                } else {
                                                    return incident;
                                                }
                                            })
                                          : [action.payload.data];
                                      return monitor;
                                  })
                                : monitor.monitors;
                        return monitor;
                    }),
                },
            });

        case 'INCIDENT_ACKNOWLEDGED_BY_SOCKET':
            return Object.assign({}, state, {
                monitorsList: {
                    ...state.monitorsList,
                    requesting: false,
                    error: null,
                    success: true,
                    monitors: state.monitorsList.monitors.map(monitor => {
                        monitor.monitors =
                            monitor._id === action.payload.projectId
                                ? monitor.monitors.map(monitor => {
                                      monitor.incidents = monitor.incidents
                                          ? monitor.incidents.map(incident => {
                                                if (
                                                    incident._id ===
                                                    action.payload.data._id
                                                ) {
                                                    return action.payload.data;
                                                } else {
                                                    return incident;
                                                }
                                            })
                                          : [action.payload.data];
                                      return monitor;
                                  })
                                : monitor.monitors;
                        return monitor;
                    }),
                },
            });

        case 'DELETE_MONITOR_BY_SOCKET':
            return Object.assign({}, state, {
                monitorsList: {
                    ...state.monitorsList,
                    requesting: false,
                    error: null,
                    success: false,
                    monitors: state.monitorsList.monitors.map(
                        subProjectMonitor => {
                            subProjectMonitor.monitors = subProjectMonitor.monitors.filter(
                                ({ _id }) =>
                                    String(_id) !== String(action.payload)
                            );
                            subProjectMonitor.count =
                                subProjectMonitor.monitors.length;
                            return subProjectMonitor;
                        }
                    ),
                },
            });

        case 'ADD_NEW_INCIDENT_TO_MONITORS':
            return Object.assign({}, state, {
                monitorsList: {
                    ...state.monitorsList,
                    monitors: state.monitorsList.monitors.map(monitor => {
                        monitor.monitors =
                            monitor._id === action.payload.projectId
                                ? monitor.monitors.map(monitor => {
                                      if (
                                          monitor._id ===
                                          action.payload.monitorId._id
                                      ) {
                                          let incidents =
                                              monitor.incidents || [];

                                          if (incidents && incidents.length) {
                                              if (incidents.length > 2) {
                                                  incidents.splice(-1, 1);
                                              }
                                              incidents.unshift(action.payload);
                                          } else {
                                              incidents = [action.payload];
                                          }
                                          return {
                                              ...monitor,
                                              incidents: incidents,
                                              count: monitor.count + 1,
                                          };
                                      } else {
                                          return monitor;
                                      }
                                  })
                                : monitor.monitors;
                        return monitor;
                    }),
                },
            });

        case ADD_SEAT_SUCCESS:
            return Object.assign({}, state, {
                addseat: {
                    requesting: false,
                    error: null,
                    success: action.payload,
                },
            });

        case ADD_SEAT_FAILURE:
            return Object.assign({}, state, {
                addseat: {
                    requesting: false,
                    error: action.payload,
                    success: false,
                },
            });

        case ADD_SEAT_REQUEST:
            return Object.assign({}, state, {
                addseat: {
                    requesting: true,
                    error: null,
                    success: false,
                },
            });

        case ADD_SEAT_RESET:
            return Object.assign({}, state, {
                addseat: {
                    requesting: false,
                    error: null,
                    success: false,
                },
            });

        case SELECT_PROBE:
            return Object.assign({}, state, {
                activeProbe: action.payload,
            });

        case GET_MONITOR_LOGS_SUCCESS: {
            const monitorId = action.payload.monitorId
                ? action.payload.monitorId
                : action.payload.logs && action.payload.logs.length > 0
                ? action.payload.logs[0].monitorId
                : null;
            return Object.assign({}, state, {
                monitorLogs: {
                    ...state.monitorLogs,
                    [monitorId]: {
                        logs: action.payload.logs,
                        error: null,
                        requesting: false,
                        success: false,
                        skip: action.payload.skip,
                        limit: action.payload.limit,
                        count: action.payload.count,
                    },
                },
            });
        }

        case GET_MONITOR_LOGS_FAILURE: {
            const failureLogs = {
                ...state.monitorLogs,
                [action.payload.monitorId]: state.monitorLogs[
                    action.payload.monitorId
                ]
                    ? {
                          ...state.monitorLogs[action.payload.monitorId],
                          error: action.payload.error,
                      }
                    : {
                          logs: [],
                          probes: [],
                          error: action.payload.error,
                          requesting: false,
                          success: false,
                          skip: 0,
                          limit: 10,
                          count: null,
                      },
            };
            return Object.assign({}, state, {
                monitorLogs: failureLogs,
            });
        }

        case GET_MONITOR_LOGS_REQUEST: {
            const requestLogs = {
                ...state.monitorLogs,
                [action.payload.monitorId]: state.monitorLogs[
                    action.payload.monitorId
                ]
                    ? {
                          ...state.monitorLogs[action.payload.monitorId],
                          requesting: true,
                      }
                    : {
                          logs: [],
                          probes: [],
                          error: null,
                          requesting: true,
                          success: false,
                          skip: 0,
                          limit: 10,
                          count: null,
                      },
            };
            return Object.assign({}, state, {
                monitorLogs: requestLogs,
            });
        }

        case GET_MONITOR_LOGS_RESET:
            return Object.assign({}, state, {
                monitorLogs: INITIAL_STATE.monitorLogs,
            });

        case FETCH_BREACHED_MONITOR_SLA_REQUEST:
            return {
                ...state,
                monitorSlaBreaches: {
                    ...state.monitorSlaBreaches,
                    requesting: true,
                    error: null,
                    success: false,
                },
            };

        case FETCH_BREACHED_MONITOR_SLA_SUCCESS:
            return {
                ...state,
                monitorSlaBreaches: {
                    requesting: false,
                    success: true,
                    error: null,
                    slaBreaches: action.payload,
                },
            };

        case FETCH_BREACHED_MONITOR_SLA_FAILURE:
            return {
                ...state,
                monitorSlaBreaches: {
                    ...state.monitorSlaBreaches,
                    success: false,
                    requesting: false,
                    error: action.payload,
                },
            };

        case CLOSE_BREACHED_MONITOR_SLA_REQUEST:
            return {
                ...state,
                closeBreachedMonitorSla: {
                    ...state.closeBreachedMonitorSla,
                    success: false,
                    requesting: true,
                    error: null,
                },
            };

        case CLOSE_BREACHED_MONITOR_SLA_SUCCESS: {
            const slaBreaches = state.monitorSlaBreaches.slaBreaches.filter(
                monitor => String(monitor._id) !== String(action.payload._id)
            );

            return {
                ...state,
                closeBreachedMonitorSla: {
                    requesting: false,
                    success: true,
                    error: null,
                },
                monitorSlaBreaches: {
                    ...state.monitorSlaBreaches,
                    slaBreaches,
                },
            };
        }

        case CLOSE_BREACHED_MONITOR_SLA_FAILURE:
            return {
                ...state,
                closeBreachedMonitorSla: {
                    requesting: false,
                    success: false,
                    error: action.payload,
                },
            };

        default:
            return state;
    }
}<|MERGE_RESOLUTION|>--- conflicted
+++ resolved
@@ -1087,13 +1087,6 @@
                                 ? monitor.monitors.map(monitor => {
                                       if (
                                           monitor.data &&
-<<<<<<< HEAD
-                                          monitor.data.url ===
-                                              action.payload.data.url
-                                      ) {
-                                          monitor.currentLighthouseLog =
-                                              action.payload.data;
-=======
                                           action.payload.data.logs.lighthouseLogs.some(
                                               log =>
                                                   log._id ===
@@ -1107,7 +1100,6 @@
                                                   monitor.currentLighthouseLog
                                                       ._id
                                           )[0];
->>>>>>> 56c49c14
                                       }
                                       if (
                                           monitor._id ===
