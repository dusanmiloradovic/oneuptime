import React, { Component } from 'react';
import PropTypes from 'prop-types';
import { connect } from 'react-redux';
import { bindActionCreators } from 'redux';
import ShouldRender from '../basic/ShouldRender';
import SubProjectTable from './SubProjectTable';
import SubProjectForm from './SubProjectForm';
import { v4 as uuidv4 } from 'uuid';
import DataPathHoC from '../DataPathHoC';
import { openModal, closeModal } from '../../actions/modal';
import { getSubProjects } from '../../actions/subProject';
import PricingPlan from '../basic/PricingPlan';
import isOwnerOrAdmin from '../../utils/isOwnerOrAdmin';
import { User } from '../../config';
import Unauthorised from '../modals/Unauthorised';

export class SubProjects extends Component {
    constructor(props) {
        super(props);
<<<<<<< HEAD
        this.state = { subProjectModalId: uuidv4() };
=======
        this.state = { subProjectModalId: uuidv4(), page: 1 };
>>>>>>> 8452cd53
    }

    componentDidMount() {
        window.addEventListener('keydown', this.handleKeyboard);
    }

    componentWillUnmount() {
        window.removeEventListener('keydown', this.handleKeyboard);
    }

    handleKeyboard = e => {
        const { modalId, modalList } = this.props;
        const { subProjectModalId } = this.state;

        if (e.target.localName === 'body' && e.key) {
            switch (e.key) {
                case 'N':
                case 'n':
                    if (
                        modalList.length === 0 &&
                        modalId !== subProjectModalId
                    ) {
                        e.preventDefault();
                        return this.handleAddSubProject();
                    }
                    return false;
                default:
                    return false;
            }
        }
    };

    paginatePrev = () => {
        const { skip, getSubProjects, currentProject } = this.props;
        getSubProjects(currentProject._id, skip ? skip - 10 : 10, 10);
        this.setState({
            page: this.state.page === 1 ? 1 : this.state.page - 1,
        });
    };

    paginateNext = () => {
        const { skip, getSubProjects, currentProject } = this.props;
        getSubProjects(currentProject._id, skip ? skip + 10 : 10, 10);
        this.setState({ page: this.state.page + 1 });
    };

    handleAddSubProject = () => {
        const { currentProject, openModal } = this.props;
        const userId = User.getUserId();
        isOwnerOrAdmin(userId, currentProject)
            ? openModal({
                  id: this.state.subProjectModalId,
                  content: DataPathHoC(SubProjectForm, {
                      subProjectModalId: this.state.subProjectModalId,
                      editSubProject: false,
                      subProjectId: null,
                      subProjectTitle: null,
                  }),
              })
            : openModal({
                  id: this.state.subProjectModalId,
                  content: DataPathHoC(Unauthorised),
              });
    };

    render() {
        const { limit, skip, count, subProjectState } = this.props;
        const { subProjects } = subProjectState;
        const canNext = count > skip + limit ? false : true;
        const canPrev = skip <= 0 ? true : false;
        const _this = this;
        const numbersOfPage = Math.ceil(parseInt(count) / 10);

        return (
            <div className="bs-BIM">
                <div className="Box-root Margin-bottom--12">
                    <div className="bs-ContentSection Card-root Card-shadow--medium">
                        <div className="Box-root">
                            <div className="ContentHeader Box-root Box-background--white Box-divider--surface-bottom-1 Flex-flex Flex-direction--column Padding-horizontal--20 Padding-vertical--16">
                                <div className="Box-root Flex-flex Flex-direction--row Flex-justifyContent--spaceBetween">
                                    <div className="ContentHeader-center Box-root Flex-flex Flex-direction--column Flex-justifyContent--center">
                                        <span className="ContentHeader-title Text-color--inherit Text-display--inline Text-fontSize--16 Text-fontWeight--medium Text-lineHeight--28 Text-typeface--base Text-wrap--wrap">
                                            <span>Sub Projects</span>
                                        </span>
                                        <span className="ContentHeader-description Text-color--inherit Text-display--inline Text-fontSize--14 Text-fontWeight--regular Text-lineHeight--20 Text-typeface--base Text-wrap--wrap">
                                            <span>
                                                Subprojects let’s you have
                                                flexible access controls between
                                                Fyipe resources and your team.
                                            </span>
                                        </span>
                                    </div>
                                    <div className="ContentHeader-end Box-root Flex-flex Flex-alignItems--center Margin-left--16">
                                        <div className="Box-root">
                                            <button
                                                id="btn_Add_SubProjects"
                                                disabled={
                                                    subProjectState.requesting
                                                }
                                                onClick={
                                                    this.handleAddSubProject
                                                }
                                                className="Button bs-ButtonLegacy ActionIconParent"
                                                type="button"
                                            >
                                                <PricingPlan
                                                    plan="Growth"
                                                    hideChildren={false}
                                                >
                                                    <div className="bs-ButtonLegacy-fill Box-root Box-background--white Flex-inlineFlex Flex-alignItems--center Flex-direction--row Padding-horizontal--8 Padding-vertical--4">
                                                        <div className="Box-root Margin-right--8">
                                                            <div className="SVGInline SVGInline--cleaned Button-icon ActionIcon ActionIcon--color--inherit Box-root Flex-flex"></div>
                                                        </div>
                                                        <span className="bs-Button bs-FileUploadButton bs-Button--icon bs-Button--new keycode__wrapper">
                                                            <span>
                                                                Add Subproject
                                                            </span>
                                                            <span className="new-btn__keycode">
                                                                N
                                                            </span>
                                                        </span>
                                                    </div>
                                                </PricingPlan>
                                            </button>
                                        </div>
                                    </div>
                                </div>
                            </div>
                            <div className="bs-ContentSection-content Box-root">
                                <div className="bs-ObjectList db-UserList">
                                    <div
                                        style={{
                                            overflow: 'hidden',
                                            overflowX: 'auto',
                                        }}
                                    >
                                        <div className="bs-ObjectList-rows">
                                            <header className="bs-ObjectList-row bs-ObjectList-row--header">
                                                <div className="bs-ObjectList-cell">
                                                    Name
                                                </div>
                                                <div className="bs-ObjectList-cell">
                                                    Project Id
                                                </div>
                                                <div className="bs-ObjectList-cell">
                                                    Created
                                                </div>
                                                <div
                                                    className="bs-ObjectList-cell"
                                                    style={{
                                                        float: 'right',
                                                        paddingRight: '12px',
                                                    }}
                                                >
                                                    Actions
                                                </div>
                                            </header>
                                            {subProjects &&
                                            subProjects.length > 0
                                                ? subProjects.map(
                                                      (subProject, i) => {
                                                          return (
                                                              <SubProjectTable
                                                                  subProject={
                                                                      subProject
                                                                  }
                                                                  key={
                                                                      subProject._id
                                                                  }
                                                                  loop={i}
                                                              />
                                                          );
                                                      }
                                                  )
                                                : ''}
                                        </div>
                                    </div>
                                </div>
                            </div>
                            <ShouldRender
                                if={subProjects && subProjects.length <= 0}
                            >
                                <div
                                    className="Flex-flex Flex-alignItems--center Flex-justifyContent--center"
                                    style={{
                                        textAlign: 'center',
                                        marginTop: '20px',
                                        padding: '0 10px',
                                    }}
                                >
                                    You don&#39;t have any sub project at this
                                    time!
                                </div>
                            </ShouldRender>
                            <div
                                className={`bs-Tail ${
                                    subProjects && subProjects.length <= 0
                                        ? ''
                                        : 'bs-Tail--separated'
                                } bs-Tail--short`}
                                style={{
                                    marginTop: '0px',
                                    marginBottom: '0px',
                                }}
                            >
                                <ShouldRender if={subProjects.error}>
                                    <div className="bs-Tail-copy">
                                        <div
                                            className="Box-root Flex-flex Flex-alignItems--stretch Flex-direction--row Flex-justifyContent--flexStart"
                                            style={{ marginTop: '10px' }}
                                        >
                                            <div className="Box-root Margin-right--8">
                                                <div className="Icon Icon--info Icon--color--red Icon--size--14 Box-root Flex-flex"></div>
                                            </div>
                                            <div className="Box-root">
                                                <span style={{ color: 'red' }}>
                                                    {subProjects.error}
                                                </span>
                                            </div>
                                        </div>
                                    </div>
                                </ShouldRender>
                                <ShouldRender if={!subProjects.error}>
                                    <div className="bs-Tail-copy Text-fontWeight--medium">
                                        <span>
                                            {numbersOfPage > 0
                                                ? `Page ${
                                                      this.state.page
                                                  } of ${numbersOfPage} (${count} Sub Project${
                                                      count === 1 ? '' : 's'
                                                  })`
                                                : `${count} Sub Project${
                                                      count === 1 ? '' : 's'
                                                  }`}
                                        </span>
                                    </div>
                                </ShouldRender>
                                <div className="bs-Tail-actions">
                                    <div className="ButtonGroup Box-root Flex-flex Flex-alignItems--center Flex-direction--row Flex-justifyContent--flexStart">
                                        <div className="Box-root Margin-right--8">
                                            <button
                                                data-test="SubProjects-paginationButton"
                                                className={
                                                    'Button bs-ButtonLegacy'
                                                }
                                                type="button"
                                                disabled={canPrev}
                                                onClick={() =>
                                                    _this.paginatePrev()
                                                }
                                            >
                                                <div className="Button-fill bs-ButtonLegacy-fill Box-root Box-background--white Flex-inlineFlex Flex-alignItems--center Flex-direction--row Padding-horizontal--8 Padding-vertical--4">
                                                    <span className="Button-label Text-color--default Text-display--inline Text-fontSize--14 Text-fontWeight--medium Text-lineHeight--20 Text-typeface--base Text-wrap--noWrap">
                                                        <span>Previous</span>
                                                    </span>
                                                </div>
                                            </button>
                                        </div>
                                        <div className="Box-root">
                                            <button
                                                data-test="SubProjects-paginationButton"
                                                className={
                                                    'Button bs-ButtonLegacy'
                                                }
                                                type="button"
                                                disabled={canNext}
                                                onClick={() =>
                                                    _this.paginateNext()
                                                }
                                            >
                                                <div className="Button-fill bs-ButtonLegacy-fill Box-root Box-background--white Flex-inlineFlex Flex-alignItems--center Flex-direction--row Padding-horizontal--8 Padding-vertical--4">
                                                    <span className="Button-label Text-color--default Text-display--inline Text-fontSize--14 Text-fontWeight--medium Text-lineHeight--20 Text-typeface--base Text-wrap--noWrap">
                                                        <span>Next</span>
                                                    </span>
                                                </div>
                                            </button>
                                        </div>
                                    </div>
                                </div>
                            </div>
                        </div>
                    </div>
                </div>
            </div>
        );
    }
}

SubProjects.displayName = 'SubProjects';

SubProjects.propTypes = {
    count: PropTypes.number,
    currentProject: PropTypes.object,
    getSubProjects: PropTypes.func,
    limit: PropTypes.number,
    openModal: PropTypes.func,
    skip: PropTypes.number,
    subProjectState: PropTypes.object,
    modalId: PropTypes.string,
    modalList: PropTypes.array,
};

const mapDispatchToProps = dispatch => {
    return bindActionCreators(
        { openModal, closeModal, getSubProjects },
        dispatch
    );
};

const mapStateToProps = state => {
    let skip =
        state.subProject.subProjects && state.subProject.subProjects.skip
            ? state.subProject.subProjects.skip
            : 0;
    let limit =
        state.subProject.subProjects && state.subProject.subProjects.limit
            ? state.subProject.subProjects.limit
            : 10;
    let count =
        state.subProject.subProjects && state.subProject.subProjects.count
            ? state.subProject.subProjects.count
            : 0;

    if (skip && typeof skip === 'string') {
        skip = parseInt(skip, 10);
    }
    if (limit && typeof limit === 'string') {
        limit = parseInt(limit, 10);
    }
    if (count && typeof count === 'string') {
        count = parseInt(count, 10);
    }
    return {
        subProjectState: state.subProject.subProjects,
        currentProject: state.project.currentProject,
        skip,
        limit,
        count,
        modalId: state.modal.modals[0] ? state.modal.modals[0].id : '',
        modalList: state.modal.modals,
    };
};

export default connect(mapStateToProps, mapDispatchToProps)(SubProjects);<|MERGE_RESOLUTION|>--- conflicted
+++ resolved
@@ -17,11 +17,7 @@
 export class SubProjects extends Component {
     constructor(props) {
         super(props);
-<<<<<<< HEAD
-        this.state = { subProjectModalId: uuidv4() };
-=======
         this.state = { subProjectModalId: uuidv4(), page: 1 };
->>>>>>> 8452cd53
     }
 
     componentDidMount() {
