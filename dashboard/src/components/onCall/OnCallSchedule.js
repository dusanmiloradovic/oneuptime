--- conflicted
+++ resolved
@@ -39,23 +39,19 @@
                                                 color: 'red',
                                             }}
                                             alt="warning"
-                                            src={`${status === 'inactive'
+                                            src={`${
+                                                status === 'inactive'
                                                     ? 'data:image/svg+xml;base64,PHN2ZyB4bWxucz0iaHR0cDovL3d3dy53My5vcmcvMjAwMC9zdmciIHhtbG5zOnhsaW5rPSJodHRwOi8vd3d3LnczLm9yZy8xOTk5L3hsaW5rIiB2ZXJzaW9uPSIxLjEiIGlkPSJMYXllcl8xIiB4PSIwcHgiIHk9IjBweCIgdmlld0JveD0iMCAwIDUxMiA1MTIiIHN0eWxlPSJlbmFibGUtYmFja2dyb3VuZDpuZXcgMCAwIDUxMiA1MTI7IiB4bWw6c3BhY2U9InByZXNlcnZlIiB3aWR0aD0iNTEyIiBoZWlnaHQ9IjUxMiIgY2xhc3M9ImhvdmVyZWQtcGF0aHMiPjxnPjxnPgoJPGc+CgkJPHBhdGggZD0iTTQ0OS43MTYsMjM5Ljg0MmMtMC41NDMtNy41MzUtNy4wODItMTMuMTkxLTE0LjYyOC0xMi42NjFjLTcuNTM2LDAuNTQzLTEzLjIwNCw3LjA5Mi0xMi42NjIsMTQuNjI4ICAgIGMwLjMzNyw0LjY1NSwwLjUwNiw5LjQzMSwwLjUwNiwxNC4xOTFjMCwxMDkuMDYxLTg4LjcyNiwxOTcuNzg3LTE5Ny43ODYsMTk3Ljc4N0MxMTYuMDg2LDQ1My43ODcsMjcuMzYsMzY1LjA2LDI3LjM2LDI1NiAgICBTMTE2LjA4Niw1OC4yMTQsMjI1LjE0Nyw1OC4yMTRjNDMuMTkxLDAsODQuMjEsMTMuNjY4LDExOC42MiwzOS41MjVjNi4wNDEsNC41MzgsMTQuNjE1LDMuMzIxLDE5LjE1NC0yLjcxOCAgICBjNC41NC02LjA0LDMuMzIzLTE0LjYxNi0yLjcxNy0xOS4xNTRjLTM5LjE4OS0yOS40NDctODUuODkxLTQ1LjAxMi0xMzUuMDU4LTQ1LjAxMkMxMDEuMDAxLDMwLjg1NCwwLDEzMS44NTUsMCwyNTYgICAgczEwMS4wMDEsMjI1LjE0NSwyMjUuMTQ3LDIyNS4xNDVTNDUwLjI5MiwzODAuMTQ2LDQ1MC4yOTIsMjU2QzQ1MC4yOTIsMjUwLjU4Niw0NTAuMDk3LDI0NS4xNSw0NDkuNzE2LDIzOS44NDJ6IiBkYXRhLW9yaWdpbmFsPSIjMDAwMDAwIiBjbGFzcz0iaG92ZXJlZC1wYXRoIGFjdGl2ZS1wYXRoIiBzdHlsZT0iZmlsbDojRkZGRkZGIiBkYXRhLW9sZF9jb2xvcj0iIzAwMDAwMCI+PC9wYXRoPgoJPC9nPgo8L2c+PGc+Cgk8Zz4KCQk8cGF0aCBkPSJNNDk2LjM5NSw2MS43N2MtMjAuODA4LTIwLjgwNy01NC42NjYtMjAuODA3LTc1LjQ3NCwwbC0xOTcuMTEsMTk3LjEwOGwtNjkuODc0LTY5Ljg3NSAgICBjLTIwLjgwOC0yMC44MDctNTQuNjY2LTIwLjgwNy03NS40NzQsMGMtMjAuODA4LDIwLjgwOC0yMC44MDgsNTQuNjY2LDAsNzUuNDc0bDEyMC4zNDEsMTIwLjM0MSAgICBjNi44OTUsNi44OTUsMTUuOTUxLDEwLjM0MiwyNS4wMDcsMTAuMzQyYzkuMDU3LDAsMTguMTEzLTMuNDQ3LDI1LjAwOC0xMC4zNDJsMjQ3LjU3Ni0yNDcuNTc2ICAgIEM1MTcuMjAxLDExNi40MzUsNTE3LjIwMSw4Mi41NzksNDk2LjM5NSw2MS43N3ogTTQ3Ny4wNDksMTE3Ljg5N0wyMjkuNDcyLDM2NS40NzVjLTMuMTIsMy4xMi04LjIsMy4xMi0xMS4zMiwwTDk3LjgxMSwyNDUuMTMzICAgIGMtMTAuMTQxLTEwLjE0MS0xMC4xNDEtMjYuNjQsMC0zNi43ODFjNS4wNy01LjA3MiwxMS43MjktNy42MDYsMTguMzktNy42MDZzMTMuMzIxLDIuNTM1LDE4LjM5LDcuNjA2bDcxLjg4Miw3MS44ODIgICAgYzQuNjMyLDQuNjMxLDEwLjc5MSw3LjE4MSwxNy4zMzksNy4xODFjNi41NTEsMCwxMi43MS0yLjU1MSwxNy4zNDEtNy4xODJMNDQwLjI2OCw4MS4xMTZjMTAuMTM4LTEwLjE0MSwyNi42NC0xMC4xNDEsMzYuNzgxLDAgICAgQzQ4Ny4xODksOTEuMjU3LDQ4Ny4xODksMTA3Ljc1Niw0NzcuMDQ5LDExNy44OTd6IiBkYXRhLW9yaWdpbmFsPSIjMDAwMDAwIiBjbGFzcz0iaG92ZXJlZC1wYXRoIGFjdGl2ZS1wYXRoIiBzdHlsZT0iZmlsbDojRkZGRkZGIiBkYXRhLW9sZF9jb2xvcj0iIzAwMDAwMCI+PC9wYXRoPgoJPC9nPgo8L2c+PC9nPiA8L3N2Zz4='
                                                     : 'data:image/svg+xml;base64,PD94bWwgdmVyc2lvbj0iMS4wIj8+CjxzdmcgeG1sbnM9Imh0dHA6Ly93d3cudzMub3JnLzIwMDAvc3ZnIiB4bWxuczp4bGluaz0iaHR0cDovL3d3dy53My5vcmcvMTk5OS94bGluayIgeG1sbnM6c3ZnanM9Imh0dHA6Ly9zdmdqcy5jb20vc3ZnanMiIHZlcnNpb249IjEuMSIgd2lkdGg9IjUxMiIgaGVpZ2h0PSI1MTIiIHg9IjAiIHk9IjAiIHZpZXdCb3g9IjAgMCAxOTEuODEyIDE5MS44MTIiIHN0eWxlPSJlbmFibGUtYmFja2dyb3VuZDpuZXcgMCAwIDUxMiA1MTIiIHhtbDpzcGFjZT0icHJlc2VydmUiPjxnPgo8ZyB4bWxucz0iaHR0cDovL3d3dy53My5vcmcvMjAwMC9zdmciPgoJPHBhdGggc3R5bGU9IiIgZD0iTTk1LjkwNiwxMjEuMDAzYzYuOTAzLDAsMTIuNS01LjU5NywxMi41LTEyLjVWNTEuNTExYzAtNi45MDQtNS41OTctMTIuNS0xMi41LTEyLjUgICBzLTEyLjUsNS41OTYtMTIuNSwxMi41djU2Ljk5M0M4My40MDYsMTE1LjQwNyw4OS4wMDMsMTIxLjAwMyw5NS45MDYsMTIxLjAwM3oiIGZpbGw9IiNmZmZmZmYiIGRhdGEtb3JpZ2luYWw9IiMxZDFkMWIiLz4KCTxwYXRoIHN0eWxlPSIiIGQ9Ik05NS45MDksMTI3LjgwN2MtMy4yOSwwLTYuNTIxLDEuMzMtOC44NDEsMy42NmMtMi4zMjksMi4zMi0zLjY1OSw1LjU0LTMuNjU5LDguODMgICBzMS4zMyw2LjUyLDMuNjU5LDguODRjMi4zMiwyLjMzLDUuNTUxLDMuNjYsOC44NDEsMy42NnM2LjUxLTEuMzMsOC44NC0zLjY2YzIuMzE5LTIuMzIsMy42Ni01LjU1LDMuNjYtOC44NHMtMS4zNDEtNi41MS0zLjY2LTguODMgICBDMTAyLjQxOSwxMjkuMTM3LDk5LjE5OSwxMjcuODA3LDk1LjkwOSwxMjcuODA3eiIgZmlsbD0iI2ZmZmZmZiIgZGF0YS1vcmlnaW5hbD0iIzFkMWQxYiIvPgoJPHBhdGggc3R5bGU9IiIgZD0iTTk1LjkwNiwwQzQzLjAyNCwwLDAsNDMuMDIzLDAsOTUuOTA2czQzLjAyMyw5NS45MDYsOTUuOTA2LDk1LjkwNnM5NS45MDUtNDMuMDIzLDk1LjkwNS05NS45MDYgICBTMTQ4Ljc4OSwwLDk1LjkwNiwweiBNOTUuOTA2LDE3Ni44MTJDNTEuMjk0LDE3Ni44MTIsMTUsMTQwLjUxOCwxNSw5NS45MDZTNTEuMjk0LDE1LDk1LjkwNiwxNSAgIGM0NC42MTEsMCw4MC45MDUsMzYuMjk0LDgwLjkwNSw4MC45MDZTMTQwLjUxOCwxNzYuODEyLDk1LjkwNiwxNzYuODEyeiIgZmlsbD0iI2ZmZmZmZiIgZGF0YS1vcmlnaW5hbD0iIzFkMWQxYiIvPgo8L2c+CjxnIHhtbG5zPSJodHRwOi8vd3d3LnczLm9yZy8yMDAwL3N2ZyI+CjwvZz4KPGcgeG1sbnM9Imh0dHA6Ly93d3cudzMub3JnLzIwMDAvc3ZnIj4KPC9nPgo8ZyB4bWxucz0iaHR0cDovL3d3dy53My5vcmcvMjAwMC9zdmciPgo8L2c+CjxnIHhtbG5zPSJodHRwOi8vd3d3LnczLm9yZy8yMDAwL3N2ZyI+CjwvZz4KPGcgeG1sbnM9Imh0dHA6Ly93d3cudzMub3JnLzIwMDAvc3ZnIj4KPC9nPgo8ZyB4bWxucz0iaHR0cDovL3d3dy53My5vcmcvMjAwMC9zdmciPgo8L2c+CjxnIHhtbG5zPSJodHRwOi8vd3d3LnczLm9yZy8yMDAwL3N2ZyI+CjwvZz4KPGcgeG1sbnM9Imh0dHA6Ly93d3cudzMub3JnLzIwMDAvc3ZnIj4KPC9nPgo8ZyB4bWxucz0iaHR0cDovL3d3dy53My5vcmcvMjAwMC9zdmciPgo8L2c+CjxnIHhtbG5zPSJodHRwOi8vd3d3LnczLm9yZy8yMDAwL3N2ZyI+CjwvZz4KPGcgeG1sbnM9Imh0dHA6Ly93d3cudzMub3JnLzIwMDAvc3ZnIj4KPC9nPgo8ZyB4bWxucz0iaHR0cDovL3d3dy53My5vcmcvMjAwMC9zdmciPgo8L2c+CjxnIHhtbG5zPSJodHRwOi8vd3d3LnczLm9yZy8yMDAwL3N2ZyI+CjwvZz4KPGcgeG1sbnM9Imh0dHA6Ly93d3cudzMub3JnLzIwMDAvc3ZnIj4KPC9nPgo8ZyB4bWxucz0iaHR0cDovL3d3dy53My5vcmcvMjAwMC9zdmciPgo8L2c+CjwvZz48L3N2Zz4K'
-                                                }`}
+                                            }`}
                                         />
 
                                         <span>
                                             {status === 'active'
                                                 ? "You're currently on-call duty for these schedules:"
                                                 : status === 'upcoming'
-<<<<<<< HEAD
                                                 ? 'Your duty is starting soon for these schedules:'
                                                 : "You're not on duty for these schedules:"}
-=======
-                                                    ? 'Your duty is starting soon for these on-call schedules:'
-                                                    : "You're not on duty for these on-call schedules:"}
->>>>>>> 41303eae
                                         </span>
                                     </span>
                                 </span>
@@ -68,9 +64,9 @@
                                                         onClick={() =>
                                                             history.push(
                                                                 `/dashboard/project/${currentProjectId}/sub-project/${schedule.projectId &&
-                                                                schedule
-                                                                    .projectId
-                                                                    ._id}/schedule/${schedule.scheduleId &&
+                                                                    schedule
+                                                                        .projectId
+                                                                        ._id}/schedule/${schedule.scheduleId &&
                                                                     schedule
                                                                         .scheduleId
                                                                         ._id}`
@@ -96,29 +92,29 @@
                                                     {!schedule.isOnDutyAllTheTime ? (
                                                         <span>
                                                             {status ===
-                                                                'active' ? (
-                                                                    <span>
-                                                                        Your duty
+                                                            'active' ? (
+                                                                <span>
+                                                                    Your duty
                                                                     ends at{' '}
-                                                                        <b>
-                                                                            {moment(
-                                                                                schedule.endTime,
-                                                                                'HH:mm'
-                                                                            ).format(
-                                                                                'hh:mm A'
-                                                                            )}
-                                                                        </b>{' '}
+                                                                    <b>
+                                                                        {moment(
+                                                                            schedule.endTime,
+                                                                            'HH:mm'
+                                                                        ).format(
+                                                                            'hh:mm A'
+                                                                        )}
+                                                                    </b>{' '}
                                                                     and your
                                                                     next duty
                                                                     begins at
-                                                                    </span>
-                                                                ) : (
-                                                                    <span>
-                                                                        Your next
-                                                                        duty begins
-                                                                        at
-                                                                    </span>
-                                                                )}{' '}
+                                                                </span>
+                                                            ) : (
+                                                                <span>
+                                                                    Your next
+                                                                    duty begins
+                                                                    at
+                                                                </span>
+                                                            )}{' '}
                                                             <b>
                                                                 {moment(
                                                                     schedule.startTime,
@@ -139,11 +135,11 @@
                                                             </b>
                                                         </span>
                                                     ) : (
-                                                            <span>
-                                                                You&#39;re on duty
-                                                                all the time
-                                                            </span>
-                                                        )}
+                                                        <span>
+                                                            You&#39;re on duty
+                                                            all the time
+                                                        </span>
+                                                    )}
                                                 </li>
                                             );
                                         })}
