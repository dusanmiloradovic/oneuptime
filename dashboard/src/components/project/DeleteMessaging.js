import React, { Component } from 'react';
import PropTypes from 'prop-types';
import { changeDeleteModal } from '../../actions/project';
import { connect } from 'react-redux';
import { bindActionCreators } from 'redux';

class DeleteMessaging extends Component {
    handleClick = () => {
        this.props.changeDeleteModal();
    };
    render() {
        const { hide, requesting } = this.props;
        return (
            <div className="bs-Modal bs-Modal--medium">
                <div className="bs-Modal-header">
                    <div className="bs-Modal-header-copy">
                        <span className="Text-color--inherit Text-display--inline Text-fontSize--20 Text-fontWeight--regular Text-lineHeight--24 Text-typeface--base Text-wrap--wrap">
                            <span>Delete Project</span>
                        </span>
                    </div>
                </div>
                <div className="bs-Modal-content">
                    <div>
<<<<<<< HEAD
                        <div className='icon_display-msg'>
                            <div className='clear_times'></div><div className='clear_msg_txt'>We will stop monitoring your resources.</div>
                        </div>
                        <div className='icon_display-msg'>
                            <div className='clear_times'></div><div className='clear_msg_txt'>Your customers, users and team will lose access to the status page.</div>
                        </div>
                        <div className='icon_display-msg'>
                            <div className='clear_times'></div><div className='clear_msg_txt'>Your team will NOT be alerted during downtime.</div>
=======
                        <div className="icon_display-msg">
                            <div className="clear_times"></div>
                            <div>We will stop monitoring your resources.</div>
                        </div>
                        <div className="icon_display-msg">
                            <div className="clear_times"></div>
                            <div>
                                Your customers, users and team will lose access
                                to the status page.
                            </div>
                        </div>
                        <div className="icon_display-msg">
                            <div className="clear_times"></div>
                            <div>
                                Your team will NOT be alerted during downtime.
                            </div>
>>>>>>> e0613094
                        </div>
                    </div>
                </div>
                <div className="bs-Modal-footer">
                    <div className="bs-Modal-footer-actions">
                        <button
                            className={`bs-Button btn__modal ${requesting &&
                                'bs-is-disabled'}`}
                            type="button"
                            onClick={hide}
                            disabled={requesting}
                        >
                            <span>Cancel</span>
                            <span className="cancel-btn__keycode">Esc</span>
                        </button>
                        <button
                            className={`bs-Button bs-Button--red Box-background--red btn__modal ${requesting &&
                                'bs-is-disabled'}`}
                            disabled={requesting}
                            type="button"
                            // autoFocus={true}
                            id="btnDeleteProject"
                            onClick={this.handleClick}
                        >
                            {/* <ShouldRender if={requesting}>
                                    <Spinner />
                                </ShouldRender> */}
                            <span>PROCEED</span>
                            <span className="delete-btn__keycode">
                                <span className="keycode__icon keycode__icon--enter" />
                            </span>
                        </button>
                    </div>
                </div>
            </div>
        );
    }
}

DeleteMessaging.displayName = 'DeleteMessaging';
DeleteMessaging.propTypes = {
    changeDeleteModal: PropTypes.func.isRequired,
    hide: PropTypes.func.isRequired,
    requesting: PropTypes.bool.isRequired,
};

const mapDispatchToProps = dispatch =>
    bindActionCreators(
        {
            changeDeleteModal,
        },
        dispatch
    );

export default connect(null, mapDispatchToProps)(DeleteMessaging);<|MERGE_RESOLUTION|>--- conflicted
+++ resolved
@@ -21,7 +21,6 @@
                 </div>
                 <div className="bs-Modal-content">
                     <div>
-<<<<<<< HEAD
                         <div className='icon_display-msg'>
                             <div className='clear_times'></div><div className='clear_msg_txt'>We will stop monitoring your resources.</div>
                         </div>
@@ -30,24 +29,6 @@
                         </div>
                         <div className='icon_display-msg'>
                             <div className='clear_times'></div><div className='clear_msg_txt'>Your team will NOT be alerted during downtime.</div>
-=======
-                        <div className="icon_display-msg">
-                            <div className="clear_times"></div>
-                            <div>We will stop monitoring your resources.</div>
-                        </div>
-                        <div className="icon_display-msg">
-                            <div className="clear_times"></div>
-                            <div>
-                                Your customers, users and team will lose access
-                                to the status page.
-                            </div>
-                        </div>
-                        <div className="icon_display-msg">
-                            <div className="clear_times"></div>
-                            <div>
-                                Your team will NOT be alerted during downtime.
-                            </div>
->>>>>>> e0613094
                         </div>
                     </div>
                 </div>
