--- conflicted
+++ resolved
@@ -352,15 +352,10 @@
                                                                                                 height:
                                                                                                     '15px',
                                                                                             }}
-                                                                                            alt="more"
                                                                                             src={
                                                                                                 '/dashboard/assets/img/more.svg'
                                                                                             }
-<<<<<<< HEAD
-                                                                                            alt="more"
-=======
                                                                                             alt="more-logs"
->>>>>>> 5f26f5a8
                                                                                         />
                                                                                     </button>
                                                                                 </div>
