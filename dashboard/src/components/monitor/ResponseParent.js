--- conflicted
+++ resolved
@@ -53,11 +53,7 @@
                                     addField={() => fields.insert(j + 1, { responseType: '', filter: '', field1: '', field2: '', field3: false })}
                                     removeField={(removeArrayField) => level > 1 && fields && fields.length < 2 ? removeArrayField(fields.name.substring(0, fields.name.length - 11)) : fields.remove(j)}
                                     fieldnameprop={newval}
-<<<<<<< HEAD
-                                    type={this.props.type}
-=======
                                     type={type}
->>>>>>> 514c7b2a
                                 />
                                 {level < 3 && bodyfield[j] && bodyfield[j].field3 ?
                                     <FieldArray name={`${newval}.collection`} component={ResponseParent} type={this.props.type} bodyfield={bodyfield[j].collection} level={level + 1} />
@@ -78,12 +74,6 @@
         PropTypes.array,
         PropTypes.object
     ]).isRequired,
-<<<<<<< HEAD
-    bodyfield : PropTypes.object,
-    level : PropTypes.number,
-    type: PropTypes.string
-}
-=======
     bodyfield: PropTypes.oneOfType([
         PropTypes.array,
         PropTypes.object
@@ -91,7 +81,6 @@
     level: PropTypes.number,
     type: PropTypes.string
 };
->>>>>>> 514c7b2a
 
 const mapDispatchToProps = dispatch => bindActionCreators(
     {}, dispatch);
