import React, { Component } from 'react';
import { bindActionCreators } from 'redux';
import { connect } from 'react-redux';
import PropTypes from 'prop-types';
import MonitorBarChart from './MonitorBarChart';
import MonitorTitle from './MonitorTitle';
import moment from 'moment';
import { editMonitorSwitch } from '../../actions/monitor';
import RenderIfSubProjectAdmin from '../basic/RenderIfSubProjectAdmin';
import Badge from '../common/Badge';
import ShouldRender from '../basic/ShouldRender';
import {selectedProbe} from '../../actions/monitor';

export class MonitorViewHeader extends Component {

    editMonitor = () => {
        this.props.editMonitorSwitch(this.props.index);
        if (window.location.href.indexOf('localhost') <= -1) {
            this.context.mixpanel.track('Edit Monitor Switch Clicked', {});
        }
    }
    selectbutton = (data) => {
        this.props.selectedProbe(data);
    }
    render() {
        var greenBackground = {
            display: 'inline-block',
            borderRadius: '50%',
            height: '8px',
            width: '8px',
            margin: '0 8px 1px 0',
            backgroundColor : 'rgb(117, 211, 128)'// "green-status"
        }
        var yellowBackground = {
            display: 'inline-block',
            borderRadius: '50%',
            height: '8px',
            width: '8px',
            margin: '0 8px 1px 0',
            backgroundColor : 'rgb(255, 222, 36)'// "yellow-status"
        }
        var redBackground = {
            display: 'inline-block',
            borderRadius: '50%',
            height: '8px',
            width: '8px',
            margin: '0 8px 1px 0',
            backgroundColor : 'rgb(250, 117, 90)'// "red-status"
        }
        var enddate = new Date();
        var startdate = new Date().setDate(enddate.getDate() - 90);
        const subProjectId = this.props.monitor.projectId._id || this.props.monitor.projectId;
        const subProject = this.props.subProjects.find(subProject => subProject._id === subProjectId);
        return (
            <div className="db-Trends bs-ContentSection Card-root Card-shadow--medium">
                {
                    this.props.currentProject._id === subProjectId ?
                        <div className="Box-root Padding-top--20 Padding-left--20">
                            <Badge color={'red'}>Project</Badge>
                        </div> :
                        <div className="Box-root Padding-top--20 Padding-left--20">
                            <Badge color={'blue'}>{subProject && subProject.name}</Badge>
                        </div>
                }
                <div className="Box-root">
                    <div className="db-Trends-header">
                        <MonitorTitle monitor={ this.props.monitor } />
                        <div className="db-Trends-controls">
                            <div className="db-Trends-timeControls">

                                <div className="db-DateRangeInputWithComparison">
                                    <div className="db-DateRangeInput bs-Control" style={{ cursor: 'default' }}>
                                        <div className="db-DateRangeInput-input" role="button" tabIndex="0" style={{ cursor: 'default' }}>
                                            <span className="db-DateRangeInput-start" style={{ padding: '3px' }}>{moment(startdate).format('ll')}</span>
                                            <span className="db-DateRangeInput-input-arrow" style={{ padding: '3px' }}></span>
                                            <span className="db-DateRangeInput-end" style={{ padding: '3px' }}>{moment(enddate).format('ll')}</span></div>
                                    </div>
                                </div>
                            </div>
                            <div>
                                <RenderIfSubProjectAdmin subProjectId={subProjectId}>
                                    <button className='bs-Button bs-DeprecatedButton db-Trends-editButton bs-Button--icon bs-Button--settings' type='button' onClick={this.editMonitor}><span>Edit</span></button>
                                </RenderIfSubProjectAdmin>
                            </div>
                        </div>
                    </div>
<<<<<<< HEAD
                    <ShouldRender if={this.props.monitor && this.props.monitor.probes && this.props.monitor.probes.length > 1}>
                    <div className="btn-group">
                        {this.props.monitor && this.props.monitor.probes.map((location,index) => (<button
                            key={`probes-btn${index}`}
                            id={`probes-btn${index}`}
                            disabled={false}
                            onClick={() => this.selectbutton(index)}
                            className={this.props.activeProbe === index ? 'icon-container selected' : 'icon-container'}>
                            <span style={location.status === 'offline' ? redBackground : location.status === 'degraded' ? yellowBackground : greenBackground}></span>
                            <span>{location.probeName}</span>
                        </button>)
                        )}
                    </div>
                    <MonitorBarChart probe={ this.props.monitor && this.props.monitor.probes && this.props.monitor.probes[this.props.activeProbe]} />
                    </ShouldRender>
                {this.props.monitor && this.props.monitor.probes && this.props.monitor.probes.length < 2 ? <MonitorBarChart probe={ this.props.monitor && this.props.monitor.probes && this.props.monitor.probes[0]}/> : ''}<br />
=======
                    <MonitorBarChart monitor={ this.props.monitor } showAll={true} /><br />
>>>>>>> 9f99e524
                </div>
            </div>
        );
    }
}

MonitorViewHeader.displayName = 'MonitorViewHeader'

MonitorViewHeader.propTypes = {
    monitor: PropTypes.object.isRequired,
    editMonitorSwitch: PropTypes.func.isRequired,
    index: PropTypes.string.isRequired,
    subProjects: PropTypes.array.isRequired,
    currentProject: PropTypes.object.isRequired,
    activeProbe: PropTypes.number,
    selectedProbe: PropTypes.func.isRequired
}

const mapDispatchToProps = dispatch => bindActionCreators(
    { editMonitorSwitch,selectedProbe }, dispatch
)

const mapStateToProps = (state) => {
    return {
        subProjects: state.subProject.subProjects.subProjects,
        currentProject: state.project.currentProject,
        activeProbe : state.monitor.activeProbe,
    };
}

MonitorViewHeader.contextTypes = {
    mixpanel: PropTypes.object.isRequired
};

export default connect(mapStateToProps, mapDispatchToProps)(MonitorViewHeader);<|MERGE_RESOLUTION|>--- conflicted
+++ resolved
@@ -84,7 +84,6 @@
                             </div>
                         </div>
                     </div>
-<<<<<<< HEAD
                     <ShouldRender if={this.props.monitor && this.props.monitor.probes && this.props.monitor.probes.length > 1}>
                     <div className="btn-group">
                         {this.props.monitor && this.props.monitor.probes.map((location,index) => (<button
@@ -98,12 +97,9 @@
                         </button>)
                         )}
                     </div>
-                    <MonitorBarChart probe={ this.props.monitor && this.props.monitor.probes && this.props.monitor.probes[this.props.activeProbe]} />
+                    <MonitorBarChart monitor={ this.props.monitor } showAll={true} probe={ this.props.monitor && this.props.monitor.probes && this.props.monitor.probes[this.props.activeProbe]} />
                     </ShouldRender>
-                {this.props.monitor && this.props.monitor.probes && this.props.monitor.probes.length < 2 ? <MonitorBarChart probe={ this.props.monitor && this.props.monitor.probes && this.props.monitor.probes[0]}/> : ''}<br />
-=======
-                    <MonitorBarChart monitor={ this.props.monitor } showAll={true} /><br />
->>>>>>> 9f99e524
+                {this.props.monitor && this.props.monitor.probes && this.props.monitor.probes.length < 2 ? <MonitorBarChart monitor={ this.props.monitor } showAll={true} probe={ this.props.monitor && this.props.monitor.probes && this.props.monitor.probes[0]}/> : ''}<br />
                 </div>
             </div>
         );
