--- conflicted
+++ resolved
@@ -173,20 +173,6 @@
 
                 [CRITERIA_TYPES.UP, CRITERIA_TYPES.DEGRADED].forEach(
                     criterion => {
-<<<<<<< HEAD
-                        const id = uuidv4();
-
-                        const newCriterion = {
-                            id,
-                            type: criterion.type,
-                            name:
-                                CRITERIA_TYPES[criterion.type.toUpperCase()]
-                                    .name,
-                        };
-                        criteria.push(newCriterion);
-
-                        this.addCriterionFieldsToReduxForm(newCriterion);
-=======
                         if (
                             this.props.type === 'kubernetes' &&
                             criterion.type === 'degraded'
@@ -206,7 +192,6 @@
 
                             this.addCriterionFieldsToReduxForm(newCriterion);
                         }
->>>>>>> 8452cd53
                     }
                 );
 
