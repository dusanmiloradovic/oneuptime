import React, { Component } from 'react';
import { bindActionCreators } from 'redux';
import { connect } from 'react-redux';
import PropTypes from 'prop-types';
import uuid from 'uuid';
import { reduxForm, Field, formValueSelector } from 'redux-form';
import { createMonitor, createMonitorSuccess, createMonitorFailure, resetCreateMonitor, editMonitor, editMonitorSwitch, addSeat } from '../../actions/monitor';
import { RenderField } from '../basic/RenderField';
import { makeCriteria } from '../../config';
import { FormLoader } from '../basic/Loader';
import AddSeats from '../modals/AddSeats';
import { openModal, closeModal } from '../../actions/modal';
import { fetchMonitorsIncidents, fetchMonitorsSubscribers } from '../../actions/monitor';
//import { showUpgradeForm } from '../../actions/project';
import ShouldRender from '../basic/ShouldRender';
import SubProjectSelector from '../basic/SubProjectSelector';
import { fetchSchedules, scheduleSuccess } from '../../actions/schedule';
import ApiAdvance from './ApiAdvance';
import ResponseComponent from './ResponseComponent';
import { User } from '../../config';
import { ValidateField } from '../../config';
import { RenderSelect } from '../basic/RenderSelect';
import AceEditor from 'react-ace';
import 'brace/mode/javascript';
import 'brace/theme/github';

const selector = formValueSelector('NewMonitor');

class NewMonitor extends Component {

    constructor(props) {
        super(props);
        this.state = {
            upgradeModalId: uuid.v4(),
            advance: false,
            script: '',
            type: props.edit ? props.editMonitorProp.type : props.type
        }
    }

    componentDidMount() {
        const userId = User.getUserId();
        const projectMember = this.props.currentProject.users.find(user => user.userId === userId);
        //load call schedules
        if (projectMember) this.props.fetchSchedules(this.props.currentProject._id);
    }

    //Client side validation
    validate = (values) => {
        const errors = {};
        if (!ValidateField.text(values[`name_${this.props.index}`])) {
            errors.name = 'Name is required.'
        }
        if (values[`type_${this.props.index}`] === 'url') {
            if (!ValidateField.text(values[`url_${this.props.index}`])) {
                errors.url = 'URL is required.'
            } else if (!ValidateField.url(values[`url_${this.props.index}`])) {
                errors.url = 'URL is invalid.'
            }
        }


        if (values[`type_${this.props.index}`] === 'device') {
            if (!ValidateField.text(values[`deviceId_${this.props.index}`])) {
                errors.deviceId = 'Device ID is required.'
            } else if (!ValidateField.url(values[`deviceId_${this.props.index}`])) {
                errors.deviceId = 'Device ID is invalid.'
            }
        }

        if (!values['monitorCategoriesId']) {
            errors.monitorCategories = 'Monitor Category is required'
        }

        return errors;
    }

    /*  componentDidUpdate() {
          const { monitor } = this.props
          if (monitor.newMonitor.error === 'You can\'t add any more monitors. Please upgrade plan.') {
              this.showUpgradeForm()
          }
      }*/

    submitForm = (values) => {
        var thisObj = this;

        var { upgradeModalId } = this.state;
        const postObj = { data: {}, criteria: { up: {}, down: {}, degraded: {} } };
        postObj.projectId = values[`subProject_${this.props.index}`]
        postObj.name = values[`name_${this.props.index}`];
        postObj.type = values[`type_${this.props.index}`] ? values[`type_${this.props.index}`] : this.props.editMonitorProp.type;
        postObj.monitorCategoryId = values[`monitorCategoryId_${this.props.index}`]
        postObj.callScheduleId = values[`callSchedule_${this.props.index}`];
        if (!postObj.projectId) postObj.projectId = this.props.currentProject._id;
        if (postObj.type === 'manual')
            postObj.data.description = values[`description_${this.props.index}`] || null;

        if (postObj.type === 'device')
            postObj.data.deviceId = values[`deviceId_${this.props.index}`];

        if (postObj.type === 'url' || postObj.type === 'api')
            postObj.data.url = values[`url_${this.props.index}`];

        if (postObj.type === 'script') {
            postObj.data.script = thisObj.state.script;
        }

        if (postObj.type === 'url' || postObj.type === 'api' || postObj.type === 'server-monitor') {
            if (values && values[`up_${this.props.index}`] && values[`up_${this.props.index}`].length) {
                postObj.criteria.up = makeCriteria(values[`up_${this.props.index}`]);
                postObj.criteria.up.createAlert = values && values[`up_${this.props.index}_createAlert`] ? true : false;
                postObj.criteria.up.autoAcknowledge = values && values[`up_${this.props.index}_autoAcknowledge`] ? true : false;
                postObj.criteria.up.autoResolve = values && values[`up_${this.props.index}_autoResolve`] ? true : false;
            }

            if (values && values[`degraded_${this.props.index}`] && values[`degraded_${this.props.index}`].length) {
                postObj.criteria.degraded = makeCriteria(values[`degraded_${this.props.index}`]);
                postObj.criteria.degraded.createAlert = values && values[`degraded_${this.props.index}_createAlert`] ? true : false;
                postObj.criteria.degraded.autoAcknowledge = values && values[`degraded_${this.props.index}_autoAcknowledge`] ? true : false;
                postObj.criteria.degraded.autoResolve = values && values[`degraded_${this.props.index}_autoResolve`] ? true : false;
            }

            if (values && values[`down_${this.props.index}`] && values[`down_${this.props.index}`].length) {
                postObj.criteria.down = makeCriteria(values[`down_${this.props.index}`]);
                postObj.criteria.down.createAlert = values && values[`down_${this.props.index}_createAlert`] ? true : false;
                postObj.criteria.down.autoAcknowledge = values && values[`down_${this.props.index}_autoAcknowledge`] ? true : false;
                postObj.criteria.down.autoResolve = values && values[`down_${this.props.index}_autoResolve`] ? true : false;
            }
        }
        if (postObj.type === 'api') {
            if (values && values[`method_${this.props.index}`] && values[`method_${this.props.index}`].length) {
                postObj.method = values[`method_${this.props.index}`];
            }
            if (values && values[`headers_${this.props.index}`] && values[`headers_${this.props.index}`].length) {
                postObj.headers = values[`headers_${this.props.index}`];
            }
            if (values && values[`bodyType_${this.props.index}`] && values[`bodyType_${this.props.index}`].length) {
                postObj.bodyType = values[`bodyType_${this.props.index}`];
            }
            if (values && values[`formData_${this.props.index}`] && values[`formData_${this.props.index}`].length && (postObj.bodyType === 'form-data' || postObj.bodyType === 'x-www-form-urlencoded')) {
                postObj.formData = values[`formData_${this.props.index}`];
            }
            if (values && values[`text_${this.props.index}`] && values[`text_${this.props.index}`].length && !(postObj.bodyType === 'form-data' || postObj.bodyType === 'x-www-form-urlencoded')) {
                postObj.text = values[`text_${this.props.index}`];
            }
        }

        if (this.props.edit) {
            const { monitorId } = this.props;
            postObj._id = this.props.editMonitorProp._id;
            this.props.editMonitor(postObj.projectId, postObj)
                .then(() => {
                    thisObj.props.destroy();
                    if (monitorId === this.props.editMonitorProp._id) {
                        this.props.fetchMonitorsIncidents(postObj.projectId, this.props.editMonitorProp._id, 0, 5);
                        this.props.fetchMonitorsSubscribers(postObj.projectId, this.props.editMonitorProp._id, 0, 5);
                    } else {
                        this.props.fetchMonitorsIncidents(postObj.projectId, this.props.editMonitorProp._id, 0, 3);
                    }
                    if (window.location.href.indexOf('localhost') <= -1) {
                        thisObj.context.mixpanel.track('Monitor Edit', values);
                    }
                })
        } else {
            this.props.createMonitor(postObj.projectId, postObj)
                .then(() => {
                    thisObj.props.reset();
                    if (window.location.href.indexOf('localhost') <= -1) {
                        thisObj.context.mixpanel.track('Add New Monitor', values);
                    }
                }, error => {
                    if (error && error.message && error.message === 'You can\'t add any more monitors. Please add an extra seat to add more monitors.') {
                        thisObj.props.openModal({
                            id: upgradeModalId,
                            onClose: () => '',
                            onConfirm: () => thisObj.props.addSeat(thisObj.props.currentProject._id),
                            content: AddSeats
                        })
                    }
                });
        }
    }

    scheduleChange = (e) => {
        //load call schedules
        if (e.target.value && e.target.value !== '') {
            this.props.fetchSchedules(e.target.value);
        } else {
            const userId = User.getUserId();
            const projectMember = this.props.currentProject.users.find(user => user.userId === userId);
            if (projectMember) this.props.fetchSchedules(this.props.currentProject._id);
        }
    }

    cancelEdit = () => {
        this.props.editMonitorSwitch(this.props.index);
        if (window.location.href.indexOf('localhost') <= -1) {
            this.context.mixpanel.track('Monitor Edit Cancelled', {});
        }
    }

    openAdvance = () => {
        this.setState({ advance: !this.state.advance });
    }
    changeBox = (e) => {
        this.setState({ advance: false, type: e.target.value });
    }

    scriptTextChange = (newValue) => {
        this.setState({ script: newValue });
    }

    monitorTypeDescription = {
        'url': 'Monitor any resources (Websites, API, Servers, IoT Devices and more) constantly and notify your team when they do not behave the way you want.',
        'device': 'Monitor IoT devices constantly and notify your team when they do not behave the way you want.',
        'manual': (<>Manual monitors do not monitor any resource. You can change monitor status by using <a href="https://docs.fyipe.com">Fyipe’s API</a>. This is helpful when you use different monitoring tool but want to record monitor status on Fyipe.</>),
        'api': (<>Monitor <a href="https://en.wikipedia.org/wiki/Representational_state_transfer">REST</a> endpoints constantly and notify your team when they do not behave the way you want.</>),
        'script': 'Run custom script when monitor status changes.',
        'server-monitor': 'Monitor servers constantly and notify your team when they do not behave the way you want.',
    }

    render() {
        let requesting = ((this.props.monitor.newMonitor.requesting && !this.props.edit) || (this.props.monitor.editMonitor.requesting && this.props.edit));

        const { handleSubmit, subProjects, schedules } = this.props;
        const { monitorCategoryList } = this.props;
        let type = '';
        if (this.props.edit) {
            type = this.props.editMonitorProp.type;
        }   
        else {
            type = this.props.type;
        }

        return (
            <div className="Box-root Margin-bottom--12">

                <div className="bs-ContentSection Card-root Card-shadow--medium">
                    <div className="Box-root">
                        <div className="bs-ContentSection-content Box-root Box-divider--surface-bottom-1 Flex-flex Flex-alignItems--center Flex-justifyContent--spaceBetween Padding-horizontal--20 Padding-vertical--16">
                            <div className="Box-root">
                                <span className="Text-color--inherit Text-display--inline Text-fontSize--16 Text-fontWeight--medium Text-lineHeight--24 Text-typeface--base Text-wrap--wrap">
                                    <span>
                                        <ShouldRender if={!this.props.edit}>
                                            <span>New Monitor</span>
                                        </ShouldRender>

                                        <ShouldRender if={this.props.edit}>
                                            <span>
                                                Edit Monitor
                                                {
                                                    this.props.editMonitorProp && this.props.editMonitorProp.name ? ' - ' + this.props.editMonitorProp.name : null
                                                }
                                            </span>
                                        </ShouldRender>
                                    </span>
                                </span>
                                <p>
                                    <ShouldRender if={!this.props.edit}>
                                        <span>
                                            Monitor any resource like API&apos;s, Websites, Servers, Containers, IoT device or more.
                                        </span>
                                    </ShouldRender>
                                    <ShouldRender if={this.props.edit}>
                                        <span>
                                            Edit Name and URL of
                                                {
                                                this.props.editMonitorProp && this.props.editMonitorProp.name ? ` ${this.props.editMonitorProp.name}` : ''
                                            }
                                        </span>
                                    </ShouldRender>
                                </p>
                            </div>
                        </div>

                        <form id='frmNewMonitor' onSubmit={handleSubmit(this.submitForm)}>
                            <div className="bs-ContentSection-content Box-root Box-background--offset Box-divider--surface-bottom-1 Padding-vertical--2" style={{ boxShadow: 'none' }}>
                                <div>
                                    <div className="bs-Fieldset-wrapper Box-root Margin-bottom--2">
                                        <fieldset className="bs-Fieldset">
                                            <div className="bs-Fieldset-rows">
                                                <div className="bs-Fieldset-row">
                                                    <label className="bs-Fieldset-label">Name</label>
                                                    <div className="bs-Fieldset-fields">
                                                        <Field className="db-BusinessSettings-input TextInput bs-TextInput"
                                                            component={RenderField}
                                                            type="text"
                                                            name={`name_${this.props.index}`}
                                                            id="name"
                                                            placeholder="Home Page"
                                                            disabled={requesting}
                                                            validate={ValidateField.text}
                                                        />
                                                    </div>
                                                </div>
                                                <ShouldRender if={monitorCategoryList && monitorCategoryList.length > 0}>
                                                    <div className="bs-Fieldset-row">
                                                        <label className="bs-Fieldset-label">Monitor Category</label>
                                                        <div className="bs-Fieldset-fields">
                                                            <Field className="db-BusinessSettings-input TextInput bs-TextInput"
                                                                component={'select'}
                                                                name={`monitorCategoryId_${this.props.index}`}
                                                                id="monitorCategory"
                                                                placeholder="Choose Monitor Category"
                                                                disabled={requesting}
                                                                validate={ValidateField.select}
                                                            >
                                                                <option value="">Select monitor category</option>
                                                                {monitorCategoryList && monitorCategoryList.map(monitorCategory => <option key={monitorCategory._id} value={monitorCategory._id}>{monitorCategory.name}</option>)}
                                                            </Field>
                                                        </div>
                                                    </div>
                                                </ShouldRender>
                                                <ShouldRender if={!this.props.edit}>
                                                    <div className="bs-Fieldset-row">
                                                        <label className="bs-Fieldset-label">Monitor Type</label>
                                                        <div className="bs-Fieldset-fields" style={{ maxWidth: 500 }}>
                                                            <Field className="db-BusinessSettings-input TextInput bs-TextInput"
                                                                component={RenderSelect}
                                                                name={`type_${this.props.index}`}
                                                                id="type"
                                                                placeholder="Monitor Type"
                                                                disabled={requesting}
                                                                onChange={(e) => this.changeBox(e)}
                                                                validate={ValidateField.select}
                                                            >
                                                                <option value="">Select monitor type</option>
                                                                <option value="url">Website</option>
                                                                <option value="device">IoT Device</option>
                                                                <option value="manual">Manual</option>
                                                                <option value="api">API</option>
                                                                <option value="script">Script</option>
                                                                <option value="server-monitor">Server</option>
                                                            </Field>
                                                            <span className="Text-color--inherit Text-display--inline Text-lineHeight--24 Text-typeface--base Text-wrap--wrap" style={{ marginTop: 10 }}>
                                                                <span>{this.monitorTypeDescription[[this.state.type]]}</span>
                                                            </span>
                                                        </div>
                                                    </div>
                                                    <ShouldRender if={subProjects && subProjects.length > 0}>
                                                        <div className="bs-Fieldset-row">
                                                            <label className="bs-Fieldset-label">Sub Project</label>
                                                            <div className="bs-Fieldset-fields">
                                                                <Field
                                                                    name={`subProject_${this.props.index}`}
                                                                    id="subProjectId"
                                                                    required="required"
                                                                    disabled={requesting}
                                                                    component={SubProjectSelector}
                                                                    props={{ subProjects }}
                                                                    onChange={this.scheduleChange}
                                                                    className="db-BusinessSettings-input TextInput bs-TextInput"
                                                                />
                                                            </div>
                                                        </div>
                                                    </ShouldRender>
                                                    <ShouldRender if={!this.props.edit && schedules && schedules.length > 0}>
                                                        <div className="bs-Fieldset-row">
                                                            <label className="bs-Fieldset-label">Call Schedule</label>
                                                            <div className="bs-Fieldset-fields">
                                                                <Field className="db-BusinessSettings-input TextInput bs-TextInput"
                                                                    component={'select'}
                                                                    name={`callSchedule_${this.props.index}`}
                                                                    id="callSchedule"
                                                                    placeholder="Call Schedule"
                                                                    disabled={requesting}
                                                                >
                                                                    <option value="">Select call schedule</option>
                                                                    {schedules && schedules.map((schedule, i) => <option key={i} value={schedule._id}>{schedule.name}</option>)}
                                                                </Field>
                                                            </div>
                                                        </div>
                                                    </ShouldRender> 
                                                    <ShouldRender if={type === 'api'}>
                                                        <div className="bs-Fieldset-row">
                                                            <label className="bs-Fieldset-label">HTTP Method</label>
                                                            <div className="bs-Fieldset-fields">
                                                                <Field className="db-BusinessSettings-input TextInput bs-TextInput"
                                                                    component={RenderSelect}
                                                                    name={`method_${this.props.index}`}
                                                                    id="method"
                                                                    placeholder="Http Method"
                                                                    disabled={requesting}
                                                                    validate={ValidateField.select}
                                                                >
                                                                    <option value="">Select method</option>
                                                                    <option value="get">GET</option>
                                                                    <option value="post">POST</option>
                                                                    <option value="put">PUT</option>
                                                                    <option value="delete">DELETE</option>
                                                                </Field>
                                                            </div>
                                                        </div>
                                                    </ShouldRender>
                                                    <ShouldRender if={type === 'url' || type === 'api'}>
                                                        <div className="bs-Fieldset-row">
                                                            <label className="bs-Fieldset-label">URL</label>
                                                            <div className="bs-Fieldset-fields">
                                                                <Field className="db-BusinessSettings-input TextInput bs-TextInput"
                                                                    component={RenderField}
                                                                    type="url"
                                                                    name={`url_${this.props.index}`}
                                                                    id="url"
                                                                    placeholder="https://mywebsite.com"
                                                                    disabled={requesting}
                                                                    validate={[ValidateField.required, ValidateField.url]}
                                                                />
                                                            </div>
                                                        </div>
                                                    </ShouldRender>
                                                    <ShouldRender if={type === 'manual'}>
                                                        <div className="bs-Fieldset-row">
                                                            <label className="bs-Fieldset-label">Description (optional)</label>
                                                            <div className="bs-Fieldset-fields">
                                                                <Field className="db-BusinessSettings-input TextInput bs-TextInput"
                                                                    component={RenderField}
                                                                    type="text"
                                                                    name={`description_${this.props.index}`}
                                                                    id="description"
                                                                    placeholder="Home Page's Monitor"
                                                                    disabled={requesting}
                                                                />
                                                            </div>
                                                        </div>
                                                    </ShouldRender>
                                                    {type === 'device' && <div className="bs-Fieldset-row">
                                                        <label className="bs-Fieldset-label">Device ID</label>
                                                        <div className="bs-Fieldset-fields">
                                                            <Field className="db-BusinessSettings-input TextInput bs-TextInput"
                                                                component={RenderField}
                                                                type="deviceId"
                                                                name={`deviceId_${this.props.index}`}
                                                                id="deviceId"
                                                                placeholder="of234dfgqwe"
                                                                disabled={requesting}
                                                                validate={ValidateField.required}
                                                            />
                                                        </div>
                                                    </div>}
<<<<<<< HEAD
=======
                                                    <ShouldRender if={type && (type === 'api' || type === 'url' || type === 'server-monitor' || type === 'script') && !this.state.advance}>
                                                        <div className="bs-Fieldset-row">
                                                            <label className="bs-Fieldset-label"></label>
                                                            <div className="bs-Fieldset-fields">
                                                                <button className="button-as-anchor" onClick={() => this.openAdvance()} style={{ cursor: 'pointer' }}> Advance Options.</button>
                                                            </div>
                                                        </div>
                                                    </ShouldRender>
>>>>>>> cf95202c
                                                    <ShouldRender if={type === 'script'}>
                                                        <div className="bs-Fieldset-row">
                                                            <label className="bs-Fieldset-label">Script</label>
                                                            <div className="bs-Fieldset-fields">
                                                                <span>
                                                                    <span>
                                                                        <AceEditor
                                                                            placeholder="Enter script here"
                                                                            mode="javascript"
                                                                            theme="github"
                                                                            value={this.state.script}
                                                                            name={`script_${this.props.index}`}
                                                                            id="script"
                                                                            editorProps={{ $blockScrolling: true }}
                                                                            height="150px"
                                                                            highlightActiveLine={true}
                                                                            onChange={this.scriptTextChange}
                                                                        />
                                                                    </span>
                                                                </span>
                                                            </div>
                                                        </div>
                                                    </ShouldRender>
<<<<<<< HEAD
                                                    <ShouldRender if={type && (type === 'api' || type === 'url' || type === 'script') && !this.state.advance}>
                                                        <div className="bs-Fieldset-row">
                                                            <label className="bs-Fieldset-label"></label>
                                                            <div className="bs-Fieldset-fields">
                                                                <a onClick={() => this.openAdvance()} style={{ cursor: 'pointer' }}> Advance Options.</a>
                                                            </div>
                                                        </div>
                                                    </ShouldRender>
                                                    <ShouldRender if={this.state.advance && (type === 'api' || type === 'url' || type === 'script')}>
                                                        <ShouldRender if={this.state.advance && type === 'api'}>
                                                            <ApiAdvance index={this.props.index} />
                                                        </ShouldRender>
                                                        <ResponseComponent head='Monitor up criteria' tagline='This is where you describe when your monitor is considered up' fieldname={`up_${this.props.index}`} index={this.props.index} type={type}/>
                                                        <ResponseComponent head='Monitor degraded criteria' tagline='This is where you describe when your monitor is considered degraded' fieldname={`degraded_${this.props.index}`} index={this.props.index} type={type}/>
                                                        <ResponseComponent head='Monitor down criteria' tagline='This is where you describe when your monitor is considered down' fieldname={`down_${this.props.index}`} index={this.props.index} type={type}/>
=======
                                                    <ShouldRender if={this.state.advance && (type === 'api' || type === 'url' || type === 'server-monitor' || type === 'script')}>
                                                        <ShouldRender if={this.state.advance && type === 'api'}>
                                                            <ApiAdvance index={this.props.index} />
                                                        </ShouldRender>
                                                        <ResponseComponent head='Monitor up criteria' tagline='This is where you describe when your monitor is considered up' fieldname={`up_${this.props.index}`} index={this.props.index} type={this.state.type} />
                                                        <ResponseComponent head='Monitor degraded criteria' tagline='This is where you describe when your monitor is considered degraded' fieldname={`degraded_${this.props.index}`} index={this.props.index} type={this.state.type} />
                                                        <ResponseComponent head='Monitor down criteria' tagline='This is where you describe when your monitor is considered down' fieldname={`down_${this.props.index}`} index={this.props.index} type={this.state.type} />
>>>>>>> cf95202c
                                                    </ShouldRender>
                                                </ShouldRender>
                                            </div>
                                        </fieldset>
                                    </div>
                                </div>
                            </div>
                            <div className="bs-ContentSection-footer bs-ContentSection-content Box-root Box-background--white Flex-flex Flex-alignItems--center Flex-justifyContent--spaceBetween Padding-horizontal--20 Padding-vertical--12">
                                <div className="bs-Tail-copy">
                                    <div className="Box-root Flex-flex Flex-alignItems--stretch Flex-direction--row Flex-justifyContent--flexStart">
                                        <ShouldRender if={this.props.monitor.newMonitor.error || this.props.monitor.editMonitor.error}>

                                            <div className="Box-root Margin-right--8">
                                                <div className="Icon Icon--info Icon--color--red Icon--size--14 Box-root Flex-flex">
                                                </div>
                                            </div>
                                            <div className="Box-root">
                                                <span style={{ color: 'red' }}>
                                                    {this.props.monitor.newMonitor.error || this.props.monitor.editMonitor.error}
                                                </span>
                                            </div>

                                        </ShouldRender>

                                    </div>
                                </div>
                                <div>
                                    <ShouldRender if={!requesting && this.props.edit}>
                                        <button className="bs-Button"
                                            disabled={requesting}
                                            onClick={this.cancelEdit}
                                        >
                                            <span>Cancel</span>
                                        </button>
                                    </ShouldRender>
                                    <button
                                        id="addMonitorButton"
                                        className="bs-Button bs-Button--blue"
                                        disabled={requesting}
                                        type="submit"
                                    >
                                        <ShouldRender if={!this.props.edit && !requesting}>
                                            <span>Add Monitor</span>
                                        </ShouldRender>

                                        <ShouldRender if={this.props.edit && !requesting}>
                                            <span>Edit Monitor </span>
                                        </ShouldRender>

                                        <ShouldRender if={requesting}>
                                            <FormLoader />
                                        </ShouldRender>
                                    </button>
                                </div>
                            </div>
                        </form>
                    </div>
                </div>
            </div>

        );
    }
}

NewMonitor.displayName = 'NewMonitor';

let NewMonitorForm = new reduxForm({
    form: 'NewMonitor',
    destroyOnUnmount: false,
})(NewMonitor);

const mapDispatchToProps = dispatch => bindActionCreators(
    {
        createMonitor,
        createMonitorSuccess,
        createMonitorFailure,
        resetCreateMonitor,
        editMonitorSwitch,
        openModal,
        closeModal,
        editMonitor,
        addSeat,
        fetchMonitorsIncidents,
        fetchMonitorsSubscribers,
        fetchSchedules,
        scheduleSuccess
    }
    , dispatch);

const mapStateToProps = (state, ownProps) => {
    var type = selector(state, 'type_1000');
    if (ownProps.edit) {
        const monitorId = ownProps.match ? ownProps.match.params ? ownProps.match.params.monitorId : null : null;
        return {
            monitor: state.monitor,
            currentProject: state.project.currentProject,
            type: type,
            subProjects: state.subProject.subProjects.subProjects,
            schedules: state.schedule.schedules.data,
            monitorCategoryList: state.monitorCategories.monitorCategoryListForNewMonitor.monitorCategories,
            monitorId
        };
<<<<<<< HEAD
    } else {
        var initialvalue = {
            up_1000: [{ match: 'all', responseType: 'doesRespond', filter: 'isUp', field1: '', field2: '', field3: false }], up_1000_createAlert: false, up_1000_autoAcknowledge: false, up_1000_autoResolve: false,
            down_1000: [{ match: 'all', responseType: 'doesRespond', filter: 'isDown', field1: '', field2: '', field3: false }], down_1000_createAlert: true, down_1000_autoAcknowledge: true, down_1000_autoResolve: true,
            degraded_1000: [{ match: 'all', responseType: 'responseTime', filter: 'greaterThan', field1: '5000', field2: '', field3: false }], degraded_1000_createAlert: true, degraded_1000_autoAcknowledge: true, degraded_1000_autoResolve: true,
            type_1000: type
        }
        if (type === 'script'){
            initialvalue = {
                up_1000: [{ match: 'all', responseType: 'executes', filter: 'executesIn', field1: '', field2: '', field3: false }], up_1000_createAlert: false, up_1000_autoAcknowledge: false, up_1000_autoResolve: false,
                down_1000: [{ match: 'all', responseType: 'error', filter: 'throwsError', field1: '', field2: '', field3: false }], down_1000_createAlert: true, down_1000_autoAcknowledge: true, down_1000_autoResolve: true,
                degraded_1000: [{ match: 'all', responseType: 'executes', filter: 'doesNotExecuteIn', field1: '5000', field2: '', field3: false }], degraded_1000_createAlert: true, degraded_1000_autoAcknowledge: true, degraded_1000_autoResolve: true,
                type_1000: type
            }
=======
    }
    else {
        const initialvalue = {
            up_1000: [{ match: '', responseType: '', filter: '', field1: '', field2: '', field3: false }], up_1000_createAlert: false, up_1000_autoAcknowledge: false, up_1000_autoResolve: false,
            down_1000: [{ match: '', responseType: '', filter: '', field1: '', field2: '', field3: false }], down_1000_createAlert: true, down_1000_autoAcknowledge: true, down_1000_autoResolve: true,
            degraded_1000: [{ match: '', responseType: '', filter: '', field1: '', field2: '', field3: false }], degraded_1000_createAlert: true, degraded_1000_autoAcknowledge: true, degraded_1000_autoResolve: true,
            type_1000: type
>>>>>>> cf95202c
        }

        return {
            initialValues: initialvalue,
            monitor: state.monitor,
            currentProject: state.project.currentProject,
            type: type,
            monitorCategoryList: state.monitorCategories.monitorCategoryListForNewMonitor.monitorCategories,
            subProjects: state.subProject.subProjects.subProjects,
            schedules: state.schedule.schedules.data
        };
    }
};

NewMonitor.propTypes = {
    index: PropTypes.oneOfType([PropTypes.string.isRequired, PropTypes.number.isRequired]),
    editMonitorSwitch: PropTypes.func.isRequired,
    currentProject: PropTypes.object.isRequired,
    editMonitor: PropTypes.func.isRequired,
    createMonitor: PropTypes.func.isRequired,
    monitor: PropTypes.object.isRequired,
    handleSubmit: PropTypes.func.isRequired,
    fetchMonitorsIncidents: PropTypes.func.isRequired,
    fetchMonitorsSubscribers: PropTypes.func.isRequired,
    fetchSchedules: PropTypes.func.isRequired,
    editMonitorProp: PropTypes.object,
    edit: PropTypes.bool,
    type: PropTypes.string,
    subProjects: PropTypes.array,
    monitorCategoryList: PropTypes.array,
    schedules: PropTypes.array,
    monitorId: PropTypes.string
}

NewMonitor.contextTypes = {
    mixpanel: PropTypes.object.isRequired
};

export default connect(mapStateToProps, mapDispatchToProps)(NewMonitorForm);<|MERGE_RESOLUTION|>--- conflicted
+++ resolved
@@ -438,8 +438,6 @@
                                                             />
                                                         </div>
                                                     </div>}
-<<<<<<< HEAD
-=======
                                                     <ShouldRender if={type && (type === 'api' || type === 'url' || type === 'server-monitor' || type === 'script') && !this.state.advance}>
                                                         <div className="bs-Fieldset-row">
                                                             <label className="bs-Fieldset-label"></label>
@@ -448,7 +446,6 @@
                                                             </div>
                                                         </div>
                                                     </ShouldRender>
->>>>>>> cf95202c
                                                     <ShouldRender if={type === 'script'}>
                                                         <div className="bs-Fieldset-row">
                                                             <label className="bs-Fieldset-label">Script</label>
@@ -472,23 +469,6 @@
                                                             </div>
                                                         </div>
                                                     </ShouldRender>
-<<<<<<< HEAD
-                                                    <ShouldRender if={type && (type === 'api' || type === 'url' || type === 'script') && !this.state.advance}>
-                                                        <div className="bs-Fieldset-row">
-                                                            <label className="bs-Fieldset-label"></label>
-                                                            <div className="bs-Fieldset-fields">
-                                                                <a onClick={() => this.openAdvance()} style={{ cursor: 'pointer' }}> Advance Options.</a>
-                                                            </div>
-                                                        </div>
-                                                    </ShouldRender>
-                                                    <ShouldRender if={this.state.advance && (type === 'api' || type === 'url' || type === 'script')}>
-                                                        <ShouldRender if={this.state.advance && type === 'api'}>
-                                                            <ApiAdvance index={this.props.index} />
-                                                        </ShouldRender>
-                                                        <ResponseComponent head='Monitor up criteria' tagline='This is where you describe when your monitor is considered up' fieldname={`up_${this.props.index}`} index={this.props.index} type={type}/>
-                                                        <ResponseComponent head='Monitor degraded criteria' tagline='This is where you describe when your monitor is considered degraded' fieldname={`degraded_${this.props.index}`} index={this.props.index} type={type}/>
-                                                        <ResponseComponent head='Monitor down criteria' tagline='This is where you describe when your monitor is considered down' fieldname={`down_${this.props.index}`} index={this.props.index} type={type}/>
-=======
                                                     <ShouldRender if={this.state.advance && (type === 'api' || type === 'url' || type === 'server-monitor' || type === 'script')}>
                                                         <ShouldRender if={this.state.advance && type === 'api'}>
                                                             <ApiAdvance index={this.props.index} />
@@ -496,7 +476,6 @@
                                                         <ResponseComponent head='Monitor up criteria' tagline='This is where you describe when your monitor is considered up' fieldname={`up_${this.props.index}`} index={this.props.index} type={this.state.type} />
                                                         <ResponseComponent head='Monitor degraded criteria' tagline='This is where you describe when your monitor is considered degraded' fieldname={`degraded_${this.props.index}`} index={this.props.index} type={this.state.type} />
                                                         <ResponseComponent head='Monitor down criteria' tagline='This is where you describe when your monitor is considered down' fieldname={`down_${this.props.index}`} index={this.props.index} type={this.state.type} />
->>>>>>> cf95202c
                                                     </ShouldRender>
                                                 </ShouldRender>
                                             </div>
@@ -599,22 +578,6 @@
             monitorCategoryList: state.monitorCategories.monitorCategoryListForNewMonitor.monitorCategories,
             monitorId
         };
-<<<<<<< HEAD
-    } else {
-        var initialvalue = {
-            up_1000: [{ match: 'all', responseType: 'doesRespond', filter: 'isUp', field1: '', field2: '', field3: false }], up_1000_createAlert: false, up_1000_autoAcknowledge: false, up_1000_autoResolve: false,
-            down_1000: [{ match: 'all', responseType: 'doesRespond', filter: 'isDown', field1: '', field2: '', field3: false }], down_1000_createAlert: true, down_1000_autoAcknowledge: true, down_1000_autoResolve: true,
-            degraded_1000: [{ match: 'all', responseType: 'responseTime', filter: 'greaterThan', field1: '5000', field2: '', field3: false }], degraded_1000_createAlert: true, degraded_1000_autoAcknowledge: true, degraded_1000_autoResolve: true,
-            type_1000: type
-        }
-        if (type === 'script'){
-            initialvalue = {
-                up_1000: [{ match: 'all', responseType: 'executes', filter: 'executesIn', field1: '', field2: '', field3: false }], up_1000_createAlert: false, up_1000_autoAcknowledge: false, up_1000_autoResolve: false,
-                down_1000: [{ match: 'all', responseType: 'error', filter: 'throwsError', field1: '', field2: '', field3: false }], down_1000_createAlert: true, down_1000_autoAcknowledge: true, down_1000_autoResolve: true,
-                degraded_1000: [{ match: 'all', responseType: 'executes', filter: 'doesNotExecuteIn', field1: '5000', field2: '', field3: false }], degraded_1000_createAlert: true, degraded_1000_autoAcknowledge: true, degraded_1000_autoResolve: true,
-                type_1000: type
-            }
-=======
     }
     else {
         const initialvalue = {
@@ -622,7 +585,6 @@
             down_1000: [{ match: '', responseType: '', filter: '', field1: '', field2: '', field3: false }], down_1000_createAlert: true, down_1000_autoAcknowledge: true, down_1000_autoResolve: true,
             degraded_1000: [{ match: '', responseType: '', filter: '', field1: '', field2: '', field3: false }], degraded_1000_createAlert: true, degraded_1000_autoAcknowledge: true, degraded_1000_autoResolve: true,
             type_1000: type
->>>>>>> cf95202c
         }
 
         return {
