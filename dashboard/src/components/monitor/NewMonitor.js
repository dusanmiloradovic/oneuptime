import React, { Component, createRef } from 'react';
import { bindActionCreators } from 'redux';
import { connect } from 'react-redux';
import PropTypes from 'prop-types';
import { isEqual } from 'lodash';
import uuid from 'uuid';
import {
    reduxForm,
    Field,
    formValueSelector,
    change,
    isValid,
    FieldArray,
} from 'redux-form';
import {
    createMonitor,
    createMonitorSuccess,
    createMonitorFailure,
    resetCreateMonitor,
    editMonitor,
    editMonitorSwitch,
    setMonitorCriteria,
    addSeat,
    logFile,
    resetFile,
    setFileInputKey,
    uploadIdentityFile,
} from '../../actions/monitor';
import { RenderField } from '../basic/RenderField';
import { makeCriteria, API_URL } from '../../config';
import { FormLoader } from '../basic/Loader';
import { openModal, closeModal } from '../../actions/modal';
import {
    fetchMonitorCriteria,
    fetchMonitorsIncidents,
    fetchMonitorsSubscribers,
    toggleEdit,
} from '../../actions/monitor';
import { showUpgradeForm } from '../../actions/project';
import ShouldRender from '../basic/ShouldRender';
import { fetchSchedules, scheduleSuccess } from '../../actions/schedule';
import ApiAdvance from './ApiAdvance';
import ResponseComponent from './ResponseComponent';
import { User } from '../../config';
import { ValidateField } from '../../config';
import { RenderSelect } from '../basic/RenderSelect';
import AceEditor from 'react-ace';
import 'ace-builds/src-noconflict/mode-javascript';
import 'ace-builds/src-noconflict/theme-github';
import { logEvent } from '../../analytics';
import { SHOULD_LOG_ANALYTICS, PricingPlan as PlanListing } from '../../config';
import Tooltip from '../basic/Tooltip';
import PricingPlan from '../basic/PricingPlan';
import { history } from '../../store';
import { fetchCommunicationSlas } from '../../actions/incidentCommunicationSla';
import { fetchMonitorSlas } from '../../actions/monitorSla';
import { UploadFile } from '../basic/UploadFile';
import CRITERIA_TYPES from '../../constants/CRITERIA_TYPES';
import ScheduleInput from '../schedule/ScheduleInput';
const selector = formValueSelector('NewMonitor');
const dJSON = require('dirty-json');

class NewMonitor extends Component {
    constructor(props) {
        super(props);
        this.state = {
            advance: false,
            script:
                (props.editMonitorProp &&
                    props.editMonitorProp.data &&
                    props.editMonitorProp.data.script) ||
                '',

            showAllMonitors: false,
            type: props.edit ? props.editMonitorProp.type : props.type,
            httpRequestLink: `${API_URL}/incomingHttpRequest/${uuid.v4()}`,
            mode: props.edit ? props.editMonitorProp.mode : props.mode,
            authentication: props.edit
                ? props.editMonitorProp.authentication
                : props.authentication,
            criteria: props.currentMonitorCriteria || [],
            tabValidity: {
                up: true,
                degraded: true,
                down: true,
            },
        };

        this.tabIndexRef = createRef();
    }

    componentDidMount() {
        const userId = User.getUserId();
        const projectMember = this.props.currentProject.users.find(
            user => user.userId === userId
        );
        //load call schedules/duties
        if (projectMember) {
            this.props.fetchMonitorSlas(this.props.currentProject._id);
            this.props.fetchCommunicationSlas(this.props.currentProject._id);
            this.props.fetchSchedules(this.props.currentProject._id);
        }
        this.props.fetchMonitorCriteria();
        this.props.setFileInputKey(new Date());
    }

    componentDidUpdate(prevProps) {
        const { monitor } = this.props;
        if (
            monitor.newMonitor.error ===
            "You can't add any more monitors. Please upgrade plan."
        ) {
            this.props.showUpgradeForm();
        }

        if (!this.props.edit) {
            // setup criteria for up, down, and degraded events
            // update automatically when monitor type is changed

            const areCriterionInitialValuesEqual = isEqual(
                prevProps.initialValues,
                this.props.initialValues
            );

            if (!areCriterionInitialValuesEqual) {
                const criteria = [];

                // add a default criterion as a down criterion
                const defaultDownCriterion = {
                    type: CRITERIA_TYPES.DOWN.type,
                    id: uuid.v4(),
                    default: true,
                    name: CRITERIA_TYPES.DOWN.name,
                };
                this.addCriterionFieldsToReduxForm(defaultDownCriterion);
                criteria.push(defaultDownCriterion);

                [CRITERIA_TYPES.UP, CRITERIA_TYPES.DEGRADED].forEach(
                    criterion => {
                        const id = uuid.v4();

                        const newCriterion = {
                            id,
                            type: criterion.type,
                            name:
                                CRITERIA_TYPES[criterion.type.toUpperCase()]
                                    .name,
                        };
                        criteria.push(newCriterion);

                        this.addCriterionFieldsToReduxForm(newCriterion);
                    }
                );

                // eslint-disable-next-line react/no-did-update-set-state
                this.setState({ ...this.state, criteria });
            }
        }
    }

    /**
     * adds all necessary criterion fields to redux form
     *
     * @param { {id : string, type: string}} criterion criterion to add fields for
     * @memberof NewMonitor
     */
    addCriterionFieldsToReduxForm(criterion) {
        if (!criterion.id || !criterion.type) {
            return;
        }

        const { change } = this.props;

        /** @type {{bodyField:Object[] | undefined, createAlert:boolean, autoAcknowledge: boolean, autoResolve:boolean}} */
        const criterionFieldName = `${criterion.type}_${criterion.id}`;
        // add filter criteria if the criterion is not default

        const criterionValues = this.getCriterionInitialValue(criterion.type);
        change(criterionFieldName, criterionValues.bodyField);

        change(`name_${criterionFieldName}`, criterion.name);
        change(
            `createAlert_${criterionFieldName}`,
            criterionValues.createAlert
        );
        change(
            `autoAcknowledge_${criterionFieldName}`,
            criterionValues.autoAcknowledge
        );
        change(
            `autoResolve_${criterionFieldName}`,
            criterionValues.autoResolve
        );
    }

    /**
     * gets a criterion's initial value depending on its type
     *
     * @param {string} criterionType type of criterion, up, down or degraded
     * @returns {{bodyField: object, createAlert: boolean, autoAcknowledge: boolean, autoResolve: boolean} | {}} initial values for a criterion
     * @memberof NewMonitor
     */
    getCriterionInitialValue(criterionType) {
        let { initialValues } = this.props;
        const { edit, monitor, editMonitorProp } = this.props;

        if (edit) {
            initialValues = monitor.monitorCriteria
                ? monitor.monitorCriteria.criteria[editMonitorProp.type]
                : {};
        }

        try {
            const initialCriterionValue = {};

            switch (criterionType) {
                case CRITERIA_TYPES.UP.type:
                    initialCriterionValue.bodyField = initialValues.up_1000;
                    initialCriterionValue.createAlert =
                        initialValues.up_1000_createAlert;
                    initialCriterionValue.autoAcknowledge =
                        initialValues.up_1000_autoAcknowledge;
                    initialCriterionValue.autoResolve =
                        initialValues.up_1000_autoResolve;
                    break;
                case CRITERIA_TYPES.DOWN.type:
                    initialCriterionValue.bodyField = initialValues.down_1000;
                    initialCriterionValue.createAlert =
                        initialValues.down_1000_createAlert;
                    initialCriterionValue.autoAcknowledge =
                        initialValues.down_1000_autoAcknowledge;
                    initialCriterionValue.autoResolve =
                        initialValues.down_1000_autoResolve;
                    break;

                case CRITERIA_TYPES.DEGRADED.type:
                    initialCriterionValue.bodyField =
                        initialValues.degraded_1000;
                    initialCriterionValue.createAlert =
                        initialValues.degraded_1000_createAlert;
                    initialCriterionValue.autoAcknowledge =
                        initialValues.degraded_1000_autoAcknowledge;
                    initialCriterionValue.autoResolve =
                        initialValues.degraded_1000_autoResolve;
                    break;
                default:
                    initialCriterionValue.bodyField = initialValues.up_1000;
                    initialCriterionValue.createAlert =
                        initialValues.up_1000_createAlert;
                    initialCriterionValue.autoAcknowledge =
                        initialValues.up_1000_autoAcknowledge;
                    initialCriterionValue.autoResolve =
                        initialValues.up_1000_autoResolve;
                    break;
            }
            return initialCriterionValue;
        } catch (error) {
            return {};
        }
    }

    /**
     * removes a criterion
     *
     * @param {*} id id of the criterion to remove
     * @memberof NewMonitor
     */
    removeCriterion(id) {
        const indexOfTargetCriterion = this.state.criteria.findIndex(
            criterion => criterion.id === id
        );
        if (indexOfTargetCriterion !== -1) {
            const newCriteria = [
                ...this.state.criteria.slice(0, indexOfTargetCriterion),
                ...this.state.criteria.slice(
                    indexOfTargetCriterion + 1,
                    this.state.criteria.length
                ),
            ];
            this.setState({ ...this.state, criteria: newCriteria });
        }
    }

    /**
     *
     * @param {criterion} criterion
     * @returns {string} name computed name
     */
    getDefaultCriterionName(criterion) {
        const criteriaWithSameType = this.state.criteria.reduce(
            (acc, criterionItem) => {
                return (
                    acc +
                    (criterion.id !== criterionItem.id &&
                    criterion.type === criterionItem.type
                        ? 1
                        : 0)
                );
            },
            0
        );
        const defaultCriterionName =
            CRITERIA_TYPES[criterion.type.toUpperCase()].name;
        const name =
            criteriaWithSameType === 0
                ? defaultCriterionName
                : `${defaultCriterionName} ${criteriaWithSameType + 1}`;
        return name;
    }

    /**
     *
     * adds a criteria to the state
     * @param {{ type:string, id:string}} [criterion={}] data of the new criteria
     * @memberof NewMonitor
     */
    addCriterion(criterion = {}) {
        if (!criterion.id || !criterion.type) {
            return;
        }

        const newCriterion = {
            ...criterion,
            name: this.getDefaultCriterionName(criterion),
        };

        this.addCriterionFieldsToReduxForm(newCriterion);

        this.setState({
            ...this.state,
            criteria: [...this.state.criteria, newCriterion],
        });
    }

    submitForm = values => {
        const thisObj = this;
        const postObj = { data: {}, criteria: {} };

        postObj.componentId = thisObj.props.componentId;
        postObj.projectId = this.props.projectId;
        postObj.incidentCommunicationSla = values.incidentCommunicationSla;
        postObj.monitorSla = values.monitorSla;
        postObj.name = values[`name_${this.props.index}`];
        postObj.type = values[`type_${this.props.index}`]
            ? values[`type_${this.props.index}`]
            : this.props.edit
            ? this.props.editMonitorProp.type
            : this.props.type;
        postObj.resourceCategory =
            values[`resourceCategory_${this.props.index}`];
        const callSchedules = values[`callSchedules_${this.props.index}`];
        let monitorSchedules = [];
        if (callSchedules && callSchedules.length) {
            monitorSchedules = callSchedules
                .filter(schedule => Object.values(schedule)[0] === true)
                .map(schedule => {
                    return Object.keys(schedule)[0];
                });
        }

        postObj.callScheduleIds = monitorSchedules;
        if (postObj.type === 'manual')
            postObj.data.description =
                values[`description_${this.props.index}`] || null;

        if (postObj.type === 'device')
            postObj.data.deviceId = values[`deviceId_${this.props.index}`];

        if (postObj.type === 'url' || postObj.type === 'api')
            postObj.data.url = values[`url_${this.props.index}`];

        if (postObj.type === 'script') {
            postObj.data.script = thisObj.state.script;
        }
        if (postObj.type === 'ip')
            postObj.data.IPAddress = values[`ip_${this.props.index}`];

        if (
            postObj.type === 'server-monitor' &&
            values[`mode_${this.props.index}`] === 'agentless'
        ) {
            postObj.agentlessConfig = {
                host: values[`host_${this.props.index}`],
                port: values[`port_${this.props.index}`],
                username: values[`username_${this.props.index}`],
                authentication: values[`authentication_${this.props.index}`],
            };
            if (
                values[`authentication_${this.props.index}`] === 'identityFile'
            ) {
                postObj.agentlessConfig.identityFile = this.props.identityFile;
            } else {
                postObj.agentlessConfig.password =
                    values[`password_${this.props.index}`];
            }
        }

        if (postObj.type === 'incomingHttpRequest')
            postObj.data.link = thisObj.state.httpRequestLink;

        if (
            postObj.type === 'url' ||
            postObj.type === 'api' ||
            postObj.type === 'server-monitor' ||
            postObj.type === 'script' ||
            postObj.type === 'incomingHttpRequest' ||
            postObj.type === 'ip'
        ) {
            // collect and organize all criteria data
            const criteria = { up: [], down: [], degraded: [] };
            this.state.criteria.forEach(criterion => {
                const criterionData = {};

                const criterionFieldName = `${criterion.type}_${criterion.id}`;

                // add conditions only if the criterion isn't a default one
                if (criterion.default) {
                    criterionData.default = true;
                } else {
                    const conditions = makeCriteria(
                        values[`${criterionFieldName}`]
                    );

                    // pass the criterion if no 'and' and 'or' conditions are set
                    if (
                        conditions.and.length === 0 &&
                        conditions.or.length === 0
                    ) {
                        return;
                    }

                    criterionData.and = conditions.and;
                    criterionData.or = conditions.or;
                }

                const criterionSchedules =
                    values[`criterion_${criterion.id}_schedules`];
                const schedules = criterionSchedules
                    ? criterionSchedules
                          .filter(scheduleObject => {
                              return Object.values(scheduleObject)[0] === true;
                          })
                          .map(scheduleObject => Object.keys(scheduleObject)[0])
                    : [];

                criterionData.scheduleIds = schedules;
                criterionData.name = values[`name_${criterionFieldName}`];
                criterionData.createAlert =
                    values[`createAlert_${criterionFieldName}`];
                criterionData.autoAcknowledge =
                    values[`autoAcknowledge_${criterionFieldName}`];
                criterionData.autoResolve =
                    values[`autoResolve_${criterionFieldName}`];
                criterionData.title =
                    values[`incidentTitle_${criterionFieldName}`];
                criterionData.description =
                    values[`incidentDescription_${criterionFieldName}`];

                if (Array.isArray(criteria[criterion.type])) {
                    criteria[criterion.type].push(criterionData);
                }
            });
            postObj.criteria = criteria;
        }
        if (postObj.type === 'api') {
            if (
                values &&
                values[`method_${this.props.index}`] &&
                values[`method_${this.props.index}`].length
            ) {
                postObj.method = values[`method_${this.props.index}`];
            }
            if (
                values &&
                values[`headers_${this.props.index}`] &&
                values[`headers_${this.props.index}`].length
            ) {
                postObj.headers = values[`headers_${this.props.index}`];
            }
            if (
                values &&
                values[`bodyType_${this.props.index}`] &&
                values[`bodyType_${this.props.index}`].length
            ) {
                postObj.bodyType = values[`bodyType_${this.props.index}`];
            }
            if (
                values &&
                values[`formData_${this.props.index}`] &&
                values[`formData_${this.props.index}`].length &&
                (postObj.bodyType === 'form-data' ||
                    postObj.bodyType === 'x-www-form-urlencoded')
            ) {
                postObj.formData = values[`formData_${this.props.index}`];
            }
            if (
                values &&
                values[`text_${this.props.index}`] &&
                values[`text_${this.props.index}`].length &&
                !(
                    postObj.bodyType === 'form-data' ||
                    postObj.bodyType === 'x-www-form-urlencoded'
                )
            ) {
                let text = values[`text_${this.props.index}`];
                if (postObj.bodyType === 'application/json') {
                    try {
                        const val = text.replace(/^,{+|},+$/g, '');
                        const r = dJSON.parse(val);
                        text = JSON.stringify(r);
                    } catch (e) {
                        //
                    }
                }
                postObj.text = text;
            }
        }

        if (this.props.edit) {
            const { monitorId } = this.props;
            postObj._id = this.props.editMonitorProp._id;
            this.props.editMonitor(postObj.projectId, postObj).then(() => {
                this.props.toggleEdit(false);
                thisObj.props.destroy();
                if (monitorId === this.props.editMonitorProp._id) {
                    this.props.fetchMonitorsIncidents(
                        postObj.projectId,
                        this.props.editMonitorProp._id,
                        0,
                        5
                    );
                    this.props.fetchMonitorsSubscribers(
                        postObj.projectId,
                        this.props.editMonitorProp._id,
                        0,
                        5
                    );
                } else {
                    this.props.fetchMonitorsIncidents(
                        postObj.projectId,
                        this.props.editMonitorProp._id,
                        0,
                        3
                    );
                }
                if (SHOULD_LOG_ANALYTICS) {
                    logEvent(
                        'EVENT: DASHBOARD > PROJECT > COMPONENT > MONITOR > EDIT MONITOR',
                        values
                    );
                }
            });
        } else {
            this.props.createMonitor(postObj.projectId, postObj).then(
                data => {
                    thisObj.props.reset();
                    if (SHOULD_LOG_ANALYTICS) {
                        logEvent(
                            'EVENT: DASHBOARD > PROJECT > COMPONENT > MONITOR > NEW MONITOR',
                            values
                        );
                    }
                    history.push(
                        `/dashboard/project/${this.props.currentProject._id}/${this.props.componentId}/monitoring/${data.data._id}`
                    );
                },
                error => {
                    if (error && error.message) {
                        return error;
                    }
                }
            );
        }

        this.setState({
            advance: false,
            script: '',
            type: this.props.edit
                ? this.props.editMonitorProp.type
                : this.props.type,
        });
    };

    scheduleChange = (e, value) => {
        //load call schedules/duties
        if (value && value !== '') {
            this.props.fetchSchedules(value);
        } else {
            const userId = User.getUserId();
            const projectMember = this.props.currentProject.users.find(
                user => user.userId === userId
            );
            if (projectMember)
                this.props.fetchSchedules(this.props.currentProject._id);
        }
    };

    cancelEdit = () => {
        this.props.editMonitorSwitch(this.props.index);
        this.props.toggleEdit(false);
    };

    componentWillUnmount() {
        if (this.props.edit) {
            this.cancelEdit();
        }
    }

    openAdvance = () => {
        this.setState({ advance: !this.state.advance });
    };

    changeBox = (e, value) => {
        this.setState({ advance: false, type: value });
        this.props.setMonitorCriteria(
            this.props.name,
            this.props.category,
            this.props.subProject,
            this.props.monitorSchedules,
            this.props.monitorSla,
            this.props.incidentCommunicationSla,
            value
        );
    };

    changeMode = (e, value) => {
        this.setState({ mode: value });
    };

    changeAuthentication = (e, value) => {
        this.setState({ authentication: value });
    };

    changeFile = e => {
        e.preventDefault();

        const { logFile, uploadIdentityFile, projectId } = this.props;

        const reader = new FileReader();
        const file = e.target.files[0];

        reader.onloadend = () => {
            const fileResult = reader.result;
            logFile(fileResult);
            uploadIdentityFile(projectId, file);
        };
        try {
            reader.readAsDataURL(file);
        } catch (error) {
            return;
        }
    };

    removeFile = () => {
        const { setFileInputKey, resetFile } = this.props;

        setFileInputKey(new Date());
        resetFile();
    };

    scriptTextChange = newValue => {
        this.setState({ script: newValue });
    };

    getCurrentMonitorCount = monitor => {
        let count = 0;
        if (monitor.monitorsList.monitors.length > 0) {
            monitor.monitorsList.monitors.map(monitorObj => {
                count += monitorObj.count;
                return monitorObj;
            });
        }
        return count;
    };

    getNextPlan = plan => {
        const plans = ['Startup', 'Growth', 'Scale', 'Enterprise'];
        const nextPlanIndex = plans.indexOf(plan) + 1;

        if (nextPlanIndex >= plans.length) {
            return plans[plans.length - 1];
        }

        return plans[nextPlanIndex];
    };

    getUserCount = (project, subProjects) => {
        let count = 0;
        if (subProjects.length > 0) {
            const users = [];
            subProjects.map(subProject => {
                subProject.users.map(user => {
                    // ensure a user is not counted twice
                    // even when they're added to multiple subprojects
                    if (!users.includes(user.userId)) {
                        users.push(user.userId);
                    }
                    return user;
                });
                return subProject;
            });
            count = users.length;
        } else {
            count = project.users.length;
        }
        return count;
    };

    renderMonitorConfiguration = name => {
        return (
            <div className="bs-ContentSection-content Box-root  Flex-flex Flex-alignItems--center Padding-horizontal--29 Padding-vertical--16">
                <label className="bs-Fieldset-label" />
                <div className="Box-root">
                    <span className="Text-color--inherit Text-display--inline Text-fontSize--16 Text-fontWeight--medium Text-lineHeight--24 Text-typeface--base Text-wrap--wrap">
                        <span>{name} Monitor Configuration</span>
                    </span>
                    <p>
                        <span>
                            Setup your new monitor&apos;s configuration as per
                            your needs.
                        </span>
                    </p>
                </div>
            </div>
        );
    };
    render() {
        const requesting =
            (this.props.monitor.newMonitor.requesting && !this.props.edit) ||
            (this.props.monitor.editMonitor.requesting && this.props.edit) ||
            this.props.requestingSla ||
            this.props.requestingMonitorSla;

        const {
            handleSubmit,
            subProjects,
            schedules,
            resourceCategoryList,
            monitor,
            project,
            currentPlanId,
            identityFile,
            uploadingIdentityFile,
            fileInputKey,
        } = this.props;
        const { type, mode, authentication, httpRequestLink } = this.state;
        const unlimitedMonitors = ['Scale', 'Enterprise'];
        const planCategory =
            currentPlanId === 'enterprise'
                ? 'Enterprise'
                : PlanListing.getPlanById(currentPlanId).category;
        const numOfUsers = this.getUserCount(project, subProjects);
        const monitorPerUser =
            planCategory === 'Startup' ? 5 : planCategory === 'Growth' ? 10 : 0;
        const monitorCount = numOfUsers * monitorPerUser;
        const currentMonitorCount = this.getCurrentMonitorCount(monitor);
        const monitorTypesOptions = [
            {
                value: 'url',
                label: 'Website',
                description:
                    'Monitor your website and get notified when it goes down or performs poorly.',
                icon:
                    'data:image/svg+xml;base64,PHN2ZyBoZWlnaHQ9IjQxNHB0IiB2aWV3Qm94PSIwIC0yNCA0MTQgNDE0IiB3aWR0aD0iNDE0cHQiIHhtbG5zPSJodHRwOi8vd3d3LnczLm9yZy8yMDAwL3N2ZyI+PHBhdGggZD0ibTM2NyAzNjUuMzA0Njg4aC0zMjBjLTI1LjkxNDA2MiAwLTQ3LTIxLjA4NTkzOC00Ny00N3YtMjcxLjMwNDY4OGMwLTI1LjkxNDA2MiAyMS4wODU5MzgtNDcgNDctNDdoMzIwYzI1LjkxNDA2MiAwIDQ3IDIxLjA4NTkzOCA0NyA0N3YyNzEuMzA0Njg4YzAgMjUuOTE0MDYyLTIxLjA4NTkzOCA0Ny00NyA0N3ptLTMyMC0zNTEuMzA0Njg4Yy0xOC4xOTUzMTIgMC0zMyAxNC44MDQ2ODgtMzMgMzN2MjcxLjMwNDY4OGMwIDE4LjE5NTMxMiAxNC44MDQ2ODggMzMgMzMgMzNoMzIwYzE4LjE5NTMxMiAwIDMzLTE0LjgwNDY4OCAzMy0zM3YtMjcxLjMwNDY4OGMwLTE4LjE5NTMxMi0xNC44MDQ2ODgtMzMtMzMtMzN6bTAgMCIvPjxwYXRoIGQ9Im0zNTAuODIwMzEyIDI1OC40MzM1OTRoLTEwOS45OTYwOTNjLTMuODY3MTg4IDAtNy0zLjEzMjgxMy03LTcgMC0zLjg2MzI4MiAzLjEzMjgxMi03IDctN2gxMDkuOTk2MDkzYzMuODYzMjgyIDAgNyAzLjEzNjcxOCA3IDcgMCAzLjg2NzE4Ny0zLjEzMjgxMiA3LTcgN3ptMCAwIi8+PHBhdGggZD0ibTM1MC44MjAzMTIgMzA5LjA0Mjk2OWgtMTA5Ljk5NjA5M2MtMy44NjcxODggMC03LTMuMTMyODEzLTctNyAwLTMuODYzMjgxIDMuMTMyODEyLTcgNy03aDEwOS45OTYwOTNjMy44NjMyODIgMCA3IDMuMTM2NzE5IDcgNyAwIDMuODY3MTg3LTMuMTMyODEyIDctNyA3em0wIDAiLz48cGF0aCBkPSJtMzUwLjgyMDMxMiAxNTcuMjE0ODQ0aC0xMDkuOTk2MDkzYy0zLjg2NzE4OCAwLTctMy4xMzI4MTMtNy03IDAtMy44NjMyODIgMy4xMzI4MTItNyA3LTdoMTA5Ljk5NjA5M2MzLjg2MzI4MiAwIDcgMy4xMzY3MTggNyA3IDAgMy44NjcxODctMy4xMzI4MTIgNy03IDd6bTAgMCIvPjxwYXRoIGQ9Im0zNTAuODIwMzEyIDIwNy44MjQyMTloLTEwOS45OTYwOTNjLTMuODY3MTg4IDAtNy0zLjEzMjgxMy03LTcgMC0zLjg2MzI4MSAzLjEzMjgxMi03IDctN2gxMDkuOTk2MDkzYzMuODYzMjgyIDAgNyAzLjEzNjcxOSA3IDcgMCAzLjg2NzE4Ny0zLjEzMjgxMiA3LTcgN3ptMCAwIi8+PHBhdGggZD0ibTQwNyA5My43MzA0NjloLTQwMGMtMy44NjcxODggMC03LTMuMTMyODEzLTctNyAwLTMuODY3MTg4IDMuMTMyODEyLTcgNy03aDQwMGMzLjg2NzE4OCAwIDcgMy4xMzI4MTIgNyA3IDAgMy44NjcxODctMy4xMzI4MTIgNy03IDd6bTAgMCIvPjxwYXRoIGQ9Im0xMDAuOTE0MDYyIDY4Ljc4MTI1Yy0xMi4wMTE3MTggMC0yMS43ODUxNTYtOS43Njk1MzEtMjEuNzg1MTU2LTIxLjc4MTI1czkuNzczNDM4LTIxLjc4MTI1IDIxLjc4NTE1Ni0yMS43ODEyNWMxMi4wMTE3MTkgMCAyMS43ODEyNSA5Ljc2OTUzMSAyMS43ODEyNSAyMS43ODEyNXMtOS43Njk1MzEgMjEuNzgxMjUtMjEuNzgxMjUgMjEuNzgxMjV6bTAtMjkuNTYyNWMtNC4yOTI5NjggMC03Ljc4NTE1NiAzLjQ5MjE4OC03Ljc4NTE1NiA3Ljc4MTI1czMuNDkyMTg4IDcuNzgxMjUgNy43ODUxNTYgNy43ODEyNWM0LjI4OTA2MyAwIDcuNzgxMjUtMy40OTIxODggNy43ODEyNS03Ljc4MTI1cy0zLjQ5MjE4Ny03Ljc4MTI1LTcuNzgxMjUtNy43ODEyNXptMCAwIi8+PHBhdGggZD0ibTUwLjQ3NjU2MiA2OC43ODEyNWMtMTIuMDA3ODEyIDAtMjEuNzgxMjUtOS43Njk1MzEtMjEuNzgxMjUtMjEuNzgxMjVzOS43NzM0MzgtMjEuNzgxMjUgMjEuNzgxMjUtMjEuNzgxMjVjMTIuMDExNzE5IDAgMjEuNzg1MTU3IDkuNzY5NTMxIDIxLjc4NTE1NyAyMS43ODEyNXMtOS43NzM0MzggMjEuNzgxMjUtMjEuNzg1MTU3IDIxLjc4MTI1em0wLTI5LjU2MjVjLTQuMjg5MDYyIDAtNy43ODEyNSAzLjQ5MjE4OC03Ljc4MTI1IDcuNzgxMjVzMy40OTIxODggNy43ODEyNSA3Ljc4MTI1IDcuNzgxMjVjNC4yOTI5NjkgMCA3Ljc4NTE1Ny0zLjQ5MjE4OCA3Ljc4NTE1Ny03Ljc4MTI1cy0zLjQ5MjE4OC03Ljc4MTI1LTcuNzg1MTU3LTcuNzgxMjV6bTAgMCIvPjxwYXRoIGQ9Im0xNTEuMzQ3NjU2IDY4Ljc4MTI1Yy0xMi4wMTE3MTggMC0yMS43ODEyNS05Ljc2OTUzMS0yMS43ODEyNS0yMS43ODEyNXM5Ljc2OTUzMi0yMS43ODEyNSAyMS43ODEyNS0yMS43ODEyNWMxMi4wMTE3MTkgMCAyMS43ODUxNTYgOS43Njk1MzEgMjEuNzg1MTU2IDIxLjc4MTI1cy05Ljc3MzQzNyAyMS43ODEyNS0yMS43ODUxNTYgMjEuNzgxMjV6bTAtMjkuNTYyNWMtNC4yOTI5NjggMC03Ljc4MTI1IDMuNDkyMTg4LTcuNzgxMjUgNy43ODEyNXMzLjQ5MjE4OCA3Ljc4MTI1IDcuNzgxMjUgNy43ODEyNWM0LjI5Mjk2OSAwIDcuNzg1MTU2LTMuNDkyMTg4IDcuNzg1MTU2LTcuNzgxMjVzLTMuNDkyMTg3LTcuNzgxMjUtNy43ODUxNTYtNy43ODEyNXptMCAwIi8+PHBhdGggZD0ibTE4OCAzMDkuMDQyOTY5aC0xMjdjLTMuODY3MTg4IDAtNy0zLjEzMjgxMy03LTd2LTE1MS44MjgxMjVjMC0zLjg2MzI4MiAzLjEzMjgxMi03IDctN2gxMjdjMy44NjcxODggMCA3IDMuMTM2NzE4IDcgN3YxNTEuODI4MTI1YzAgMy44NjcxODctMy4xMzI4MTIgNy03IDd6bS0xMjAtMTRoMTEzdi0xMzcuODI4MTI1aC0xMTN6bTAgMCIvPjwvc3ZnPg==',
            },
            {
                value: 'api',
                label: 'API',
                description:
                    'Monitor REST endpoints constantly and notify your team when they do not behave the way you want.',
                icon:
                    'data:image/svg+xml;base64,PD94bWwgdmVyc2lvbj0iMS4wIiBlbmNvZGluZz0iaXNvLTg4NTktMSI/Pg0KPCEtLSBHZW5lcmF0b3I6IEFkb2JlIElsbHVzdHJhdG9yIDE5LjAuMCwgU1ZHIEV4cG9ydCBQbHVnLUluIC4gU1ZHIFZlcnNpb246IDYuMDAgQnVpbGQgMCkgIC0tPg0KPHN2ZyB2ZXJzaW9uPSIxLjEiIGlkPSJDYXBhXzEiIHhtbG5zPSJodHRwOi8vd3d3LnczLm9yZy8yMDAwL3N2ZyIgeG1sbnM6eGxpbms9Imh0dHA6Ly93d3cudzMub3JnLzE5OTkveGxpbmsiIHg9IjBweCIgeT0iMHB4Ig0KCSB2aWV3Qm94PSIwIDAgNTEyIDUxMiIgc3R5bGU9ImVuYWJsZS1iYWNrZ3JvdW5kOm5ldyAwIDAgNTEyIDUxMjsiIHhtbDpzcGFjZT0icHJlc2VydmUiPg0KPGc+DQoJPGc+DQoJCTxwYXRoIGQ9Ik00NjcsNzMuNTZINDVjLTI0LjgxMywwLTQ1LDIwLjE4Ny00NSw0NXYyNzQuODgxYzAsMjQuODEzLDIwLjE4Nyw0NSw0NSw0NWg0MjJjMjQuODEzLDAsNDUtMjAuMTg3LDQ1LTQ1VjExOC41Ng0KCQkJQzUxMiw5My43NDYsNDkxLjgxMyw3My41Niw0NjcsNzMuNTZ6IE00ODIsMzkzLjQ0MWMwLDguMjcxLTYuNzI5LDE1LTE1LDE1SDQ1Yy04LjI3MSwwLTE1LTYuNzI5LTE1LTE1VjE3Ny45NjVoNDUyVjM5My40NDF6DQoJCQkgTTQ4MiwxNDcuOTY1SDMwVjExOC41NmMwLTguMjcxLDYuNzI5LTE1LDE1LTE1aDQyMmM4LjI3MSwwLDE1LDYuNzI5LDE1LDE1VjE0Ny45NjV6Ii8+DQoJPC9nPg0KPC9nPg0KPGc+DQoJPGc+DQoJCTxwYXRoIGQ9Ik0xNzEuNzQxLDIxNy4yNjRjLTI2Ljc0OSwwLTQ4LjUxMiwyMS43NjMtNDguNTEyLDQ4LjUxMnY2NS40NjFjMCw4LjI4NCw2LjcxNiwxNSwxNSwxNXMxNS02LjcxNiwxNS0xNXYtMjguNDM1aDM3LjAyMw0KCQkJdjI4LjQzNWMwLDguMjg0LDYuNzE2LDE1LDE1LDE1czE1LTYuNzE2LDE1LTE1di02NS40NjFDMjIwLjI1MywyMzkuMDI3LDE5OC40OSwyMTcuMjY0LDE3MS43NDEsMjE3LjI2NHogTTE5MC4yNTMsMjcyLjgwM0gxNTMuMjMNCgkJCXYtNy4wMjZoLTAuMDAxYzAtMTAuMjA4LDguMzA1LTE4LjUxMiwxOC41MTItMTguNTEyYzEwLjIwNywwLDE4LjUxMiw4LjMwNCwxOC41MTIsMTguNTEyVjI3Mi44MDN6Ii8+DQoJPC9nPg0KPC9nPg0KPGc+DQoJPGc+DQoJCTxwYXRoIGQ9Ik0yOTUuMjU1LDIxNy4yNjRIMjU2Yy04LjI4NCwwLTE1LDYuNzE2LTE1LDE1djk4Ljk3M2MwLDguMjg0LDYuNzE2LDE1LDE1LDE1czE1LTYuNzE2LDE1LTE1di0yOC40MzVoMjQuMjU1DQoJCQljMjMuNTgzLDAsNDIuNzctMTkuMTg3LDQyLjc3LTQyLjc3QzMzOC4wMjUsMjM2LjQ1LDMxOC44MzgsMjE3LjI2NCwyOTUuMjU1LDIxNy4yNjR6IE0yOTUuMjU1LDI3Mi44MDNIMjcxdi0yNS41MzhoMjQuMjU1DQoJCQljNy4wNDEsMCwxMi43Nyw1LjcyOSwxMi43NywxMi43N0MzMDguMDI1LDI2Ny4wNzcsMzAyLjI5NiwyNzIuODAzLDI5NS4yNTUsMjcyLjgwM3oiLz4NCgk8L2c+DQo8L2c+DQo8Zz4NCgk8Zz4NCgkJPHBhdGggZD0iTTM3My43NzEsMjE3LjI2NGMtOC4yODQsMC0xNSw2LjcxNi0xNSwxNXY5OC45NzNjMCw4LjI4NCw2LjcxNiwxNSwxNSwxNXMxNS02LjcxNiwxNS0xNXYtOTguOTczDQoJCQlDMzg4Ljc3MSwyMjMuOTgsMzgyLjA1NSwyMTcuMjY0LDM3My43NzEsMjE3LjI2NHoiLz4NCgk8L2c+DQo8L2c+DQo8Zz4NCjwvZz4NCjxnPg0KPC9nPg0KPGc+DQo8L2c+DQo8Zz4NCjwvZz4NCjxnPg0KPC9nPg0KPGc+DQo8L2c+DQo8Zz4NCjwvZz4NCjxnPg0KPC9nPg0KPGc+DQo8L2c+DQo8Zz4NCjwvZz4NCjxnPg0KPC9nPg0KPGc+DQo8L2c+DQo8Zz4NCjwvZz4NCjxnPg0KPC9nPg0KPGc+DQo8L2c+DQo8L3N2Zz4NCg==',
            },
            {
                value: 'manual',
                label: 'Manual',
                description:
                    'Manual monitors do not monitor any resource. You can change monitor status by using Fyipe’s API. This is helpful when you use different monitoring tool but want to record monitor status on Fyipe.',
                icon:
                    'data:image/svg+xml;base64,PD94bWwgdmVyc2lvbj0iMS4wIiBlbmNvZGluZz0iaXNvLTg4NTktMSI/Pg0KPCEtLSBHZW5lcmF0b3I6IEFkb2JlIElsbHVzdHJhdG9yIDE5LjAuMCwgU1ZHIEV4cG9ydCBQbHVnLUluIC4gU1ZHIFZlcnNpb246IDYuMDAgQnVpbGQgMCkgIC0tPg0KPHN2ZyB2ZXJzaW9uPSIxLjEiIGlkPSJDYXBhXzEiIHhtbG5zPSJodHRwOi8vd3d3LnczLm9yZy8yMDAwL3N2ZyIgeG1sbnM6eGxpbms9Imh0dHA6Ly93d3cudzMub3JnLzE5OTkveGxpbmsiIHg9IjBweCIgeT0iMHB4Ig0KCSB2aWV3Qm94PSIwIDAgNDI2LjY2NyA0MjYuNjY3IiBzdHlsZT0iZW5hYmxlLWJhY2tncm91bmQ6bmV3IDAgMCA0MjYuNjY3IDQyNi42Njc7IiB4bWw6c3BhY2U9InByZXNlcnZlIj4NCjxnPg0KCTxnPg0KCQk8cGF0aCBkPSJNMjEzLjMzMywwQzk1LjQ2NywwLDAsOTUuNDY3LDAsMjEzLjMzM3M5NS40NjcsMjEzLjMzMywyMTMuMzMzLDIxMy4zMzNTNDI2LjY2NywzMzEuMiw0MjYuNjY3LDIxMy4zMzNTMzMxLjIsMCwyMTMuMzMzLDANCgkJCXogTTIxMy4zMzMsMzg0Yy05NC4yOTMsMC0xNzAuNjY3LTc2LjM3My0xNzAuNjY3LTE3MC42NjdTMTE5LjA0LDQyLjY2NywyMTMuMzMzLDQyLjY2N1MzODQsMTE5LjA0LDM4NCwyMTMuMzMzDQoJCQlTMzA3LjYyNywzODQsMjEzLjMzMywzODR6Ii8+DQoJPC9nPg0KPC9nPg0KPGc+DQo8L2c+DQo8Zz4NCjwvZz4NCjxnPg0KPC9nPg0KPGc+DQo8L2c+DQo8Zz4NCjwvZz4NCjxnPg0KPC9nPg0KPGc+DQo8L2c+DQo8Zz4NCjwvZz4NCjxnPg0KPC9nPg0KPGc+DQo8L2c+DQo8Zz4NCjwvZz4NCjxnPg0KPC9nPg0KPGc+DQo8L2c+DQo8Zz4NCjwvZz4NCjxnPg0KPC9nPg0KPC9zdmc+DQo=',
            },
            {
                value: 'server-monitor',
                label: 'Server',
                description:
                    'Monitor servers constantly and notify your team when they do not behave the way you want.',
                icon:
                    'data:image/svg+xml;base64,PD94bWwgdmVyc2lvbj0iMS4wIiBlbmNvZGluZz0iaXNvLTg4NTktMSI/Pg0KPCEtLSBHZW5lcmF0b3I6IEFkb2JlIElsbHVzdHJhdG9yIDE5LjAuMCwgU1ZHIEV4cG9ydCBQbHVnLUluIC4gU1ZHIFZlcnNpb246IDYuMDAgQnVpbGQgMCkgIC0tPg0KPHN2ZyB2ZXJzaW9uPSIxLjEiIGlkPSJDYXBhXzEiIHhtbG5zPSJodHRwOi8vd3d3LnczLm9yZy8yMDAwL3N2ZyIgeG1sbnM6eGxpbms9Imh0dHA6Ly93d3cudzMub3JnLzE5OTkveGxpbmsiIHg9IjBweCIgeT0iMHB4Ig0KCSB2aWV3Qm94PSIwIDAgNTEyIDUxMiIgc3R5bGU9ImVuYWJsZS1iYWNrZ3JvdW5kOm5ldyAwIDAgNTEyIDUxMjsiIHhtbDpzcGFjZT0icHJlc2VydmUiPg0KPGc+DQoJPGc+DQoJCTxnPg0KCQkJPHBhdGggZD0iTTQzNy4zMzMsNDA1LjMyM0gyNjYuNjY3Yy01Ljg4OCwwLTEwLjY2Nyw0Ljc3OS0xMC42NjcsMTAuNjY3czQuNzc5LDEwLjY2NywxMC42NjcsMTAuNjY3aDE3MC42NjcNCgkJCQljNS44ODgsMCwxMC42NjctNC43NzksMTAuNjY3LTEwLjY2N1M0NDMuMjIxLDQwNS4zMjMsNDM3LjMzMyw0MDUuMzIzeiIvPg0KCQkJPHBhdGggZD0iTTQzNy4zMzMsNDQ3Ljk4OUgyNjYuNjY3Yy01Ljg4OCwwLTEwLjY2Nyw0Ljc3OS0xMC42NjcsMTAuNjY3YzAsNS44ODgsNC43NzksMTAuNjY3LDEwLjY2NywxMC42NjdoMTcwLjY2Nw0KCQkJCWM1Ljg4OCwwLDEwLjY2Ny00Ljc3OSwxMC42NjctMTAuNjY3QzQ0OCw0NTIuNzY4LDQ0My4yMjEsNDQ3Ljk4OSw0MzcuMzMzLDQ0Ny45ODl6Ii8+DQoJCQk8cGF0aCBkPSJNNzQuNjY3LDQwNS4zMjNjLTE3LjY0MywwLTMyLDE0LjM1Ny0zMiwzMmMwLDE3LjY0MywxNC4zNTcsMzIsMzIsMzJjMTcuNjQzLDAsMzItMTQuMzU3LDMyLTMyDQoJCQkJQzEwNi42NjcsNDE5LjY4LDkyLjMwOSw0MDUuMzIzLDc0LjY2Nyw0MDUuMzIzeiBNNzQuNjY3LDQ0Ny45ODljLTUuODg4LDAtMTAuNjY3LTQuNzc5LTEwLjY2Ny0xMC42NjcNCgkJCQljMC01Ljg4OCw0Ljc3OS0xMC42NjcsMTAuNjY3LTEwLjY2N3MxMC42NjcsNC43NzksMTAuNjY3LDEwLjY2N0M4NS4zMzMsNDQzLjIxMSw4MC41NTUsNDQ3Ljk4OSw3NC42NjcsNDQ3Ljk4OXoiLz4NCgkJCTxwYXRoIGQ9Ik03NC42NjcsMjc3LjMyM2MtMTcuNjQzLDAtMzIsMTQuMzU3LTMyLDMyYzAsMTcuNjQzLDE0LjM1NywzMiwzMiwzMmMxNy42NDMsMCwzMi0xNC4zNTcsMzItMzINCgkJCQlDMTA2LjY2NywyOTEuNjgsOTIuMzA5LDI3Ny4zMjMsNzQuNjY3LDI3Ny4zMjN6IE03NC42NjcsMzE5Ljk4OWMtNS44ODgsMC0xMC42NjctNC43NzktMTAuNjY3LTEwLjY2Nw0KCQkJCXM0Ljc3OS0xMC42NjcsMTAuNjY3LTEwLjY2N3MxMC42NjcsNC43NzksMTAuNjY3LDEwLjY2N1M4MC41NTUsMzE5Ljk4OSw3NC42NjcsMzE5Ljk4OXoiLz4NCgkJCTxwYXRoIGQ9Ik00MzcuMzMzLDE5MS45ODlIMjY2LjY2N2MtNS44ODgsMC0xMC42NjcsNC43NzktMTAuNjY3LDEwLjY2N3M0Ljc3OSwxMC42NjcsMTAuNjY3LDEwLjY2N2gxNzAuNjY3DQoJCQkJYzUuODg4LDAsMTAuNjY3LTQuNzc5LDEwLjY2Ny0xMC42NjdTNDQzLjIyMSwxOTEuOTg5LDQzNy4zMzMsMTkxLjk4OXoiLz4NCgkJCTxwYXRoIGQ9Ik01MTIsMjAyLjY1NnYtNDIuNjY3YzAtMTAuMjQtMy4wNTEtMTkuNzMzLTguMDg1LTI3Ljg4M2MtMC4xNDktMC4yOTktMC4xNzEtMC42NC0wLjM0MS0wLjkxN0w0MzcuNjExLDI1LjE2Mw0KCQkJCUM0MjcuODE5LDkuNDE5LDQxMC44OCwwLjAxMSwzOTIuMzIsMC4wMTFIMTE5Ljc0NGMtMTguNTgxLDAtMzUuNDk5LDkuNDA4LTQ1LjI5MSwyNS4xNTJMOC40OTEsMTMxLjE4OQ0KCQkJCWMtMC4xMDcsMC4xNzEtMC4xMDcsMC4zNjMtMC4yMTMsMC41NTVDMy4xMTUsMTM5Ljk1NywwLDE0OS42LDAsMTU5Ljk4OXY0Mi42NjdjMCwxNy40OTMsOC41OTcsMzIuOTM5LDIxLjY3NSw0Mi42NjcNCgkJCQlDOC41OTcsMjU1LjA3MiwwLDI3MC40OTYsMCwyODcuOTg5djQyLjY2N2MwLDE3LjQ5Myw4LjU5NywzMi45MzksMjEuNjc1LDQyLjY2N0M4LjU5NywzODMuMDcyLDAsMzk4LjQ5NiwwLDQxNS45ODl2NDIuNjY3DQoJCQkJYzAsMjkuMzk3LDIzLjkzNiw1My4zMzMsNTMuMzMzLDUzLjMzM2g0MDUuMzMzYzI5LjM5NywwLDUzLjMzMy0yMy45MzYsNTMuMzMzLTUzLjMzM3YtNDIuNjY3DQoJCQkJYzAtMTcuNDkzLTguNTk3LTMyLjkzOS0yMS42NzUtNDIuNjY3QzUwMy40MDMsMzYzLjU5NSw1MTIsMzQ4LjE0OSw1MTIsMzMwLjY1NnYtNDIuNjY3YzAtMTcuNDkzLTguNTk3LTMyLjkzOS0yMS42NzUtNDIuNjY3DQoJCQkJQzUwMy40MDMsMjM1LjU5NSw1MTIsMjIwLjE3MSw1MTIsMjAyLjY1NnogTTkyLjU2NSwzNi40MjdjNS44NjctOS40NTEsMTYuMDIxLTE1LjEwNCwyNy4xNTctMTUuMTA0aDI3Mi41NzYNCgkJCQljMTEuMTM2LDAsMjEuMjkxLDUuNjUzLDI3LjE1NywxNS4xMDRsNDQuMDExLDcwLjcyYy0xLjYtMC4xNDktMy4xNTctMC40OTEtNC44LTAuNDkxSDUzLjMzM2MtMS42NDMsMC0zLjE3OSwwLjM0MS00Ljc3OSwwLjQ5MQ0KCQkJCUw5Mi41NjUsMzYuNDI3eiBNNDkwLjY2Nyw0MTUuOTg5djQyLjY2N2MwLDE3LjY0My0xNC4zNTcsMzItMzIsMzJINTMuMzMzYy0xNy42NDMsMC0zMi0xNC4zNTctMzItMzJ2LTQyLjY2Nw0KCQkJCWMwLTE3LjY0MywxNC4zNTctMzIsMzItMzJoNDA1LjMzM0M0NzYuMzA5LDM4My45ODksNDkwLjY2NywzOTguMzQ3LDQ5MC42NjcsNDE1Ljk4OXogTTQ5MC42NjcsMjg3Ljk4OXY0Mi42NjcNCgkJCQljMCwxNy42NDMtMTQuMzU3LDMyLTMyLDMySDUzLjMzM2MtMTcuNjQzLDAtMzItMTQuMzU3LTMyLTMydi00Mi42NjdjMC0xNy42NDMsMTQuMzU3LTMyLDMyLTMyaDQwNS4zMzMNCgkJCQlDNDc2LjMwOSwyNTUuOTg5LDQ5MC42NjcsMjcwLjM0Nyw0OTAuNjY3LDI4Ny45ODl6IE00OTAuNjY3LDIwMi42NTZjMCwxNy42NDMtMTQuMzU3LDMyLTMyLDMySDUzLjMzM2MtMTcuNjQzLDAtMzItMTQuMzU3LTMyLTMyDQoJCQkJdi00Mi42NjdjMC0xNy42NDMsMTQuMzU3LTMyLDMyLTMyaDQwNS4zMzNjMTcuNjQzLDAsMzIsMTQuMzU3LDMyLDMyVjIwMi42NTZ6Ii8+DQoJCQk8cGF0aCBkPSJNNDM3LjMzMywxNDkuMzIzSDI2Ni42NjdjLTUuODg4LDAtMTAuNjY3LDQuNzc5LTEwLjY2NywxMC42NjdzNC43NzksMTAuNjY3LDEwLjY2NywxMC42NjdoMTcwLjY2Nw0KCQkJCWM1Ljg4OCwwLDEwLjY2Ny00Ljc3OSwxMC42NjctMTAuNjY3UzQ0My4yMjEsMTQ5LjMyMyw0MzcuMzMzLDE0OS4zMjN6Ii8+DQoJCQk8cGF0aCBkPSJNNDM3LjMzMywzMTkuOTg5SDI2Ni42NjdjLTUuODg4LDAtMTAuNjY3LDQuNzc5LTEwLjY2NywxMC42NjdzNC43NzksMTAuNjY3LDEwLjY2NywxMC42NjdoMTcwLjY2Nw0KCQkJCWM1Ljg4OCwwLDEwLjY2Ny00Ljc3OSwxMC42NjctMTAuNjY3UzQ0My4yMjEsMzE5Ljk4OSw0MzcuMzMzLDMxOS45ODl6Ii8+DQoJCQk8cGF0aCBkPSJNNDM3LjMzMywyNzcuMzIzSDI2Ni42NjdjLTUuODg4LDAtMTAuNjY3LDQuNzc5LTEwLjY2NywxMC42NjdzNC43NzksMTAuNjY3LDEwLjY2NywxMC42NjdoMTcwLjY2Nw0KCQkJCWM1Ljg4OCwwLDEwLjY2Ny00Ljc3OSwxMC42NjctMTAuNjY3UzQ0My4yMjEsMjc3LjMyMyw0MzcuMzMzLDI3Ny4zMjN6Ii8+DQoJCQk8cGF0aCBkPSJNNzQuNjY3LDE0OS4zMjNjLTE3LjY0MywwLTMyLDE0LjM1Ny0zMiwzMmMwLDE3LjY0MywxNC4zNTcsMzIsMzIsMzJjMTcuNjQzLDAsMzItMTQuMzU3LDMyLTMyDQoJCQkJQzEwNi42NjcsMTYzLjY4LDkyLjMwOSwxNDkuMzIzLDc0LjY2NywxNDkuMzIzeiBNNzQuNjY3LDE5MS45ODljLTUuODg4LDAtMTAuNjY3LTQuNzc5LTEwLjY2Ny0xMC42NjcNCgkJCQlzNC43NzktMTAuNjY3LDEwLjY2Ny0xMC42NjdzMTAuNjY3LDQuNzc5LDEwLjY2NywxMC42NjdTODAuNTU1LDE5MS45ODksNzQuNjY3LDE5MS45ODl6Ii8+DQoJCTwvZz4NCgk8L2c+DQo8L2c+DQo8Zz4NCjwvZz4NCjxnPg0KPC9nPg0KPGc+DQo8L2c+DQo8Zz4NCjwvZz4NCjxnPg0KPC9nPg0KPGc+DQo8L2c+DQo8Zz4NCjwvZz4NCjxnPg0KPC9nPg0KPGc+DQo8L2c+DQo8Zz4NCjwvZz4NCjxnPg0KPC9nPg0KPGc+DQo8L2c+DQo8Zz4NCjwvZz4NCjxnPg0KPC9nPg0KPGc+DQo8L2c+DQo8L3N2Zz4NCg==',
            },
            {
                value: 'incomingHttpRequest',
                label: 'Incoming Request',
                description:
                    'Receives incoming HTTP get or post request and evaluates response body.',
                icon:
                    'data:image/svg+xml;base64,PD94bWwgdmVyc2lvbj0iMS4wIiBlbmNvZGluZz0iaXNvLTg4NTktMSI/Pg0KPCEtLSBHZW5lcmF0b3I6IEFkb2JlIElsbHVzdHJhdG9yIDE5LjAuMCwgU1ZHIEV4cG9ydCBQbHVnLUluIC4gU1ZHIFZlcnNpb246IDYuMDAgQnVpbGQgMCkgIC0tPg0KPHN2ZyB2ZXJzaW9uPSIxLjEiIGlkPSJDYXBhXzEiIHhtbG5zPSJodHRwOi8vd3d3LnczLm9yZy8yMDAwL3N2ZyIgeG1sbnM6eGxpbms9Imh0dHA6Ly93d3cudzMub3JnLzE5OTkveGxpbmsiIHg9IjBweCIgeT0iMHB4Ig0KCSB2aWV3Qm94PSIwIDAgNDY5LjMzMyA0NjkuMzMzIiBzdHlsZT0iZW5hYmxlLWJhY2tncm91bmQ6bmV3IDAgMCA0NjkuMzMzIDQ2OS4zMzM7IiB4bWw6c3BhY2U9InByZXNlcnZlIj4NCjxnPg0KCTxnPg0KCQk8Zz4NCgkJCTxwb2x5Z29uIHBvaW50cz0iNzQuNjY3LDIxMy4zMzMgMzIsMjEzLjMzMyAzMiwxNzAuNjY3IDAsMTcwLjY2NyAwLDI5OC42NjcgMzIsMjk4LjY2NyAzMiwyNDUuMzMzIDc0LjY2NywyNDUuMzMzIA0KCQkJCTc0LjY2NywyOTguNjY3IDEwNi42NjcsMjk4LjY2NyAxMDYuNjY3LDE3MC42NjcgNzQuNjY3LDE3MC42NjcgCQkJIi8+DQoJCQk8cG9seWdvbiBwb2ludHM9IjEyOCwyMDIuNjY3IDE2MCwyMDIuNjY3IDE2MCwyOTguNjY3IDE5MiwyOTguNjY3IDE5MiwyMDIuNjY3IDIyNCwyMDIuNjY3IDIyNCwxNzAuNjY3IDEyOCwxNzAuNjY3IAkJCSIvPg0KCQkJPHBvbHlnb24gcG9pbnRzPSIyNDUuMzMzLDIwMi42NjcgMjc3LjMzMywyMDIuNjY3IDI3Ny4zMzMsMjk4LjY2NyAzMDkuMzMzLDI5OC42NjcgMzA5LjMzMywyMDIuNjY3IDM0MS4zMzMsMjAyLjY2NyANCgkJCQkzNDEuMzMzLDE3MC42NjcgMjQ1LjMzMywxNzAuNjY3IAkJCSIvPg0KCQkJPHBhdGggZD0iTTQzNy4zMzMsMTcwLjY2N2gtNzQuNjY3djEyOGgzMlYyNTZoNDIuNjY3YzE4LjEzMywwLDMyLTEzLjg2NywzMi0zMnYtMjEuMzMzDQoJCQkJQzQ2OS4zMzMsMTg0LjUzMyw0NTUuNDY3LDE3MC42NjcsNDM3LjMzMywxNzAuNjY3eiBNNDM3LjMzMywyMjRoLTQyLjY2N3YtMjEuMzMzaDQyLjY2N1YyMjR6Ii8+DQoJCTwvZz4NCgk8L2c+DQo8L2c+DQo8Zz4NCjwvZz4NCjxnPg0KPC9nPg0KPGc+DQo8L2c+DQo8Zz4NCjwvZz4NCjxnPg0KPC9nPg0KPGc+DQo8L2c+DQo8Zz4NCjwvZz4NCjxnPg0KPC9nPg0KPGc+DQo8L2c+DQo8Zz4NCjwvZz4NCjxnPg0KPC9nPg0KPGc+DQo8L2c+DQo8Zz4NCjwvZz4NCjxnPg0KPC9nPg0KPGc+DQo8L2c+DQo8L3N2Zz4NCg==',
            },
            {
                value: 'script',
                label: 'Script',
                description:
                    'Run custom JavaScript script and alerts you when script fails.',
                icon:
                    'data:image/svg+xml;base64,PHN2ZyBpZD0iX3gzMV9weCIgZW5hYmxlLWJhY2tncm91bmQ9Im5ldyAwIDAgMjQgMjQiIGhlaWdodD0iNTEyIiB2aWV3Qm94PSIwIDAgMjQgMjQiIHdpZHRoPSI1MTIiIHhtbG5zPSJodHRwOi8vd3d3LnczLm9yZy8yMDAwL3N2ZyI+PHBhdGggZD0ibTE5LjUgMjRoLTE1Yy0xLjM3OCAwLTIuNS0xLjEyMi0yLjUtMi41di0xOWMwLTEuMzc4IDEuMTIyLTIuNSAyLjUtMi41aDE1YzEuMzc4IDAgMi41IDEuMTIyIDIuNSAyLjV2MTljMCAxLjM3OC0xLjEyMiAyLjUtMi41IDIuNXptLTE1LTIzYy0uODI3IDAtMS41LjY3My0xLjUgMS41djE5YzAgLjgyNy42NzMgMS41IDEuNSAxLjVoMTVjLjgyNyAwIDEuNS0uNjczIDEuNS0xLjV2LTE5YzAtLjgyNy0uNjczLTEuNS0xLjUtMS41eiIvPjxwYXRoIGQ9Im04LjUgMTZjLS4xNjIgMC0uMzItLjA3OC0uNDE3LS4yMjNsLTItM2MtLjExMi0uMTY4LS4xMTItLjM4NyAwLS41NTVsMi0zYy4xNTItLjIzLjQ2Mi0uMjkyLjY5My0uMTM5LjIzLjE1My4yOTIuNDYzLjEzOS42OTNsLTEuODE0IDIuNzI0IDEuODE1IDIuNzIzYy4xNTMuMjMuMDkxLjU0LS4xMzkuNjkzLS4wODUuMDU3LS4xODEuMDg0LS4yNzcuMDg0eiIvPjxwYXRoIGQ9Im0xNS41IDE2Yy0uMDk1IDAtLjE5MS0uMDI3LS4yNzctLjA4NC0uMjMtLjE1My0uMjkyLS40NjMtLjEzOS0uNjkzbDEuODE1LTIuNzIzLTEuODE1LTIuNzIzYy0uMTUzLS4yMy0uMDkxLS41NC4xMzktLjY5M3MuNTQtLjA5Mi42OTMuMTM5bDIgM2MuMTEyLjE2OC4xMTIuMzg3IDAgLjU1NWwtMiAzYy0uMDk2LjE0NC0uMjU1LjIyMi0uNDE2LjIyMnoiLz48cGF0aCBkPSJtMTAuNSAxN2MtLjA1OSAwLS4xMTgtLjAxLS4xNzYtLjAzMi0uMjU4LS4wOTctLjM4OS0uMzg1LS4yOTItLjY0NGwzLThjLjA5Ny0uMjU5LjM4NS0uMzg4LjY0NC0uMjkyLjI1OC4wOTcuMzg5LjM4NS4yOTIuNjQ0bC0zIDhjLS4wNzUuMi0uMjY2LjMyNC0uNDY4LjMyNHoiLz48L3N2Zz4=',
            },
            {
                value: 'device',
                label: 'IoT Device',
                description:
                    'Monitor IoT devices constantly and notify your team when they do not behave the way you want.',
                icon:
                    'data:image/svg+xml;base64,PHN2ZyBpZD0iTGF5ZXJfMSIgZW5hYmxlLWJhY2tncm91bmQ9Im5ldyAwIDAgNDgwLjA2NSA0ODAuMDY1IiBoZWlnaHQ9IjUxMiIgdmlld0JveD0iMCAwIDQ4MC4wNjUgNDgwLjA2NSIgd2lkdGg9IjUxMiIgeG1sbnM9Imh0dHA6Ly93d3cudzMub3JnLzIwMDAvc3ZnIj48cGF0aCBkPSJtMjI1Ljg4OCAyODMuODVjMCA3LjgxNyA2LjMyNSAxNC4xNDQgMTQuMTQ0IDE0LjE0NCA3LjgxNyAwIDE0LjE0NC02LjMyNSAxNC4xNDQtMTQuMTQ0IDAtNy44MTctNi4zMjUtMTQuMTQ1LTE0LjE0NC0xNC4xNDUtNy44MTcuMDAxLTE0LjE0NCA2LjMyNi0xNC4xNDQgMTQuMTQ1em00MC0yNS44NTZjLTE0LjI1Ny0xNC4yNTctMzcuNDU1LTE0LjI1Ny01MS43MTIgMC0zLjEyNCAzLjEyNC04LjE4OSAzLjEyNC0xMS4zMTMgMC0zLjEyNS0zLjEyNC0zLjEyNS04LjE4OSAwLTExLjMxMyAyMC40OTUtMjAuNDk1IDUzLjg0NC0yMC40OTUgNzQuMzM5IDAgNS4wNTYgNS4wNTUgMS40MDUgMTMuNjU3LTUuNjU3IDEzLjY1Ny0yLjA0Ny0uMDAxLTQuMDk1LS43ODItNS42NTctMi4zNDR6bTMwLjA4LTMwLjA4Yy0zMC45MTYtMzAuOTE2LTgwLjk1NC0zMC45MTgtMTExLjg3MiAwLTMuMTI0IDMuMTI0LTguMTg5IDMuMTI0LTExLjMxMyAwLTMuMTI1LTMuMTI0LTMuMTI1LTguMTg5IDAtMTEuMzEzIDM3LjE2OC0zNy4xNjkgOTcuMzI3LTM3LjE3MyAxMzQuNDk5IDAgNS4wNTYgNS4wNTUgMS40MDUgMTMuNjU3LTUuNjU3IDEzLjY1Ny0yLjA0OC0uMDAxLTQuMDk1LS43ODEtNS42NTctMi4zNDR6bS01NS45MzYtMTAzLjg4MmMtNjMuOTYyIDAtMTE2IDUyLjAzOC0xMTYgMTE2czUyLjAzOCAxMTYgMTE2IDExNmM0Ny45NzYgMCA5MS41OTktMzAuMTQzIDEwOC41NTEtNzUuMDA2IDEuNTYyLTQuMTMyIDYuMTc3LTYuMjE5IDEwLjMxMS00LjY1NiA0LjEzMyAxLjU2MiA2LjIxOCA2LjE3OCA0LjY1NiAxMC4zMTEtMTkuMDUgNTAuNDE3LTY3LjUyNiA4NS4zNTEtMTIzLjUxOCA4NS4zNTEtNzIuNzg1IDAtMTMyLTU5LjIxNS0xMzItMTMyczU5LjIxNS0xMzIgMTMyLTEzMiAxMzIgNTkuMjE1IDEzMiAxMzJjMCA0LjQxOC0zLjU4MiA4LTggOHMtOC0zLjU4Mi04LThjMC02My45NjMtNTIuMDM3LTExNi0xMTYtMTE2em0tMTg3LjM1NSAyMzguODE1Yy00OC44NjYtNzQuMzMzLTQ4LjkzMi0xNzEuMjAxLS4wMDEtMjQ1LjYzMiAzMS4wNzkgMTguOTA5IDcxLjM1Ny0zLjUyNiA3MS4zNTctNDAuMTg0IDAtOC45MS0yLjQ5Mi0xNy4yNDktNi44MTYtMjQuMzU3IDY0LjgwMi00Mi42MDIgMTQ2LjM1Ni00Ny45MSAyMTUuMDM0LTE2Ljg0MyA0LjAyNiAxLjgyMiA4Ljc2Ni4wMzQgMTAuNTg2LTMuOTkyIDEuODIxLTQuMDI2LjAzNC04Ljc2Ni0zLjk5Mi0xMC41ODYtNzQuMTkyLTMzLjU2LTE2Mi40MTktMjcuNTUyLTIzMi4yNDkgMTkuMjc1LTguMDgxLTYuNTU3LTE4LjM2OS0xMC40OTctMjkuNTYzLTEwLjQ5Ny0zOS41NzggMC02MS4yMzkgNDYuMDc4LTM2LjUwMyA3Ni41NjMtNTQuMDI0IDgwLjU2Ni01NC4wNTQgMTg2LjI2NCAwIDI2Ni44NzUtMjQuNzM2IDMwLjQ4Ni0zLjA3NiA3Ni41NjMgMzYuNTAzIDc2LjU2MyAyNS45MTYgMCA0Ny0yMS4wODQgNDctNDctLjAwMS0zNi42NzMtNDAuMjkzLTU5LjA4MS03MS4zNTYtNDAuMTg1em0yNC4zNTUtMzE2LjgxNWMxNy4wOTMgMCAzMSAxMy45MDcgMzEgMzFzLTEzLjkwNyAzMS0zMSAzMS0zMS0xMy45MDctMzEtMzEgMTMuOTA3LTMxIDMxLTMxem0wIDM4OGMtMTcuMDkzIDAtMzEtMTMuOTA3LTMxLTMxczEzLjkwNy0zMSAzMS0zMSAzMSAxMy45MDcgMzEgMzEtMTMuOTA2IDMxLTMxIDMxem0zNjIuNTAzLTMyNy40MzhjMjQuNzM2LTMwLjQ4MyAzLjA3OC03Ni41NjMtMzYuNTAzLTc2LjU2My0yNS45MTYgMC00NyAyMS4wODQtNDcgNDcgMCAzNi42NzQgNDAuMjk0IDU5LjA4MiA3MS4zNTYgNDAuMTg0IDQ4Ljg2NCA3NC4zMjggNDguOTMxIDE3MS4yMDIgMCAyNDUuNjMyLTMxLjA3OS0xOC45MDgtNzEuMzU2IDMuNTI2LTcxLjM1NiA0MC4xODQgMCA4LjkxIDIuNDkyIDE3LjI0OCA2LjgxNiAyNC4zNTUtNjUuNjQzIDQzLjE1My0xNDguNTQ1IDQ4LjEwNi0yMTcuOTQ3IDE1LjUwMS00LTEuODc4LTguNzY0LS4xNi0xMC42NDMgMy44MzlzLS4xNiA4Ljc2NCAzLjgzOSAxMC42NDNjNzUuMDk0IDM1LjI3OSAxNjQuNzgzIDI5LjQ5OSAyMzUuMzczLTE3LjgzNCAzMC40ODYgMjQuNzM2IDc2LjU2MiAzLjA3NCA3Ni41NjItMzYuNTAzIDAtMTEuMTk0LTMuOTQtMjEuNDgxLTEwLjQ5Ny0yOS41NjMgNTQuMDI1LTgwLjU2NSA1NC4wNTUtMTg2LjI2NSAwLTI2Ni44NzV6bS02Ny41MDMtMjkuNTYyYzAtMTcuMDkzIDEzLjkwNy0zMSAzMS0zMXMzMSAxMy45MDcgMzEgMzEtMTMuOTA3IDMxLTMxIDMxLTMxLTEzLjkwNy0zMS0zMXptMzEgMzU3Yy0xNy4wOTMgMC0zMS0xMy45MDctMzEtMzFzMTMuOTA3LTMxIDMxLTMxIDMxIDEzLjkwNyAzMSAzMS0xMy45MDYgMzEtMzEgMzF6Ii8+PC9zdmc+',
            },
            {
                value: 'ip',
                label: 'IP',
                description:
                    'Monitor routers, IoT devices, or any device which has an IP address.',
                icon:
                    'data:image/svg+xml;base64,PHN2ZyBoZWlnaHQ9IjUxMnB0IiB2aWV3Qm94PSItNDEgMCA1MTIgNTEyIiB3aWR0aD0iNTEycHQiIHhtbG5zPSJodHRwOi8vd3d3LnczLm9yZy8yMDAwL3N2ZyI+PHBhdGggZD0ibTM2Ny4yNjU2MjUgNjMuMDExNzE5Yy00MC42MzI4MTMtNDAuNjMyODEzLTk0LjY2MDE1Ni02My4wMTE3MTktMTUyLjEyNS02My4wMTE3MTktNTcuNDY4NzUgMC0xMTEuNDkyMTg3IDIyLjM3ODkwNi0xNTIuMTI4OTA2IDYzLjAxMTcxOS00MC42MzI4MTMgNDAuNjM2NzE5LTYzLjAxMTcxOSA5NC42NjQwNjItNjMuMDExNzE5IDE1Mi4xMjg5MDYgMCA1MC4yNSAxNy43MDMxMjUgOTkuMTUyMzQ0IDQ5Ljg0NzY1NiAxMzcuNjk5MjE5di4wMDM5MDZjOC4xNzk2ODggOS44MDQ2ODggMTcuMjgxMjUgMTguOTMzNTk0IDI3LjA2MjUgMjcuMTQ0NTMxbDEyNy42MDkzNzUgMTI3LjYxMzI4MWMyLjkzMzU5NCAyLjkzMzU5NCA2Ljc3NzM0NCA0LjM5ODQzOCAxMC42MjEwOTQgNC4zOTg0MzhzNy42ODc1LTEuNDY0ODQ0IDEwLjYxNzE4Ny00LjM5ODQzOGwxMjcuNjEzMjgyLTEyNy42MTMyODFjOS43ODEyNS04LjIxMDkzNyAxOC44ODI4MTItMTcuMzM5ODQzIDI3LjA1ODU5NC0yNy4xNDg0MzcgMzIuMTQ4NDM3LTM4LjU0Njg3NSA0OS44NTE1NjItODcuNDQ5MjE5IDQ5Ljg1MTU2Mi0xMzcuNjk5MjE5IDAtNTcuNDY0ODQ0LTIyLjM3ODkwNi0xMTEuNDkyMTg3LTYzLjAxNTYyNS0xNTIuMTI4OTA2em0tMzQuNjYwMTU2IDI5NS4yNjU2MjUtMTE3LjQ2NDg0NCAxMTcuNDY0ODQ0LTExNy40NjQ4NDQtMTE3LjQ2NDg0NGMtLjMyMDMxMi0uMzE2NDA2LS42NTIzNDMtLjYyNS0xLS45MTQwNjMtOC41OTc2NTYtNy4xNjc5NjktMTYuNTg5ODQzLTE1LjE2MDE1Ni0yMy43NjE3MTktMjMuNzU3ODEyLTI3LjY0ODQzNy0zMy4xNTYyNS00Mi44Nzg5MDYtNzUuMjMwNDY5LTQyLjg3ODkwNi0xMTguNDY0ODQ0IDAtMTAyLjA2NjQwNiA4My4wMzkwNjMtMTg1LjEwNTQ2OSAxODUuMTA1NDY5LTE4NS4xMDU0NjlzMTg1LjEwNTQ2OSA4My4wMzkwNjMgMTg1LjEwNTQ2OSAxODUuMTA1NDY5YzAgNDMuMjM0Mzc1LTE1LjIzMDQ2OSA4NS4zMDQ2ODctNDIuODgyODEzIDExOC40NjQ4NDQtNy4xNjc5NjkgOC41OTc2NTYtMTUuMTY0MDYyIDE2LjU4OTg0My0yMy43NTc4MTIgMjMuNzU3ODEyLS4zNDc2NTcuMjg5MDYzLS42Nzk2ODguNTk3NjU3LTEgLjkxNDA2M3ptMCAwIi8+PHBhdGggZD0ibTI2Mi4xNTYyNSAxNjUuODc1aC01My4zMzk4NDRjLTguMjkyOTY4IDAtMTUuMDE5NTMxIDYuNzIyNjU2LTE1LjAxOTUzMSAxNS4wMTU2MjV2OTIuOTg4MjgxYzAgOC4yOTY4NzUgNi43MjY1NjMgMTUuMDE5NTMyIDE1LjAxOTUzMSAxNS4wMTk1MzIgOC4yOTI5NjkgMCAxNS4wMTk1MzItNi43MjI2NTcgMTUuMDE5NTMyLTE1LjAxOTUzMnYtMzEuNDc2NTYyaDM4LjMyMDMxMmMyMS4xMDE1NjIgMCAzOC4yNjU2MjUtMTcuMTY0MDYzIDM4LjI2NTYyNS0zOC4yNjU2MjUgMC0yMS4wOTc2NTctMTcuMTY0MDYzLTM4LjI2MTcxOS0zOC4yNjU2MjUtMzguMjYxNzE5em0wIDQ2LjQ5MjE4OGgtMzguMzIwMzEydi0xNi40NTcwMzJoMzguMzIwMzEyYzQuNTM5MDYyIDAgOC4yMzA0NjkgMy42OTE0MDYgOC4yMzA0NjkgOC4yMzA0NjkgMCA0LjUzNTE1Ni0zLjY5MTQwNyA4LjIyNjU2My04LjIzMDQ2OSA4LjIyNjU2M3ptMCAwIi8+PHBhdGggZD0ibTE2NC4zODY3MTkgMTY1Ljg3NWMtOC4yOTI5NjkgMC0xNS4wMTk1MzEgNi43MjI2NTYtMTUuMDE5NTMxIDE1LjAxNTYyNXY5Mi45ODgyODFjMCA4LjI5Njg3NSA2LjcyNjU2MiAxNS4wMTk1MzIgMTUuMDE5NTMxIDE1LjAxOTUzMnMxNS4wMTk1MzEtNi43MjI2NTcgMTUuMDE5NTMxLTE1LjAxOTUzMnYtOTIuOTg4MjgxYzAtOC4yOTI5NjktNi43MjY1NjItMTUuMDE1NjI1LTE1LjAxOTUzMS0xNS4wMTU2MjV6bTAgMCIvPjwvc3ZnPg==',
            },
        ];

        return (
            <div className="Box-root Margin-bottom--12">
                <div className="bs-ContentSection Card-root Card-shadow--medium">
                    <div className="Box-root">
                        <div className="bs-ContentSection-content Box-root Box-divider--surface-bottom-1 Flex-flex Flex-alignItems--center Flex-justifyContent--spaceBetween Padding-horizontal--20 Padding-vertical--16">
                            <div className="Box-root">
                                <span className="Text-color--inherit Text-display--inline Text-fontSize--16 Text-fontWeight--medium Text-lineHeight--24 Text-typeface--base Text-wrap--wrap">
                                    <span>
                                        <ShouldRender if={!this.props.edit}>
                                            <span>New Monitor</span>
                                        </ShouldRender>

                                        <ShouldRender if={this.props.edit}>
                                            <span>
                                                Edit Monitor
                                                {this.props.editMonitorProp &&
                                                this.props.editMonitorProp.name
                                                    ? ' - ' +
                                                      this.props.editMonitorProp
                                                          .name
                                                    : null}
                                            </span>
                                        </ShouldRender>
                                    </span>
                                </span>
                                <p>
                                    <ShouldRender if={!this.props.edit}>
                                        <span>
                                            Monitor any resources (Websites,
                                            API, Servers, IoT Devices and more)
                                            constantly and notify your team when
                                            they do not behave the way you want.
                                        </span>
                                    </ShouldRender>
                                    <ShouldRender if={this.props.edit}>
                                        <span>
                                            Edit Name and URL of
                                            {this.props.editMonitorProp &&
                                            this.props.editMonitorProp.name
                                                ? ` ${this.props.editMonitorProp.name}`
                                                : ''}
                                        </span>
                                    </ShouldRender>
                                </p>
                            </div>
                        </div>

                        <form
                            id="form-new-monitor"
                            onSubmit={handleSubmit(this.submitForm)}
                        >
                            <div
                                className="bs-ContentSection-content Box-root Box-background--offset Box-divider--surface-bottom-1 Padding-vertical--2"
                                style={{ boxShadow: 'none' }}
                            >
                                <div>
                                    <div className="bs-Fieldset-wrapper Box-root Margin-bottom--2">
                                        <fieldset className="bs-Fieldset">
                                            <div className="bs-Fieldset-rows">
                                                <div className="bs-ContentSection-content Box-root  Flex-flex Flex-alignItems--center Padding-horizontal--29 Padding-vertical--16">
                                                    <label className="bs-Fieldset-label" />
                                                    <div className="Box-root">
                                                        <span className="Text-color--inherit Text-display--inline Text-fontSize--16 Text-fontWeight--medium Text-lineHeight--24 Text-typeface--base Text-wrap--wrap">
                                                            <span>
                                                                Basic
                                                                Configuration
                                                            </span>
                                                        </span>
                                                        <p>
                                                            <span>
                                                                Basic
                                                                Configuration
                                                                for your new
                                                                Monitor.
                                                            </span>
                                                        </p>
                                                    </div>
                                                </div>
                                                <div className="nm-Fieldset-row">
                                                    <label className="bs-Fieldset-label" />
                                                    <label className="new-monitor-label">
                                                        Monitor Name
                                                    </label>
                                                </div>
                                                <div className="bs-Fieldset-row">
                                                    <label className="bs-Fieldset-label" />
                                                    <div className="bs-Fieldset-fields">
                                                        <Field
                                                            className="db-BusinessSettings-input TextInput bs-TextInput"
                                                            component={
                                                                RenderField
                                                            }
                                                            type="text"
                                                            name={`name_${this.props.index}`}
                                                            id="name"
                                                            placeholder="Home Page"
                                                            disabled={
                                                                requesting
                                                            }
                                                            validate={
                                                                ValidateField.text
                                                            }
                                                        />
                                                    </div>
                                                </div>
                                                <ShouldRender
                                                    if={!this.props.edit}
                                                >
                                                    <div
                                                        className="bs-Fieldset-row"
                                                        style={{
                                                            marginTop: '30px',
                                                        }}
                                                    >
                                                        <label className="bs-Fieldset-label" />
                                                        <label className="new-monitor-label">
                                                            What would you like
                                                            to monitor?
                                                        </label>
                                                    </div>
                                                    <div
                                                        className="bs-Fieldset-row"
                                                        style={{
                                                            marginBottom:
                                                                '30px',
                                                        }}
                                                    >
                                                        <label className="bs-Fieldset-label" />

                                                        <div className="radio-field">
                                                            <span className="flex">
                                                                <div className="monitor-type-grid">
                                                                    {monitorTypesOptions
                                                                        .slice(
                                                                            0,
                                                                            this
                                                                                .state
                                                                                .showAllMonitors
                                                                                ? 8
                                                                                : 4
                                                                        )
                                                                        .map(
                                                                            el => (
                                                                                <label
                                                                                    key={
                                                                                        el.value
                                                                                    }
                                                                                    htmlFor={`type_${el.value}`}
                                                                                    style={{
                                                                                        cursor:
                                                                                            'pointer',
                                                                                    }}
                                                                                >
                                                                                    <div
                                                                                        className={`radio-field monitor-type-item Box-background--white`}
                                                                                        style={{
                                                                                            border: `1px solid ${
                                                                                                this
                                                                                                    .props
                                                                                                    .type ===
                                                                                                el.value
                                                                                                    ? 'black'
                                                                                                    : 'rgba(0,0,0,0.2)'
                                                                                            }`,
                                                                                        }}
                                                                                    >
                                                                                        <div className="radioButtonStyle">
                                                                                            <Field
                                                                                                required={
                                                                                                    true
                                                                                                }
                                                                                                component="input"
                                                                                                type="radio"
                                                                                                data-testId={`type_${el.value}`}
                                                                                                id={`type_${el.value}`}
                                                                                                name={`type_${this.props.index}`}
                                                                                                className="Margin-left--4 Margin-top--4"
                                                                                                validate={
                                                                                                    ValidateField.select
                                                                                                }
                                                                                                disabled={
                                                                                                    requesting
                                                                                                }
                                                                                                onChange={(
                                                                                                    e,
                                                                                                    v
                                                                                                ) => {
                                                                                                    this.changeBox(
                                                                                                        e,
                                                                                                        v
                                                                                                    );
                                                                                                }}
                                                                                                value={
                                                                                                    el.value
                                                                                                }
                                                                                            />
                                                                                        </div>
                                                                                        <span className="imageAndLabel">
                                                                                            <img
                                                                                                alt=""
                                                                                                src={
                                                                                                    el.icon
                                                                                                }
                                                                                                style={{
                                                                                                    width:
                                                                                                        '10%',
                                                                                                    height:
                                                                                                        '100%',
                                                                                                    marginRight:
                                                                                                        '5%',
                                                                                                }}
                                                                                            />
                                                                                            <span
                                                                                                className="Text-color--inherit Text-display--inline Text-fontSize--16 Text-fontWeight--medium Text-lineHeight--24 Text-typeface--base Text-wrap--wrap"
                                                                                                style={{
                                                                                                    marginRight:
                                                                                                        '5%',
                                                                                                    minWidth:
                                                                                                        '68px',
                                                                                                }}
                                                                                            >
                                                                                                {
                                                                                                    el.label
                                                                                                }
                                                                                            </span>
                                                                                            {
                                                                                                el.description
                                                                                            }
                                                                                        </span>
                                                                                    </div>
                                                                                </label>
                                                                            )
                                                                        )}
                                                                    {this.state
                                                                        .showAllMonitors ? null : (
                                                                        <div className="bs-Fieldset-fields">
                                                                            <button
                                                                                className="bs-Button bs-DeprecatedButton db-Trends-editButton bs-Button--icon bs-Button--moreMonitorTypes"
                                                                                type="button"
                                                                                data-testId="show_all_monitors"
                                                                                id="showMoreMonitors"
                                                                                onClick={() => {
                                                                                    this.setState(
                                                                                        {
                                                                                            showAllMonitors: true,
                                                                                        }
                                                                                    );
                                                                                }}
                                                                            >
                                                                                <span>
                                                                                    Show
                                                                                    more
                                                                                    monitor
                                                                                    types
                                                                                </span>
                                                                            </button>
                                                                        </div>
                                                                    )}
                                                                </div>
                                                            </span>
                                                        </div>
                                                    </div>
                                                </ShouldRender>
                                                <ShouldRender
                                                    if={
                                                        type ===
                                                            'server-monitor' &&
                                                        !this.props.edit
                                                    }
                                                >
                                                    {this.renderMonitorConfiguration(
                                                        'Server'
                                                    )}
                                                    <div className="nm-Fieldset-row">
                                                        <label className="bs-Fieldset-label" />
                                                        <label className="new-monitor-label">
                                                            Mode
                                                        </label>
                                                    </div>
                                                    <div className="bs-Fieldset-row">
                                                        <label className="bs-Fieldset-label" />
                                                        <div className="bs-Fieldset-fields">
                                                            <span className="flex">
                                                                <Field
                                                                    className="db-select-nw"
                                                                    component={
                                                                        RenderSelect
                                                                    }
                                                                    name={`mode_${this.props.index}`}
                                                                    id="mode"
                                                                    placeholder="Mode"
                                                                    disabled={
                                                                        requesting
                                                                    }
                                                                    onChange={(
                                                                        e,
                                                                        v
                                                                    ) =>
                                                                        this.changeMode(
                                                                            e,
                                                                            v
                                                                        )
                                                                    }
                                                                    validate={
                                                                        ValidateField.select
                                                                    }
                                                                    options={[
                                                                        {
                                                                            value:
                                                                                '',
                                                                            label:
                                                                                'Select monitoring mode',
                                                                        },
                                                                        {
                                                                            value:
                                                                                'agent',
                                                                            label:
                                                                                'Agent',
                                                                        },
                                                                        {
                                                                            value:
                                                                                'agentless',
                                                                            label:
                                                                                'Agentless',
                                                                        },
                                                                    ]}
                                                                ></Field>
                                                            </span>
                                                        </div>
                                                    </div>

                                                    <ShouldRender
                                                        if={
                                                            mode === 'agentless'
                                                        }
                                                    >
                                                        <div className="nm-Fieldset-row">
                                                            <label className="bs-Fieldset-label" />
                                                            <label className="new-monitor-label">
                                                                Host
                                                            </label>
                                                        </div>
                                                        <div className="bs-Fieldset-row">
                                                            <label className="bs-Fieldset-label" />
                                                            <div className="bs-Fieldset-fields">
                                                                <Field
                                                                    className="db-BusinessSettings-input TextInput bs-TextInput"
                                                                    component={
                                                                        RenderField
                                                                    }
                                                                    type="text"
                                                                    name={`host_${this.props.index}`}
                                                                    id="host"
                                                                    placeholder="example.compute-1.amazonaws.com"
                                                                    disabled={
                                                                        requesting
                                                                    }
                                                                    validate={
                                                                        ValidateField.text
                                                                    }
                                                                />
                                                            </div>
                                                        </div>

                                                        <div className="nm-Fieldset-row">
                                                            <label className="bs-Fieldset-label" />
                                                            <label className="new-monitor-label">
                                                                Port
                                                            </label>
                                                        </div>
                                                        <div className="bs-Fieldset-row">
                                                            <label className="bs-Fieldset-label" />
                                                            <div className="bs-Fieldset-fields">
                                                                <Field
                                                                    className="db-BusinessSettings-input TextInput bs-TextInput"
                                                                    component={
                                                                        RenderField
                                                                    }
                                                                    type="text"
                                                                    name={`port_${this.props.index}`}
                                                                    id="port"
                                                                    placeholder="22"
                                                                    disabled={
                                                                        requesting
                                                                    }
                                                                    validate={
                                                                        ValidateField.text
                                                                    }
                                                                />
                                                            </div>
                                                        </div>

                                                        <div className="nm-Fieldset-row">
                                                            <label className="bs-Fieldset-label" />
                                                            <label className="new-monitor-label">
                                                                Username
                                                            </label>
                                                        </div>
                                                        <div className="bs-Fieldset-row">
                                                            <label className="bs-Fieldset-label" />
                                                            <div className="bs-Fieldset-fields">
                                                                <Field
                                                                    className="db-BusinessSettings-input TextInput bs-TextInput"
                                                                    component={
                                                                        RenderField
                                                                    }
                                                                    type="text"
                                                                    name={`username_${this.props.index}`}
                                                                    id="username"
                                                                    placeholder="root"
                                                                    disabled={
                                                                        requesting
                                                                    }
                                                                    validate={
                                                                        ValidateField.text
                                                                    }
                                                                />
                                                            </div>
                                                        </div>

                                                        <div className="nm-Fieldset-row">
                                                            <label className="bs-Fieldset-label" />
                                                            <label className="new-monitor-label">
                                                                Authentication
                                                                Method
                                                            </label>
                                                        </div>
                                                        <div className="bs-Fieldset-row">
                                                            <label className="bs-Fieldset-label" />

                                                            <div className="bs-Fieldset-fields">
                                                                <span className="flex">
                                                                    <Field
                                                                        className="db-select-nw"
                                                                        component={
                                                                            RenderSelect
                                                                        }
                                                                        name={`authentication_${this.props.index}`}
                                                                        id="authentication"
                                                                        placeholder="Authentication Method"
                                                                        disabled={
                                                                            requesting
                                                                        }
                                                                        onChange={(
                                                                            e,
                                                                            v
                                                                        ) =>
                                                                            this.changeAuthentication(
                                                                                e,
                                                                                v
                                                                            )
                                                                        }
                                                                        validate={
                                                                            ValidateField.select
                                                                        }
                                                                        options={[
                                                                            {
                                                                                value:
                                                                                    '',
                                                                                label:
                                                                                    'Select authentication method',
                                                                            },
                                                                            {
                                                                                value:
                                                                                    'password',
                                                                                label:
                                                                                    'Password',
                                                                            },
                                                                            {
                                                                                value:
                                                                                    'identityFile',
                                                                                label:
                                                                                    'Identity File',
                                                                            },
                                                                        ]}
                                                                    ></Field>
                                                                </span>
                                                            </div>
                                                        </div>

                                                        <ShouldRender
                                                            if={
                                                                authentication ===
                                                                'password'
                                                            }
                                                        >
                                                            <div className="nm-Fieldset-row">
                                                                <label className="bs-Fieldset-label" />
                                                                <label className="new-monitor-label">
                                                                    Password
                                                                </label>
                                                            </div>
                                                            <div className="bs-Fieldset-row">
                                                                <label className="bs-Fieldset-label" />
                                                                <div className="bs-Fieldset-fields">
                                                                    <Field
                                                                        className="db-BusinessSettings-input TextInput bs-TextInput"
                                                                        component={
                                                                            RenderField
                                                                        }
                                                                        type="password"
                                                                        name={`password_${this.props.index}`}
                                                                        id="password"
                                                                        placeholder="Password"
                                                                        disabled={
                                                                            requesting
                                                                        }
                                                                        validate={
                                                                            ValidateField.text
                                                                        }
                                                                    />
                                                                </div>
                                                            </div>
                                                        </ShouldRender>

                                                        <ShouldRender
                                                            if={
                                                                authentication ===
                                                                'identityFile'
                                                            }
                                                        >
                                                            <div className="nm-Fieldset-row">
                                                                <label className="bs-Fieldset-label" />
                                                                <label className="new-monitor-label">
                                                                    Identity
                                                                    File
                                                                </label>
                                                            </div>
                                                            <div className="bs-Fieldset-row">
                                                                <label className="bs-Fieldset-label" />
                                                                <div className="bs-Fieldset-fields">
                                                                    <div
                                                                        className="Box-root Flex-flex Flex-alignItems--center"
                                                                        style={{
                                                                            flexWrap:
                                                                                'wrap',
                                                                        }}
                                                                    >
                                                                        <div>
                                                                            <label
                                                                                className="bs-Button bs-DeprecatedButton bs-FileUploadButton"
                                                                                type="button"
                                                                            >
                                                                                <ShouldRender
                                                                                    if={
                                                                                        !identityFile
                                                                                    }
                                                                                >
                                                                                    <span className="bs-Button--icon bs-Button--new"></span>
                                                                                    <span>
                                                                                        Upload
                                                                                        Identity
                                                                                        File
                                                                                    </span>
                                                                                </ShouldRender>
                                                                                <ShouldRender
                                                                                    if={
                                                                                        identityFile
                                                                                    }
                                                                                >
                                                                                    <span className="bs-Button--icon bs-Button--edit"></span>
                                                                                    <span>
                                                                                        Change
                                                                                        Identity
                                                                                        File
                                                                                    </span>
                                                                                </ShouldRender>
                                                                                <div className="bs-FileUploadButton-inputWrap">
                                                                                    <Field
                                                                                        className="bs-FileUploadButton-input"
                                                                                        component={
                                                                                            UploadFile
                                                                                        }
                                                                                        name={`identityFile_${this.props.index}`}
                                                                                        id="identityFile"
                                                                                        accept=".pem, .ppk"
                                                                                        onChange={
                                                                                            this
                                                                                                .changeFile
                                                                                        }
                                                                                        disabled={
                                                                                            uploadingIdentityFile
                                                                                        }
                                                                                        fileInputKey={
                                                                                            fileInputKey
                                                                                        }
                                                                                    />
                                                                                </div>
                                                                            </label>
                                                                        </div>
                                                                        <ShouldRender
                                                                            if={
                                                                                identityFile
                                                                            }
                                                                        >
                                                                            <div
                                                                                className="bs-Fieldset-fields"
                                                                                style={{
                                                                                    padding:
                                                                                        '0',
                                                                                }}
                                                                            >
                                                                                <button
                                                                                    className="bs-Button bs-DeprecatedButton bs-FileUploadButton"
                                                                                    type="button"
                                                                                    onClick={
                                                                                        this
                                                                                            .removeFile
                                                                                    }
                                                                                    disabled={
                                                                                        uploadingIdentityFile
                                                                                    }
                                                                                    style={{
                                                                                        margin:
                                                                                            '10px 10px 0 0',
                                                                                    }}
                                                                                >
                                                                                    <span className="bs-Button--icon bs-Button--delete"></span>
                                                                                    <span>
                                                                                        Remove
                                                                                        Identity
                                                                                        File
                                                                                    </span>
                                                                                </button>
                                                                            </div>
                                                                        </ShouldRender>
                                                                    </div>
                                                                </div>
                                                            </div>
                                                        </ShouldRender>
                                                    </ShouldRender>
                                                </ShouldRender>

                                                <ShouldRender
                                                    if={type === 'api'}
                                                >
                                                    {this.renderMonitorConfiguration(
                                                        'API'
                                                    )}
                                                    <div className="nm-Fieldset-row">
                                                        <label className="bs-Fieldset-label" />
                                                        <label className="new-monitor-label">
                                                            HTTP Method
                                                        </label>
                                                    </div>
                                                    <div className="bs-Fieldset-row">
                                                        <label className="bs-Fieldset-label" />
                                                        <div className="bs-Fieldset-fields">
                                                            <Field
                                                                className="db-select-nw"
                                                                component={
                                                                    RenderSelect
                                                                }
                                                                name={`method_${this.props.index}`}
                                                                id="method"
                                                                placeholder="Http Method"
                                                                disabled={
                                                                    requesting
                                                                }
                                                                validate={
                                                                    ValidateField.select
                                                                }
                                                                options={[
                                                                    {
                                                                        value:
                                                                            '',
                                                                        label:
                                                                            'Select method',
                                                                    },
                                                                    {
                                                                        value:
                                                                            'get',
                                                                        label:
                                                                            'GET',
                                                                    },
                                                                    {
                                                                        value:
                                                                            'post',
                                                                        label:
                                                                            'POST',
                                                                    },
                                                                    {
                                                                        value:
                                                                            'put',
                                                                        label:
                                                                            'PUT',
                                                                    },
                                                                    {
                                                                        value:
                                                                            'delete',
                                                                        label:
                                                                            'DELETE',
                                                                    },
                                                                ]}
                                                                style={{
                                                                    height:
                                                                        '28px',
                                                                }}
                                                            />
                                                        </div>
                                                    </div>
                                                    <div className="nm-Fieldset-row">
                                                        <label className="bs-Fieldset-label" />
                                                        <label className="new-monitor-label">
                                                            URL
                                                        </label>
                                                    </div>
                                                    <div className="bs-Fieldset-row">
                                                        <label className="bs-Fieldset-label" />
                                                        <div className="bs-Fieldset-fields">
                                                            <Field
                                                                className="db-BusinessSettings-input TextInput bs-TextInput"
                                                                component={
                                                                    RenderField
                                                                }
                                                                type="url"
                                                                name={`url_${this.props.index}`}
                                                                id="url"
                                                                placeholder={`https://mywebsite.com${
                                                                    type ===
                                                                    'api'
                                                                        ? '/api'
                                                                        : ''
                                                                }`}
                                                                disabled={
                                                                    requesting
                                                                }
                                                                validate={[
                                                                    ValidateField.required,
                                                                    ValidateField.url,
                                                                ]}
                                                            />
                                                        </div>
                                                    </div>
                                                </ShouldRender>
                                                <ShouldRender
                                                    if={type === 'url'}
                                                >
                                                    {this.renderMonitorConfiguration(
                                                        'Website'
                                                    )}
                                                    <div className="nm-Fieldset-row">
                                                        <label className="bs-Fieldset-label" />
                                                        <label className="new-monitor-label">
                                                            URL
                                                        </label>
                                                    </div>
                                                    <div className="bs-Fieldset-row">
                                                        <label className="bs-Fieldset-label" />
                                                        <div className="bs-Fieldset-fields">
                                                            <Field
                                                                className="db-BusinessSettings-input TextInput bs-TextInput"
                                                                component={
                                                                    RenderField
                                                                }
                                                                type="url"
                                                                name={`url_${this.props.index}`}
                                                                id="url"
                                                                placeholder={`https://mywebsite.com${
                                                                    type ===
                                                                    'api'
                                                                        ? '/api'
                                                                        : ''
                                                                }`}
                                                                disabled={
                                                                    requesting
                                                                }
                                                                validate={[
                                                                    ValidateField.required,
                                                                    ValidateField.url,
                                                                ]}
                                                            />
                                                        </div>
                                                    </div>
                                                </ShouldRender>
                                                <ShouldRender
                                                    if={type === 'ip'}
                                                >
                                                    {this.renderMonitorConfiguration(
                                                        'IP Monitor'
                                                    )}
                                                    <div className="nm-Fieldset-row">
                                                        <label className="bs-Fieldset-label" />
                                                        <label className="new-monitor-label">
                                                            IP Address
                                                        </label>
                                                    </div>
                                                    <div className="bs-Fieldset-row">
                                                        <label className="bs-Fieldset-label" />
                                                        <div className="bs-Fieldset-fields">
                                                            <Field
                                                                className="db-BusinessSettings-input TextInput bs-TextInput"
                                                                component={
                                                                    RenderField
                                                                }
                                                                name={`ip_${this.props.index}`}
                                                                id="IPAddress"
                                                                placeholder="192.168.1.1"
                                                                disabled={
                                                                    requesting
                                                                }
                                                                validate={
                                                                    ValidateField.required
                                                                }
                                                            />
                                                        </div>
                                                    </div>
                                                </ShouldRender>
                                                <ShouldRender
                                                    if={
                                                        type ===
                                                        'incomingHttpRequest'
                                                    }
                                                >
                                                    {this.renderMonitorConfiguration(
                                                        'Incoming HTTP Request'
                                                    )}
                                                    <div className="nm-Fieldset-row">
                                                        <label className="bs-Fieldset-label" />
                                                        <label className="new-monitor-label">
                                                            Incoming URL
                                                        </label>
                                                    </div>
                                                    <div className="bs-Fieldset-row">
                                                        <label className="bs-Fieldset-label" />
                                                        <div
                                                            className="bs-Fieldset-fields"
                                                            style={{
                                                                paddingTop:
                                                                    '7px',
                                                            }}
                                                        >
                                                            <a
                                                                href={
                                                                    httpRequestLink
                                                                }
                                                            >
                                                                {
                                                                    httpRequestLink
                                                                }
                                                            </a>
                                                        </div>
                                                    </div>
                                                </ShouldRender>
                                                <ShouldRender
                                                    if={type === 'manual'}
                                                >
                                                    {this.renderMonitorConfiguration(
                                                        'Manual'
                                                    )}
                                                    <div className="nm-Fieldset-row">
                                                        <label className="bs-Fieldset-label" />
                                                        <label className="new-monitor-label">
                                                            Description
                                                            (optional)
                                                        </label>
                                                    </div>
                                                    <div className="bs-Fieldset-row">
                                                        <label className="bs-Fieldset-label" />
                                                        <div className="bs-Fieldset-fields">
                                                            <Field
                                                                className="db-BusinessSettings-input TextInput bs-TextInput"
                                                                component={
                                                                    RenderField
                                                                }
                                                                type="text"
                                                                name={`description_${this.props.index}`}
                                                                id="description"
                                                                placeholder="Home Page's Monitor"
                                                                disabled={
                                                                    requesting
                                                                }
                                                            />
                                                        </div>
                                                    </div>
                                                </ShouldRender>
                                                {type === 'device' && (
                                                    <div>
                                                        {this.renderMonitorConfiguration(
                                                            'IOT Device'
                                                        )}
                                                        <div className="nm-Fieldset-row">
                                                            <label className="bs-Fieldset-label" />
                                                            <label className="new-monitor-label">
                                                                Device ID
                                                            </label>
                                                        </div>
                                                        <div className="bs-Fieldset-row">
                                                            <label className="bs-Fieldset-label" />
                                                            <div className="bs-Fieldset-fields">
                                                                <Field
                                                                    className="db-BusinessSettings-input TextInput bs-TextInput"
                                                                    component={
                                                                        RenderField
                                                                    }
                                                                    type="deviceId"
                                                                    name={`deviceId_${this.props.index}`}
                                                                    id="deviceId"
                                                                    placeholder="of234dfgqwe"
                                                                    disabled={
                                                                        requesting
                                                                    }
                                                                    validate={
                                                                        ValidateField.required
                                                                    }
                                                                />
                                                            </div>
                                                        </div>
                                                    </div>
                                                )}
                                                <ShouldRender
                                                    if={type === 'script'}
                                                >
                                                    {this.renderMonitorConfiguration(
                                                        'Script'
                                                    )}
                                                    <div className="nm-Fieldset-row">
                                                        <label className="bs-Fieldset-label" />
                                                        <label className="new-monitor-label">
                                                            Script
                                                        </label>
                                                    </div>
                                                    <div className="bs-Fieldset-row">
                                                        <label className="bs-Fieldset-label" />
                                                        <div className="bs-Fieldset-fields">
                                                            <span>
                                                                <span>
                                                                    <AceEditor
                                                                        placeholder="Enter script here"
                                                                        mode="javascript"
                                                                        theme="github"
                                                                        value={
                                                                            this
                                                                                .state
                                                                                .script
                                                                        }
                                                                        style={{
                                                                            backgroundColor:
                                                                                '#fff',
                                                                            borderRadius:
                                                                                '4px',
                                                                            boxShadow:
                                                                                '0 0 0 1px rgba(50, 50, 93, 0.16), 0 0 0 1px rgba(50, 151, 211, 0), 0 0 0 2px rgba(50, 151, 211, 0), 0 1px 1px rgba(0, 0, 0, 0.08)',
                                                                        }}
                                                                        name={`script_${this.props.index}`}
                                                                        id="script"
                                                                        editorProps={{
                                                                            $blockScrolling: true,
                                                                        }}
                                                                        setOptions={{
                                                                            enableBasicAutocompletion: true,
                                                                            enableLiveAutocompletion: true,
                                                                            enableSnippets: true,
                                                                            showGutter: false,
                                                                        }}
                                                                        height="150px"
                                                                        highlightActiveLine={
                                                                            true
                                                                        }
                                                                        onChange={
                                                                            this
                                                                                .scriptTextChange
                                                                        }
                                                                        fontSize="14px"
                                                                    />
                                                                </span>
                                                            </span>
                                                        </div>
                                                    </div>
                                                </ShouldRender>
                                                <ShouldRender
                                                    if={
                                                        resourceCategoryList &&
                                                        resourceCategoryList.length >
                                                            0
                                                    }
                                                >
                                                    <div className="bs-ContentSection-content Box-root  Flex-flex Flex-alignItems--center Padding-horizontal--29 Padding-vertical--16">
                                                        <label className="bs-Fieldset-label" />
                                                        <div className="Box-root">
                                                            <span className="Text-color--inherit Text-display--inline Text-fontSize--16 Text-fontWeight--medium Text-lineHeight--24 Text-typeface--base Text-wrap--wrap">
                                                                <span>
                                                                    Resource
                                                                    Category
                                                                </span>
                                                            </span>
                                                            <p>
                                                                <span>
                                                                    Resource
                                                                    Category
                                                                    lets you
                                                                    categorize
                                                                    monitors on
                                                                    your status
                                                                    page.
                                                                </span>
                                                            </p>
                                                        </div>
                                                    </div>
                                                    <div className="nm-Fieldset-row">
                                                        <label className="bs-Fieldset-label" />
                                                        <label className="new-monitor-label">
                                                            Resource Category
                                                        </label>
                                                    </div>
                                                    <div className="bs-Fieldset-row">
                                                        <label className="bs-Fieldset-label" />
                                                        <div className="bs-Fieldset-fields">
                                                            <span className="flex">
                                                                <Field
                                                                    className="db-select-nw"
                                                                    component={
                                                                        RenderSelect
                                                                    }
                                                                    name={`resourceCategory_${this.props.index}`}
                                                                    id="resourceCategory"
                                                                    placeholder="Choose Resource Category"
                                                                    disabled={
                                                                        requesting
                                                                    }
                                                                    options={[
                                                                        {
                                                                            value:
                                                                                '',
                                                                            label:
                                                                                'Select resource category',
                                                                        },
                                                                        ...(resourceCategoryList &&
                                                                        resourceCategoryList.length >
                                                                            0
                                                                            ? resourceCategoryList.map(
                                                                                  category => ({
                                                                                      value:
                                                                                          category._id,
                                                                                      label:
                                                                                          category.name,
                                                                                  })
                                                                              )
                                                                            : []),
                                                                    ]}
                                                                />
                                                                <Tooltip title="Resource Category">
                                                                    <div>
                                                                        <p>
                                                                            Resource
                                                                            Categories
                                                                            lets
                                                                            you
                                                                            group
                                                                            resources
                                                                            by
                                                                            categories
                                                                            on
                                                                            Status
                                                                            Page.
                                                                        </p>
                                                                    </div>
                                                                </Tooltip>
                                                            </span>
                                                        </div>
                                                    </div>
                                                </ShouldRender>
                                                <ShouldRender
                                                    if={
                                                        schedules &&
                                                        schedules.length > 0
                                                    }
                                                >
                                                    <div className="bs-ContentSection-content Box-root  Flex-flex Flex-alignItems--center Padding-horizontal--29 Padding-vertical--16">
                                                        <label className="bs-Fieldset-label" />
                                                        <div className="Box-root">
                                                            <span className="Text-color--inherit Text-display--inline Text-fontSize--16 Text-fontWeight--medium Text-lineHeight--24 Text-typeface--base Text-wrap--wrap">
                                                                <span>
                                                                    Call Duties
                                                                </span>
                                                            </span>
                                                            <p className="Flex-flex Flex-alignItems--center">
                                                                <span>
                                                                    Set the
                                                                    configuration
                                                                    for your
                                                                    Monitor&apos;s
                                                                    Call duties.
                                                                </span>

                                                                <Tooltip title="Call Schedule">
                                                                    <div>
                                                                        <p>
                                                                            Call
                                                                            Schedules
                                                                            let&apos;s
                                                                            you
                                                                            connect
                                                                            your
                                                                            team
                                                                            members
                                                                            to
                                                                            specific
                                                                            monitors,
                                                                            so
                                                                            only
                                                                            on-duty
                                                                            members
                                                                            who
                                                                            are
                                                                            responsible
                                                                            for
                                                                            certain
                                                                            monitors
                                                                            are
                                                                            alerted
                                                                            when
                                                                            an
                                                                            incident
                                                                            is
                                                                            created.
                                                                        </p>
                                                                    </div>
                                                                </Tooltip>
                                                            </p>
                                                        </div>
                                                    </div>

                                                    <div className="bs-Fieldset-row">
                                                        <label className="bs-Fieldset-label"></label>
                                                        <div className="bs-Fieldset-fields">
                                                            <span className="flex">
                                                                <FieldArray
                                                                    className="db-select-nw"
                                                                    component={
                                                                        ScheduleInput
                                                                    }
                                                                    name={`callSchedules_${this.props.index}`}
                                                                    id={`callSchedules_${this.props.index}`}
                                                                    placeholder="Call Duty"
                                                                    disabled={
                                                                        requesting
                                                                    }
                                                                    style={{
                                                                        height:
                                                                            '28px',
                                                                    }}
                                                                    schedules={
                                                                        this
                                                                            .props
                                                                            .schedules
                                                                    }
                                                                    currentProject={
                                                                        this
                                                                            .props
                                                                            .currentProject
                                                                    }
                                                                />
                                                            </span>
                                                        </div>
                                                    </div>
                                                </ShouldRender>
                                                <ShouldRender
                                                    if={
                                                        this.props.monitorSlas
                                                            .length > 0 ||
                                                        this.props.incidentSlas
                                                            .length > 0
                                                    }
                                                >
                                                    <div className="bs-ContentSection-content Box-root  Flex-flex Flex-alignItems--center Padding-horizontal--29 Padding-vertical--16">
                                                        <label className="bs-Fieldset-label" />
                                                        <div className="Box-root">
                                                            <span className="Text-color--inherit Text-display--inline Text-fontSize--16 Text-fontWeight--medium Text-lineHeight--24 Text-typeface--base Text-wrap--wrap">
                                                                <span>
                                                                    Service
                                                                    Level
                                                                    Agreement
                                                                </span>
                                                            </span>
                                                            <p>
                                                                <span>
                                                                    Select the
                                                                    SLAs for
                                                                    your new
                                                                    monitor.
                                                                </span>
                                                            </p>
                                                        </div>
                                                    </div>
                                                </ShouldRender>
                                                <ShouldRender
                                                    if={
                                                        this.props.monitorSlas
                                                            .length > 0
                                                    }
                                                >
                                                    <div className="nm-Fieldset-row">
                                                        <label className="bs-Fieldset-label" />
                                                        <label className="new-monitor-label">
                                                            Monitor SLA
                                                        </label>
                                                    </div>
                                                    <div className="bs-Fieldset-row">
                                                        <label className="bs-Fieldset-label" />

                                                        <div className="bs-Fieldset-fields">
                                                            <span className="flex">
                                                                {this.props
                                                                    .edit ? (
                                                                    <Field
                                                                        className="db-select-nw"
                                                                        component={
                                                                            RenderSelect
                                                                        }
                                                                        name="monitorSla"
                                                                        id="monitorSla"
                                                                        placeholder="Monitor SLA"
                                                                        disabled={
                                                                            requesting
                                                                        }
                                                                        options={[
                                                                            ...this.props.monitorSlas.map(
                                                                                sla => ({
                                                                                    value:
                                                                                        sla._id,
                                                                                    label:
                                                                                        sla.name,
                                                                                })
                                                                            ),
                                                                        ]}
                                                                    />
                                                                ) : (
                                                                    <Field
                                                                        className="db-select-nw"
                                                                        component={
                                                                            RenderSelect
                                                                        }
                                                                        name="monitorSla"
                                                                        id="monitorSla"
                                                                        placeholder="Monitor SLA"
                                                                        disabled={
                                                                            requesting
                                                                        }
                                                                        options={[
                                                                            {
                                                                                value:
                                                                                    '',
                                                                                label:
                                                                                    'Select Monitor SLA',
                                                                            },
                                                                            ...this.props.monitorSlas.map(
                                                                                sla => ({
                                                                                    value:
                                                                                        sla._id,
                                                                                    label:
                                                                                        sla.name,
                                                                                })
                                                                            ),
                                                                        ]}
                                                                    />
                                                                )}

                                                                <Tooltip title="Monitor SLA">
                                                                    <div>
                                                                        <p>
                                                                            SLA
                                                                            is
                                                                            used
                                                                            to
                                                                            make
                                                                            sure
                                                                            your
                                                                            monitors
                                                                            provide
                                                                            a
                                                                            certain
                                                                            reliability
                                                                            of
                                                                            service.
                                                                            We’ll
                                                                            alert
                                                                            your
                                                                            team
                                                                            when
                                                                            a
                                                                            particular
                                                                            monitor
                                                                            is
                                                                            about
                                                                            to
                                                                            breach
                                                                            it’s
                                                                            SLA.
                                                                        </p>
                                                                    </div>
                                                                </Tooltip>
                                                            </span>
                                                        </div>
                                                    </div>
                                                </ShouldRender>
                                                <ShouldRender
                                                    if={
                                                        this.props.incidentSlas
                                                            .length > 0
                                                    }
                                                >
                                                    <div className="nm-Fieldset-row">
                                                        <label className="bs-Fieldset-label" />
                                                        <label className="new-monitor-label">
                                                            Incident
                                                            Communication SLA
                                                        </label>
                                                    </div>
                                                    <div className="bs-Fieldset-row">
                                                        <label className="bs-Fieldset-label" />

                                                        <div className="bs-Fieldset-fields">
                                                            <span className="flex">
                                                                {this.props
                                                                    .edit ? (
                                                                    <Field
                                                                        className="db-select-nw"
                                                                        component={
                                                                            RenderSelect
                                                                        }
                                                                        name="incidentCommunicationSla"
                                                                        id="incidentCommunicationSla"
                                                                        placeholder="Incident Communication SLA"
                                                                        disabled={
                                                                            requesting
                                                                        }
                                                                        options={[
                                                                            ...this.props.incidentSlas.map(
                                                                                sla => ({
                                                                                    value:
                                                                                        sla._id,
                                                                                    label:
                                                                                        sla.name,
                                                                                })
                                                                            ),
                                                                        ]}
                                                                    />
                                                                ) : (
                                                                    <Field
                                                                        className="db-select-nw"
                                                                        component={
                                                                            RenderSelect
                                                                        }
                                                                        name="incidentCommunicationSla"
                                                                        id="incidentCommunicationSla"
                                                                        placeholder="Incident Communication SLA"
                                                                        disabled={
                                                                            requesting
                                                                        }
                                                                        options={[
                                                                            {
                                                                                value:
                                                                                    '',
                                                                                label:
                                                                                    'Select Incident Communication SLA',
                                                                            },
                                                                            ...this.props.incidentSlas.map(
                                                                                sla => ({
                                                                                    value:
                                                                                        sla._id,
                                                                                    label:
                                                                                        sla.name,
                                                                                })
                                                                            ),
                                                                        ]}
                                                                    />
                                                                )}

                                                                <Tooltip title="Incident Communication SLA">
                                                                    <div>
                                                                        <p>
                                                                            Incident
                                                                            communication
                                                                            SLA
                                                                            is
                                                                            used
                                                                            to
                                                                            make
                                                                            sure
                                                                            you
                                                                            keep
                                                                            you
                                                                            customers
                                                                            updated
                                                                            every
                                                                            few
                                                                            minutes
                                                                            on
                                                                            an
                                                                            active
                                                                            incident.
                                                                            Your
                                                                            team
                                                                            will
                                                                            get
                                                                            an
                                                                            email
                                                                            reminder
                                                                            when
                                                                            you
                                                                            forget
                                                                            to
                                                                            update
                                                                            an
                                                                            incident
                                                                            status,
                                                                            this
                                                                            will
                                                                            help
                                                                            you
                                                                            to
                                                                            communicate
                                                                            with
                                                                            your
                                                                            customers
                                                                            on
                                                                            time
                                                                            and
                                                                            keep
                                                                            them
                                                                            updated.
                                                                        </p>
                                                                    </div>
                                                                </Tooltip>
                                                            </span>
                                                        </div>
                                                    </div>
                                                </ShouldRender>
                                                <ShouldRender
                                                    if={
                                                        type &&
                                                        (type === 'api' ||
                                                            type === 'url' ||
                                                            type ===
                                                                'server-monitor' ||
                                                            type === 'script' ||
                                                            type ===
                                                                'incomingHttpRequest' ||
                                                            type === 'ip') &&
                                                        !this.state.advance
                                                    }
                                                >
                                                    <div className="bs-ContentSection-content Box-root  Flex-flex Flex-alignItems--center Padding-horizontal--29 Padding-vertical--16">
                                                        <label className="bs-Fieldset-label" />
                                                        <div className="Box-root">
                                                            <span className="Text-color--inherit Text-display--inline Text-fontSize--16 Text-fontWeight--medium Text-lineHeight--24 Text-typeface--base Text-wrap--wrap">
                                                                <span>
                                                                    Advanced
                                                                </span>
                                                            </span>
                                                            <p>
                                                                <span>
                                                                    Advanced
                                                                    Configuration
                                                                    settings for
                                                                    your new
                                                                    monitor.
                                                                </span>
                                                            </p>
                                                        </div>
                                                    </div>
                                                    <div className="bs-Fieldset-row">
                                                        <label className="bs-Fieldset-label"></label>
                                                        <div className="bs-Fieldset-fields">
                                                            <button
                                                                id="advanceOptions"
                                                                type="button"
                                                                className="button-as-anchor"
                                                                onClick={() =>
                                                                    this.openAdvance()
                                                                }
                                                            >
                                                                {' '}
                                                                Advance Options.
                                                            </button>
                                                        </div>
                                                    </div>
                                                </ShouldRender>
                                                <ShouldRender
                                                    if={
                                                        this.state.advance &&
                                                        (type === 'api' ||
                                                            type === 'url' ||
                                                            type ===
                                                                'server-monitor' ||
                                                            type === 'script' ||
                                                            type ===
                                                                'incomingHttpRequest' ||
                                                            type === 'ip')
                                                    }
                                                >
                                                    <ShouldRender
                                                        if={
                                                            this.state
                                                                .advance &&
                                                            type === 'api'
                                                        }
                                                    >
                                                        <ApiAdvance
                                                            index={
                                                                this.props.index
                                                            }
                                                        />
                                                    </ShouldRender>

                                                    {Object.values(
                                                        CRITERIA_TYPES
                                                    ).map(criterionType => {
                                                        const criteria = [
                                                            ...this.state.criteria.filter(
                                                                criterion =>
                                                                    criterion.type ===
                                                                    criterionType.type
                                                            ),
                                                        ];
                                                        return (
                                                            <div
                                                                key={
                                                                    criterionType.type
                                                                }
                                                            >
                                                                {[
                                                                    criteria.map(
                                                                        (
                                                                            criterion,
                                                                            index
                                                                        ) => {
                                                                            return (
                                                                                <ResponseComponent
                                                                                    key={
                                                                                        index
                                                                                    }
                                                                                    type={
                                                                                        this
                                                                                            .state
                                                                                            .type
                                                                                    }
                                                                                    addCriterion={data =>
                                                                                        this.addCriterion(
                                                                                            data
                                                                                        )
                                                                                    }
                                                                                    removeCriterion={id =>
                                                                                        this.removeCriterion(
                                                                                            id
                                                                                        )
                                                                                    }
                                                                                    criterion={
                                                                                        criterion
                                                                                    }
                                                                                    schedules={
                                                                                        this
                                                                                            .props
                                                                                            .schedules
                                                                                    }
                                                                                    edit={
                                                                                        this
                                                                                            .props
                                                                                            .edit
                                                                                    }
                                                                                />
                                                                            );
                                                                        }
                                                                    ),
                                                                ]}

                                                                {criteria.length ===
                                                                    0 && (
                                                                    <div>
                                                                        <div
                                                                            className="bs-ContentSection Card-root Card-shadow--clear Padding-all--16 Margin-vertical--16"
                                                                            style={{
                                                                                borderRadius:
                                                                                    '0',
                                                                                boxShadow:
                                                                                    'none',
                                                                                display:
                                                                                    'flex',
                                                                                justifyContent:
                                                                                    'space-between',
                                                                                alignContent:
                                                                                    'center',
                                                                            }}
                                                                        >
                                                                            <div className="Margin-bottom--16">
                                                                                <span
                                                                                    style={{
                                                                                        display:
                                                                                            'inline-block',
                                                                                        borderRadius:
                                                                                            '2px',
                                                                                        height:
                                                                                            '8px',
                                                                                        width:
                                                                                            '8px',
                                                                                        margin:
                                                                                            '0 8px 1px 0',
                                                                                        backgroundColor:
                                                                                            criterionType.type ===
                                                                                            'up'
                                                                                                ? 'rgb(117, 211, 128)'
                                                                                                : 'rgb(255, 222, 36)',
                                                                                    }}
                                                                                ></span>
                                                                                <span className="Text-fontSize--16 Text-fontWeight--medium">
                                                                                    Monitor{' '}
                                                                                    {`${criterionType.type
                                                                                        .charAt(
                                                                                            0
                                                                                        )
                                                                                        .toUpperCase() +
                                                                                        criterionType.type.slice(
                                                                                            1
                                                                                        )}`}{' '}
                                                                                    Criteria
                                                                                </span>
<<<<<<< HEAD
=======
                                                                                <p>
                                                                                    <span className="Margin-left--16">
                                                                                        This
                                                                                        is
                                                                                        where
                                                                                        you
                                                                                        describe
                                                                                        when
                                                                                        your
                                                                                        monitor
                                                                                        is
                                                                                        considered
                                                                                        {` ${criterionType.type.toLowerCase()}`}
                                                                                    </span>
                                                                                </p>
>>>>>>> 2fc225af
                                                                            </div>
                                                                            <button
                                                                                className="Button bs-ButtonLegacy ActionIconParent Margin-top--8"
                                                                                id="Add-Criteria-Button"
                                                                                type="button"
                                                                                onClick={() =>
                                                                                    this.addCriterion(
                                                                                        {
                                                                                            type:
                                                                                                criterionType.type,
                                                                                            id: uuid.v4(),
                                                                                        }
                                                                                    )
                                                                                }
                                                                            >
                                                                                <span className="bs-Button bs-FileUploadButton bs-Button--icon bs-Button--new">
                                                                                    <span>
                                                                                        {`Add ${criterionType.type[0].toUpperCase()}${criterionType.type
                                                                                            .substr(
                                                                                                1
                                                                                            )
                                                                                            .toLocaleLowerCase()} Criteria`}
                                                                                    </span>
                                                                                </span>
                                                                            </button>
                                                                        </div>
                                                                        <div className="bs-ContentSection-content Box-root Box-background--offset  Padding-horizontal--8 Padding-vertical--16">
                                                                            <p className="Flex-flex Flex-justifyContent--center Text-fontSize--15">
                                                                                You
                                                                                do
                                                                                not
                                                                                have
                                                                                any
                                                                                Monitor{' '}
                                                                                {`${criterionType.type
                                                                                    .charAt(
                                                                                        0
                                                                                    )
                                                                                    .toUpperCase() +
                                                                                    criterionType.type.slice(
                                                                                        1
                                                                                    )}`}{' '}
                                                                                Criteria,
                                                                                feel
                                                                                free
                                                                                to
                                                                                add
                                                                                one
                                                                            </p>
                                                                        </div>
                                                                    </div>
                                                                )}
                                                            </div>
                                                        );
                                                    })}
                                                </ShouldRender>
                                            </div>
                                        </fieldset>
                                    </div>
                                </div>
                            </div>
                            <div className="bs-ContentSection-footer bs-ContentSection-content Box-root Box-background--white Flex-flex Flex-alignItems--center Flex-justifyContent--spaceBetween Padding-horizontal--20 Padding-vertical--12">
                                <div className="bs-Tail-copy">
                                    <div className="Box-root Flex-flex Flex-alignItems--stretch Flex-direction--row Flex-justifyContent--flexStart">
                                        <ShouldRender
                                            if={
                                                this.props.monitor.newMonitor
                                                    .error ||
                                                this.props.monitor.editMonitor
                                                    .error
                                            }
                                        >
                                            <div className="Box-root Margin-right--8">
                                                <div className="Icon Icon--info Icon--color--red Icon--size--14 Box-root Flex-flex"></div>
                                            </div>
                                            <div className="Box-root">
                                                <span
                                                    style={{ color: 'red' }}
                                                    id="formNewMonitorError"
                                                >
                                                    {this.props.monitor
                                                        .newMonitor.error ||
                                                        this.props.monitor
                                                            .editMonitor.error}
                                                </span>
                                            </div>
                                        </ShouldRender>
                                    </div>
                                </div>
                                <div>
                                    <ShouldRender
                                        if={!requesting && this.props.edit}
                                    >
                                        <button
                                            className="bs-Button"
                                            disabled={requesting}
                                            onClick={this.cancelEdit}
                                        >
                                            <span>Cancel</span>
                                        </button>
                                    </ShouldRender>
                                    <button
                                        id="addMonitorButton"
                                        className="bs-Button bs-Button--blue"
                                        disabled={requesting}
                                        type="submit"
                                    >
                                        <PricingPlan
                                            plan={this.getNextPlan(
                                                planCategory
                                            )}
                                            hideChildren={false}
                                            disabled={
                                                unlimitedMonitors.includes(
                                                    planCategory
                                                ) ||
                                                currentMonitorCount <
                                                    monitorCount
                                            }
                                        >
                                            <ShouldRender
                                                if={
                                                    !this.props.edit &&
                                                    !requesting
                                                }
                                            >
                                                <span>Add Monitor</span>
                                            </ShouldRender>
                                        </PricingPlan>
                                        <ShouldRender
                                            if={this.props.edit && !requesting}
                                        >
                                            <span>Edit Monitor </span>
                                        </ShouldRender>

                                        <ShouldRender if={requesting}>
                                            <FormLoader />
                                        </ShouldRender>
                                    </button>
                                </div>
                            </div>
                        </form>
                    </div>
                </div>
            </div>
        );
    }
}

NewMonitor.displayName = 'NewMonitor';

const NewMonitorForm = new reduxForm({
    form: 'NewMonitor',
    destroyOnUnmount: true,
    enableReinitialize: true,
})(NewMonitor);

const mapDispatchToProps = dispatch =>
    bindActionCreators(
        {
            createMonitor,
            createMonitorSuccess,
            createMonitorFailure,
            resetCreateMonitor,
            editMonitorSwitch,
            openModal,
            closeModal,
            editMonitor,
            logFile,
            resetFile,
            setFileInputKey,
            uploadIdentityFile,
            fetchMonitorCriteria,
            setMonitorCriteria,
            addSeat,
            fetchMonitorsIncidents,
            fetchMonitorsSubscribers,
            fetchSchedules,
            scheduleSuccess,
            showUpgradeForm,
            toggleEdit,
            fetchCommunicationSlas,
            fetchMonitorSlas,
            change,
        },
        dispatch
    );

const mapStateToProps = (state, ownProps) => {
    const name = selector(state, 'name_1000');
    const type = selector(state, 'type_1000');
    const mode = selector(state, 'mode_1000');
    const authentication = selector(state, 'authentication_1000');
    const category = selector(state, 'resourceCategory_1000');
    const monitorSchedules = selector(state, 'callSchedules_1000');
    const monitorSla = selector(state, 'monitorSla');
    const incidentCommunicationSla = selector(
        state,
        'incidentCommunicationSla'
    );

    let projectId = null;

    for (const project of state.component.componentList.components) {
        for (const component of project.components) {
            if (component._id === ownProps.componentId) {
                projectId = component.projectId._id;
                break;
            }
        }
    }
    if (projectId === null)
        projectId = ownProps.currentProject && ownProps.currentProject._id;

    const currentPlanId =
        state.project &&
        state.project.currentProject &&
        state.project.currentProject.stripePlanId
            ? state.project.currentProject.stripePlanId
            : '';

    if (ownProps.edit) {
        const monitorId = ownProps.match
            ? ownProps.match.params
                ? ownProps.match.params.monitorId
                : null
            : null;
        return {
            monitor: state.monitor,
            currentProject: state.project.currentProject,
            name,
            type,
            mode,
            authentication,
            category,
            identityFile: state.monitor.file,
            uploadingIdentityFile: state.monitor.uploadFileRequest,
            monitorSchedules,
            monitorSla,
            incidentCommunicationSla,
            subProjects: state.subProject.subProjects.subProjects,
            schedules: state.schedule.schedules.data,
            resourceCategoryList:
                state.resourceCategories.resourceCategoryListForNewResource
                    .resourceCategories,
            monitorId,
            project: state.project.currentProject
                ? state.project.currentProject
                : {},
            currentPlanId,
            projectId,
            incidentSlas:
                state.incidentSla.incidentCommunicationSlas.incidentSlas,
            requestingSla:
                state.incidentSla.incidentCommunicationSlas.requesting,
            fetchSlaError: state.incidentSla.incidentCommunicationSlas.error,
            monitorSlas: state.monitorSla.monitorSlas.slas,
            requestingMonitorSla: state.monitorSla.monitorSlas.requesting,
            fetchMonitorSlaError: state.monitorSla.monitorSlas.error,
            isValid: isValid('NewMonitor')(state),
        };
    } else {
        return {
            initialValues: state.monitor.newMonitor.initialValue,
            monitor: state.monitor,
            currentProject: state.project.currentProject,
            name,
            type,
            mode,
            authentication,
            category,
            identityFile: state.monitor.file,
            uploadingIdentityFile: state.monitor.uploadFileRequest,
            monitorSchedules,
            monitorSla,
            incidentCommunicationSla,
            resourceCategoryList:
                state.resourceCategories.resourceCategoryListForNewResource
                    .resourceCategories,
            subProjects: state.subProject.subProjects.subProjects,
            schedules: state.schedule.schedules.data,
            project: state.project.currentProject
                ? state.project.currentProject
                : {},
            currentPlanId,
            projectId,
            incidentSlas:
                state.incidentSla.incidentCommunicationSlas.incidentSlas,
            requestingSla:
                state.incidentSla.incidentCommunicationSlas.requesting,
            fetchSlaError: state.incidentSla.incidentCommunicationSlas.error,
            monitorSlas: state.monitorSla.monitorSlas.slas,
            requestingMonitorSla: state.monitorSla.monitorSlas.requesting,
            fetchMonitorSlaError: state.monitorSla.monitorSlas.error,
            isValid: isValid('NewMonitor')(state),
        };
    }
};

NewMonitor.propTypes = {
    index: PropTypes.oneOfType([
        PropTypes.string.isRequired,
        PropTypes.number.isRequired,
    ]),
    editMonitorSwitch: PropTypes.func.isRequired,
    currentProject: PropTypes.object.isRequired,
    editMonitor: PropTypes.func.isRequired,
    createMonitor: PropTypes.func.isRequired,
    monitor: PropTypes.object.isRequired,
    handleSubmit: PropTypes.func.isRequired,
    fetchMonitorsIncidents: PropTypes.func.isRequired,
    fetchMonitorsSubscribers: PropTypes.func.isRequired,
    fetchSchedules: PropTypes.func.isRequired,
    editMonitorProp: PropTypes.object,
    edit: PropTypes.bool,
    name: PropTypes.string,
    type: PropTypes.string,
    mode: PropTypes.string,
    authentication: PropTypes.string,
    category: PropTypes.string,
    subProject: PropTypes.string,
    monitorSchedules: PropTypes.array,
    monitorSla: PropTypes.string,
    incidentCommunicationSla: PropTypes.string,
    resourceCategoryList: PropTypes.array,
    schedules: PropTypes.array,
    monitorId: PropTypes.string,
    setMonitorCriteria: PropTypes.func,
    fetchMonitorCriteria: PropTypes.func,
    showUpgradeForm: PropTypes.func,
    project: PropTypes.object,
    currentPlanId: PropTypes.string,
    projectId: PropTypes.string,
    componentId: PropTypes.string,
    subProjects: PropTypes.array,
    toggleEdit: PropTypes.func,
    logFile: PropTypes.func,
    resetFile: PropTypes.func,
    identityFile: PropTypes.string,
    uploadingIdentityFile: PropTypes.bool,
    setFileInputKey: PropTypes.func,
    fileInputKey: PropTypes.string,
    uploadIdentityFile: PropTypes.func,
    fetchCommunicationSlas: PropTypes.func,
    incidentSlas: PropTypes.array,
    requestingSla: PropTypes.bool,
    fetchMonitorSlas: PropTypes.func,
    monitorSlas: PropTypes.array,
    requestingMonitorSla: PropTypes.bool,
    change: PropTypes.func,
    initialValues: PropTypes.objectOf(PropTypes.any),
    currentMonitorCriteria: PropTypes.arrayOf(
        PropTypes.objectOf(PropTypes.any)
    ),
};

export default connect(mapStateToProps, mapDispatchToProps)(NewMonitorForm);<|MERGE_RESOLUTION|>--- conflicted
+++ resolved
@@ -2438,8 +2438,6 @@
                                                                                         )}`}{' '}
                                                                                     Criteria
                                                                                 </span>
-<<<<<<< HEAD
-=======
                                                                                 <p>
                                                                                     <span className="Margin-left--16">
                                                                                         This
@@ -2455,7 +2453,6 @@
                                                                                         {` ${criterionType.type.toLowerCase()}`}
                                                                                     </span>
                                                                                 </p>
->>>>>>> 2fc225af
                                                                             </div>
                                                                             <button
                                                                                 className="Button bs-ButtonLegacy ActionIconParent Margin-top--8"
