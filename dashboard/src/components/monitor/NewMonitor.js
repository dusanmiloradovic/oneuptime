/* eslint-disable*/
import React, { Component } from 'react';
import { bindActionCreators } from 'redux';
import { connect } from 'react-redux';
import PropTypes from 'prop-types';
import { reduxForm, Field, formValueSelector, change } from 'redux-form';
import {
    createMonitor,
    createMonitorSuccess,
    createMonitorFailure,
    resetCreateMonitor,
    editMonitor,
    editMonitorSwitch,
    setMonitorCriteria,
    addSeat,
} from '../../actions/monitor';
import { RenderField } from '../basic/RenderField';
import { makeCriteria, API_URL } from '../../config';
import { FormLoader } from '../basic/Loader';
import { openModal, closeModal } from '../../actions/modal';
import {
    fetchMonitorCriteria,
    fetchMonitorsIncidents,
    fetchMonitorsSubscribers,
    toggleEdit,
} from '../../actions/monitor';
import { showUpgradeForm } from '../../actions/project';
import ShouldRender from '../basic/ShouldRender';
import { fetchSchedules, scheduleSuccess } from '../../actions/schedule';
import ApiAdvance from './ApiAdvance';
import ResponseComponent from './ResponseComponent';
import { User } from '../../config';
import { ValidateField } from '../../config';
import { RenderSelect } from '../basic/RenderSelect';
import AceEditor from 'react-ace';
import 'ace-builds/src-noconflict/mode-javascript';
import 'ace-builds/src-noconflict/theme-github';
import { logEvent } from '../../analytics';
import { SHOULD_LOG_ANALYTICS, PricingPlan as PlanListing } from '../../config';
import Tooltip from '../basic/Tooltip';
import PricingPlan from '../basic/PricingPlan';
const selector = formValueSelector('NewMonitor');
const dJSON = require('dirty-json');
import { history } from '../../store';
import uuid from 'uuid';
import { fetchCommunicationSlas } from '../../actions/incidentCommunicationSla';
import { fetchMonitorSlas } from '../../actions/monitorSla';
import { UploadFile } from '../basic/UploadFile';

class NewMonitor extends Component {
    constructor(props) {
        super(props);
        this.state = {
            advance: false,
            script: '',
            type: props.edit ? props.editMonitorProp.type : props.type,
            httpRequestLink: `${API_URL}/incomingHttpRequest/${uuid.v4()}`,
        };
    }

    componentDidMount() {
        const userId = User.getUserId();
        const projectMember = this.props.currentProject.users.find(
            user => user.userId === userId
        );
        //load call schedules
        if (projectMember) {
            this.props.fetchMonitorSlas(this.props.currentProject._id);
            this.props.fetchCommunicationSlas(this.props.currentProject._id);
            this.props.fetchSchedules(this.props.currentProject._id);
        }
        this.props.fetchMonitorCriteria();
    }

    //Client side validation
    validate = values => {
        const errors = {};
        if (!ValidateField.text(values[`name_${this.props.index}`])) {
            errors.name = 'Name is required.';
        }
        if (values[`type_${this.props.index}`] === 'url') {
            if (!ValidateField.text(values[`url_${this.props.index}`])) {
                errors.url = 'URL is required.';
            } else if (!ValidateField.url(values[`url_${this.props.index}`])) {
                errors.url = 'URL is invalid.';
            }
        }

        if (values[`type_${this.props.index}`] === 'device') {
            if (!ValidateField.text(values[`deviceId_${this.props.index}`])) {
                errors.deviceId = 'Device ID is required.';
            } else if (
                !ValidateField.url(values[`deviceId_${this.props.index}`])
            ) {
                errors.deviceId = 'Device ID is invalid.';
            }
        }

        if (!values['resourceCategoriesId']) {
            errors.resourceCategories = 'Resource Category is required';
        }

        return errors;
    };

    componentDidUpdate() {
        const { monitor } = this.props;
        if (
            monitor.newMonitor.error ===
            "You can't add any more monitors. Please upgrade plan."
        ) {
            this.props.showUpgradeForm();
        }
    }

    submitForm = values => {
        const thisObj = this;
        const postObj = { data: {}, criteria: {} };
        postObj.componentId = thisObj.props.componentId;
        postObj.projectId = this.props.projectId;
        postObj.incidentCommunicationSla = values.incidentCommunicationSla;
        postObj.monitorSla = values.monitorSla;
        postObj.name = values[`name_${this.props.index}`];
        postObj.type = values[`type_${this.props.index}`]
            ? values[`type_${this.props.index}`]
            : this.props.edit
            ? this.props.editMonitorProp.type
            : this.props.type;
        postObj.resourceCategory =
            values[`resourceCategory_${this.props.index}`];
        postObj.callScheduleId = values[`callSchedule_${this.props.index}`];
        if (postObj.type === 'manual')
            postObj.data.description =
                values[`description_${this.props.index}`] || null;

        if (postObj.type === 'device')
            postObj.data.deviceId = values[`deviceId_${this.props.index}`];

        if (postObj.type === 'url' || postObj.type === 'api')
            postObj.data.url = values[`url_${this.props.index}`];

        if (postObj.type === 'script') {
            postObj.data.script = thisObj.state.script;
        }

        if (postObj.type === 'incomingHttpRequest')
            postObj.data.link = thisObj.state.httpRequestLink;

        if (
            postObj.type === 'url' ||
            postObj.type === 'api' ||
            postObj.type === 'server-monitor' ||
            postObj.type === 'script' ||
            postObj.type === 'incomingHttpRequest'
        ) {
            if (
                values &&
                values[`up_${this.props.index}`] &&
                values[`up_${this.props.index}`].length
            ) {
                postObj.criteria.up = makeCriteria(
                    values[`up_${this.props.index}`]
                );
                postObj.criteria.up.createAlert =
                    values && values[`up_${this.props.index}_createAlert`]
                        ? true
                        : false;
                postObj.criteria.up.autoAcknowledge =
                    values && values[`up_${this.props.index}_autoAcknowledge`]
                        ? true
                        : false;
                postObj.criteria.up.autoResolve =
                    values && values[`up_${this.props.index}_autoResolve`]
                        ? true
                        : false;
            }

            if (
                values &&
                values[`degraded_${this.props.index}`] &&
                values[`degraded_${this.props.index}`].length
            ) {
                postObj.criteria.degraded = makeCriteria(
                    values[`degraded_${this.props.index}`]
                );
                postObj.criteria.degraded.createAlert =
                    values && values[`degraded_${this.props.index}_createAlert`]
                        ? true
                        : false;
                postObj.criteria.degraded.autoAcknowledge =
                    values &&
                    values[`degraded_${this.props.index}_autoAcknowledge`]
                        ? true
                        : false;
                postObj.criteria.degraded.autoResolve =
                    values && values[`degraded_${this.props.index}_autoResolve`]
                        ? true
                        : false;
            }

            if (
                values &&
                values[`down_${this.props.index}`] &&
                values[`down_${this.props.index}`].length
            ) {
                postObj.criteria.down = makeCriteria(
                    values[`down_${this.props.index}`]
                );
                postObj.criteria.down.createAlert =
                    values && values[`down_${this.props.index}_createAlert`]
                        ? true
                        : false;
                postObj.criteria.down.autoAcknowledge =
                    values && values[`down_${this.props.index}_autoAcknowledge`]
                        ? true
                        : false;
                postObj.criteria.down.autoResolve =
                    values && values[`down_${this.props.index}_autoResolve`]
                        ? true
                        : false;
            }
        }
        if (postObj.type === 'api') {
            if (
                values &&
                values[`method_${this.props.index}`] &&
                values[`method_${this.props.index}`].length
            ) {
                postObj.method = values[`method_${this.props.index}`];
            }
            if (
                values &&
                values[`headers_${this.props.index}`] &&
                values[`headers_${this.props.index}`].length
            ) {
                postObj.headers = values[`headers_${this.props.index}`];
            }
            if (
                values &&
                values[`bodyType_${this.props.index}`] &&
                values[`bodyType_${this.props.index}`].length
            ) {
                postObj.bodyType = values[`bodyType_${this.props.index}`];
            }
            if (
                values &&
                values[`formData_${this.props.index}`] &&
                values[`formData_${this.props.index}`].length &&
                (postObj.bodyType === 'form-data' ||
                    postObj.bodyType === 'x-www-form-urlencoded')
            ) {
                postObj.formData = values[`formData_${this.props.index}`];
            }
            if (
                values &&
                values[`text_${this.props.index}`] &&
                values[`text_${this.props.index}`].length &&
                !(
                    postObj.bodyType === 'form-data' ||
                    postObj.bodyType === 'x-www-form-urlencoded'
                )
            ) {
                let text = values[`text_${this.props.index}`];
                if (postObj.bodyType === 'application/json') {
                    try {
                        const val = text.replace(/^,{+|},+$/g, '');
                        const r = dJSON.parse(val);
                        text = JSON.stringify(r);
                    } catch (e) {}
                }
                postObj.text = text;
            }
        }

        if (this.props.edit) {
            const { monitorId } = this.props;
            postObj._id = this.props.editMonitorProp._id;
            this.props.editMonitor(postObj.projectId, postObj).then(() => {
                this.props.toggleEdit(false);
                thisObj.props.destroy();
                if (monitorId === this.props.editMonitorProp._id) {
                    this.props.fetchMonitorsIncidents(
                        postObj.projectId,
                        this.props.editMonitorProp._id,
                        0,
                        5
                    );
                    this.props.fetchMonitorsSubscribers(
                        postObj.projectId,
                        this.props.editMonitorProp._id,
                        0,
                        5
                    );
                } else {
                    this.props.fetchMonitorsIncidents(
                        postObj.projectId,
                        this.props.editMonitorProp._id,
                        0,
                        3
                    );
                }
                if (SHOULD_LOG_ANALYTICS) {
                    logEvent(
                        'EVENT: DASHBOARD > PROJECT > COMPONENT > MONITOR > EDIT MONITOR',
                        values
                    );
                }
            });
        } else {
            this.props.createMonitor(postObj.projectId, postObj).then(
                data => {
                    thisObj.props.reset();
                    if (SHOULD_LOG_ANALYTICS) {
                        logEvent(
                            'EVENT: DASHBOARD > PROJECT > COMPONENT > MONITOR > NEW MONITOR',
                            values
                        );
                    }
                    history.push(
                        `/dashboard/project/${this.props.currentProject._id}/${this.props.componentId}/monitoring/${data.data._id}`
                    );
                },
                error => {
                    if (error && error.message) {
                        return error;
                    }
                }
            );
        }

        this.setState({
            advance: false,
            script: '',
            type: this.props.edit
                ? this.props.editMonitorProp.type
                : this.props.type,
        });
    };

    scheduleChange = (e, value) => {
        //load call schedules
        if (value && value !== '') {
            this.props.fetchSchedules(value);
        } else {
            const userId = User.getUserId();
            const projectMember = this.props.currentProject.users.find(
                user => user.userId === userId
            );
            if (projectMember)
                this.props.fetchSchedules(this.props.currentProject._id);
        }
    };

    cancelEdit = () => {
        this.props.editMonitorSwitch(this.props.index);
        this.props.toggleEdit(false);
    };

    openAdvance = () => {
        this.setState({ advance: !this.state.advance });
    };

    changeBox = (e, value) => {
        this.setState({ advance: false, type: value });
        this.props.setMonitorCriteria(
            this.props.name,
            this.props.category,
            this.props.subProject,
            this.props.schedule,
            this.props.monitorSla,
            this.props.incidentCommunicationSla,
            value
        );
    };

    scriptTextChange = newValue => {
        this.setState({ script: newValue });
    };

    monitorTypeDescription = {
        url:
            'Monitor your website and get notified when it goes down or performs poorly.',
        device:
            'Monitor IoT devices constantly and notify your team when they do not behave the way you want.',
        manual: (
            <>
                Manual monitors do not monitor any resource. You can change
                monitor status by using{' '}
                <a href="https://fyipe.com/docs">Fyipe’s API</a>. This is
                helpful when you use different monitoring tool but want to
                record monitor status on Fyipe.
            </>
        ),
        api: (
            <>
                Monitor{' '}
                <a href="https://en.wikipedia.org/wiki/Representational_state_transfer">
                    REST
                </a>{' '}
                endpoints constantly and notify your team when they do not
                behave the way you want.
            </>
        ),
        script:
            'Run custom JavaScript script and alerts you when script fails.',
        'server-monitor':
            'Monitor servers constantly and notify your team when they do not behave the way you want.',
    };

    getCurrentMonitorCount = monitor => {
        let count = 0;
        if (monitor.monitorsList.monitors.length > 0) {
            monitor.monitorsList.monitors.map(monitorObj => {
                count += monitorObj.count;
                return monitorObj;
            });
        }
        return count;
    };

    getNextPlan = plan => {
        const plans = ['Startup', 'Growth', 'Scale', 'Enterprise'];
        const nextPlanIndex = plans.indexOf(plan) + 1;

        if (nextPlanIndex >= plans.length) {
            return plans[plans.length - 1];
        }

        return plans[nextPlanIndex];
    };

    getUserCount = (project, subProjects) => {
        let count = 0;
        if (subProjects.length > 0) {
            const users = [];
            subProjects.map(subProject => {
                subProject.users.map(user => {
                    // ensure a user is not counted twice
                    // even when they're added to multiple subprojects
                    if (!users.includes(user.userId)) {
                        users.push(user.userId);
                    }
                    return user;
                });
                return subProject;
            });
            count = users.length;
        } else {
            count = project.users.length;
        }
        return count;
    };

    render() {
        const requesting =
            (this.props.monitor.newMonitor.requesting && !this.props.edit) ||
            (this.props.monitor.editMonitor.requesting && this.props.edit) ||
            this.props.requestingSla ||
            this.props.requestingMonitorSla;

        const {
            handleSubmit,
            subProjects,
            schedules,
            resourceCategoryList,
            monitor,
            project,
            currentPlanId,
        } = this.props;
        const type = this.state.type;
        const { httpRequestLink } = this.state;
        const unlimitedMonitors = ['Scale', 'Enterprise'];
        const planCategory =
            currentPlanId === 'enterprise'
                ? 'Enterprise'
                : PlanListing.getPlanById(currentPlanId).category;
        const numOfUsers = this.getUserCount(project, subProjects);
        const monitorPerUser =
            planCategory === 'Startup' ? 5 : planCategory === 'Growth' ? 10 : 0;
        const monitorCount = numOfUsers * monitorPerUser;
        const currentMonitorCount = this.getCurrentMonitorCount(monitor);

        return (
            <div className="Box-root Margin-bottom--12">
                <div className="bs-ContentSection Card-root Card-shadow--medium">
                    <div className="Box-root">
                        <div className="bs-ContentSection-content Box-root Box-divider--surface-bottom-1 Flex-flex Flex-alignItems--center Flex-justifyContent--spaceBetween Padding-horizontal--20 Padding-vertical--16">
                            <div className="Box-root">
                                <span className="Text-color--inherit Text-display--inline Text-fontSize--16 Text-fontWeight--medium Text-lineHeight--24 Text-typeface--base Text-wrap--wrap">
                                    <span>
                                        <ShouldRender if={!this.props.edit}>
                                            <span>New Monitor</span>
                                        </ShouldRender>

                                        <ShouldRender if={this.props.edit}>
                                            <span>
                                                Edit Monitor
                                                {this.props.editMonitorProp &&
                                                this.props.editMonitorProp.name
                                                    ? ' - ' +
                                                      this.props.editMonitorProp
                                                          .name
                                                    : null}
                                            </span>
                                        </ShouldRender>
                                    </span>
                                </span>
                                <p>
                                    <ShouldRender if={!this.props.edit}>
                                        <span>
                                            Monitor any resources (Websites,
                                            API, Servers, IoT Devices and more)
                                            constantly and notify your team when
                                            they do not behave the way you want.
                                        </span>
                                    </ShouldRender>
                                    <ShouldRender if={this.props.edit}>
                                        <span>
                                            Edit Name and URL of
                                            {this.props.editMonitorProp &&
                                            this.props.editMonitorProp.name
                                                ? ` ${this.props.editMonitorProp.name}`
                                                : ''}
                                        </span>
                                    </ShouldRender>
                                </p>
                            </div>
                        </div>

                        <form
                            id="form-new-monitor"
                            onSubmit={handleSubmit(this.submitForm)}
                        >
                            <div
                                className="bs-ContentSection-content Box-root Box-background--offset Box-divider--surface-bottom-1 Padding-vertical--2"
                                style={{ boxShadow: 'none' }}
                            >
                                <div>
                                    <div className="bs-Fieldset-wrapper Box-root Margin-bottom--2">
                                        <fieldset className="bs-Fieldset">
                                            <div className="bs-Fieldset-rows">
                                                <div className="bs-Fieldset-row">
                                                    <label className="bs-Fieldset-label">
                                                        Name
                                                    </label>
                                                    <div className="bs-Fieldset-fields">
                                                        <Field
                                                            className="db-BusinessSettings-input TextInput bs-TextInput"
                                                            component={
                                                                RenderField
                                                            }
                                                            type="text"
                                                            name={`name_${this.props.index}`}
                                                            id="name"
                                                            placeholder="Home Page"
                                                            disabled={
                                                                requesting
                                                            }
                                                            validate={
                                                                ValidateField.text
                                                            }
                                                        />
                                                    </div>
                                                </div>
                                                <ShouldRender
                                                    if={
                                                        resourceCategoryList &&
                                                        resourceCategoryList.length >
                                                            0
                                                    }
                                                >
                                                    <div className="bs-Fieldset-row">
                                                        <label className="bs-Fieldset-label">
                                                            Resource Category
                                                        </label>
                                                        <div className="bs-Fieldset-fields">
                                                            <span className="flex">
                                                                <Field
                                                                    className="db-select-nw"
                                                                    component={
                                                                        RenderSelect
                                                                    }
                                                                    name={`resourceCategory_${this.props.index}`}
                                                                    id="resourceCategory"
                                                                    placeholder="Choose Resource Category"
                                                                    disabled={
                                                                        requesting
                                                                    }
                                                                    options={[
                                                                        {
                                                                            value:
                                                                                '',
                                                                            label:
                                                                                'Select resource category',
                                                                        },
                                                                        ...(resourceCategoryList &&
                                                                        resourceCategoryList.length >
                                                                            0
                                                                            ? resourceCategoryList.map(
                                                                                  category => ({
                                                                                      value:
                                                                                          category._id,
                                                                                      label:
                                                                                          category.name,
                                                                                  })
                                                                              )
                                                                            : []),
                                                                    ]}
                                                                />
                                                                <Tooltip title="Resource Category">
                                                                    <div>
                                                                        <p>
                                                                            Resource
                                                                            Categories
                                                                            lets
                                                                            you
                                                                            group
                                                                            resources
                                                                            by
                                                                            categories
                                                                            on
                                                                            Status
                                                                            Page.
                                                                        </p>
                                                                    </div>
                                                                </Tooltip>
                                                            </span>
                                                        </div>
                                                    </div>
                                                </ShouldRender>
                                                <ShouldRender
                                                    if={!this.props.edit}
                                                >
                                                    <div className="bs-Fieldset-row">
                                                        <label className="bs-Fieldset-label">
                                                            Monitor Type
                                                        </label>

                                                        <div className="bs-Fieldset-fields">
                                                            <span className="flex">
                                                                <Field
                                                                    className="db-select-nw"
                                                                    component={
                                                                        RenderSelect
                                                                    }
                                                                    name={`type_${this.props.index}`}
                                                                    id="type"
                                                                    placeholder="Monitor Type"
                                                                    disabled={
                                                                        requesting
                                                                    }
                                                                    onChange={(
                                                                        e,
                                                                        v
                                                                    ) =>
                                                                        this.changeBox(
                                                                            e,
                                                                            v
                                                                        )
                                                                    }
                                                                    validate={
                                                                        ValidateField.select
                                                                    }
                                                                    options={[
                                                                        {
                                                                            value:
                                                                                '',
                                                                            label:
                                                                                'Select monitor type',
                                                                        },
                                                                        {
                                                                            value:
                                                                                'url',
                                                                            label:
                                                                                'Website',
                                                                        },
                                                                        {
                                                                            value:
                                                                                'device',
                                                                            label:
                                                                                'IoT Device',
                                                                        },
                                                                        {
                                                                            value:
                                                                                'manual',
                                                                            label:
                                                                                'Manual',
                                                                        },
                                                                        {
                                                                            value:
                                                                                'api',
                                                                            label:
                                                                                'API',
                                                                        },
                                                                        {
                                                                            value:
                                                                                'script',
                                                                            label:
                                                                                'Script',
                                                                        },
                                                                        {
                                                                            value:
                                                                                'server-monitor',
                                                                            label:
                                                                                'Server',
                                                                        },
                                                                        {
                                                                            value:
                                                                                'incomingHttpRequest',
                                                                            label:
                                                                                'Incoming HTTP Request',
                                                                        },
                                                                    ]}
                                                                />
                                                                <Tooltip title="Monitor Types">
                                                                    <div>
                                                                        <p>
                                                                            {' '}
                                                                            <b>
                                                                                What
                                                                                are
                                                                                monitors?
                                                                            </b>
                                                                        </p>
                                                                        <p>
                                                                            {' '}
                                                                            Monitors
                                                                            lets
                                                                            you
                                                                            monitor
                                                                            any
                                                                            reosurces
                                                                            you
                                                                            have
                                                                            like
                                                                            API&#39;s,
                                                                            Websites,
                                                                            Servers,
                                                                            Containers,
                                                                            IoT
                                                                            device
                                                                            or
                                                                            more.{' '}
                                                                        </p>
                                                                    </div>

                                                                    <div
                                                                        style={{
                                                                            marginTop:
                                                                                '5px',
                                                                        }}
                                                                    >
                                                                        <p>
                                                                            {' '}
                                                                            <b>
                                                                                Website
                                                                                Monitors
                                                                            </b>
                                                                        </p>
                                                                        <p>
                                                                            {' '}
                                                                            Monitor
                                                                            your
                                                                            website
                                                                            and
                                                                            get
                                                                            notified
                                                                            when
                                                                            it
                                                                            goes
                                                                            down
                                                                            or
                                                                            performs
                                                                            poorly.
                                                                        </p>
                                                                    </div>

                                                                    <div
                                                                        style={{
                                                                            marginTop:
                                                                                '5px',
                                                                        }}
                                                                    >
                                                                        <p>
                                                                            {' '}
                                                                            <b>
                                                                                IoT
                                                                                Device
                                                                            </b>
                                                                        </p>
                                                                        <p>
                                                                            {' '}
                                                                            Monitor
                                                                            IoT
                                                                            devices
                                                                            constantly
                                                                            and
                                                                            notify
                                                                            your
                                                                            team
                                                                            when
                                                                            they
                                                                            do
                                                                            not
                                                                            behave
                                                                            the
                                                                            way
                                                                            you
                                                                            want.{' '}
                                                                        </p>
                                                                    </div>

                                                                    <div
                                                                        style={{
                                                                            marginTop:
                                                                                '5px',
                                                                        }}
                                                                    >
                                                                        <p>
                                                                            {' '}
                                                                            <b>
                                                                                Manual
                                                                                Monitors
                                                                            </b>
                                                                        </p>
                                                                        <p>
                                                                            {' '}
                                                                            <>
                                                                                Manual
                                                                                monitors
                                                                                do
                                                                                not
                                                                                monitor
                                                                                any
                                                                                resource.
                                                                                You
                                                                                can
                                                                                change
                                                                                monitor
                                                                                status
                                                                                by
                                                                                using{' '}
                                                                                <a href="https://fyipe.com/docs">
                                                                                    Fyipe’s
                                                                                    API
                                                                                </a>

                                                                                .
                                                                                This
                                                                                is
                                                                                helpful
                                                                                when
                                                                                you
                                                                                use
                                                                                different
                                                                                monitoring
                                                                                tool
                                                                                but
                                                                                want
                                                                                to
                                                                                record
                                                                                monitor
                                                                                status
                                                                                on
                                                                                Fyipe.
                                                                            </>{' '}
                                                                        </p>
                                                                    </div>

                                                                    <div
                                                                        style={{
                                                                            marginTop:
                                                                                '5px',
                                                                        }}
                                                                    >
                                                                        <p>
                                                                            {' '}
                                                                            <b>
                                                                                API
                                                                                Monitor
                                                                            </b>
                                                                        </p>
                                                                        <p>
                                                                            {' '}
                                                                            <>
                                                                                Monitor{' '}
                                                                                <a href="https://en.wikipedia.org/wiki/Representational_state_transfer">
                                                                                    REST
                                                                                </a>{' '}
                                                                                endpoints
                                                                                constantly
                                                                                and
                                                                                notify
                                                                                your
                                                                                team
                                                                                when
                                                                                they
                                                                                do
                                                                                not
                                                                                behave
                                                                                the
                                                                                way
                                                                                you
                                                                                want.
                                                                            </>{' '}
                                                                        </p>
                                                                    </div>

                                                                    <div
                                                                        style={{
                                                                            marginTop:
                                                                                '5px',
                                                                        }}
                                                                    >
                                                                        <p>
                                                                            {' '}
                                                                            <b>
                                                                                Script
                                                                                Monitor
                                                                            </b>
                                                                        </p>
                                                                        <p>
                                                                            {' '}
                                                                            Run
                                                                            custom
                                                                            JavaScript
                                                                            script
                                                                            and
                                                                            alerts
                                                                            you
                                                                            when
                                                                            script
                                                                            fails.
                                                                        </p>
                                                                    </div>

                                                                    <div
                                                                        style={{
                                                                            marginTop:
                                                                                '5px',
                                                                        }}
                                                                    >
                                                                        <p>
                                                                            {' '}
                                                                            <b>
                                                                                Server
                                                                                Monitor
                                                                            </b>
                                                                        </p>
                                                                        <p>
                                                                            {' '}
                                                                            Monitor
                                                                            servers
                                                                            constantly
                                                                            and
                                                                            notify
                                                                            your
                                                                            team
                                                                            when
                                                                            they
                                                                            do
                                                                            not
                                                                            behave
                                                                            the
                                                                            way
                                                                            you
                                                                            want.
                                                                        </p>
                                                                    </div>

                                                                    <div
                                                                        style={{
                                                                            marginTop:
                                                                                '5px',
                                                                        }}
                                                                    >
                                                                        <p>
                                                                            {' '}
                                                                            <b>
                                                                                Incoming
                                                                                HTTP
                                                                                Request
                                                                            </b>
                                                                        </p>
                                                                        <p>
                                                                            {' '}
                                                                            Receives
                                                                            incoming
                                                                            HTTP
                                                                            get
                                                                            or
                                                                            post
                                                                            request
                                                                            and
                                                                            evaluates
                                                                            response
                                                                            body.
                                                                        </p>
                                                                    </div>
                                                                </Tooltip>
                                                            </span>
                                                            <span
                                                                className="Text-color--inherit Text-display--inline Text-lineHeight--24 Text-typeface--base Text-wrap--wrap"
                                                                style={{
                                                                    marginTop: 10,
                                                                }}
                                                            >
                                                                <span>
                                                                    {
                                                                        this
                                                                            .monitorTypeDescription[
                                                                            [
                                                                                this
                                                                                    .state
                                                                                    .type,
                                                                            ]
                                                                        ]
                                                                    }
                                                                </span>
                                                            </span>
                                                        </div>
                                                    </div>
                                                </ShouldRender>

                                                <ShouldRender
                                                    if={
                                                        type ===
                                                        'server-monitor'
                                                    }
                                                >
                                                    <div className="bs-Fieldset-row">
                                                        <label className="bs-Fieldset-label">
                                                            Mode
                                                        </label>

                                                        <div className="bs-Fieldset-fields">
                                                            <span className="flex">
                                                                <Field
                                                                    className="db-select-nw"
                                                                    component={
                                                                        RenderSelect
                                                                    }
                                                                    name={`mode_${this.props.index}`}
                                                                    id="mode"
                                                                    placeholder="Mode"
                                                                    disabled={
                                                                        requesting
                                                                    }
                                                                    // onChange={(
                                                                    //     e,
                                                                    //     v
                                                                    // ) =>
                                                                    //     this.changeBox(
                                                                    //         e,
                                                                    //         v
                                                                    //     )
                                                                    // }
                                                                    validate={
                                                                        ValidateField.select
                                                                    }
                                                                    options={[
                                                                        {
                                                                            value:
                                                                                '',
                                                                            label:
                                                                                'Select monitoring mode',
                                                                        },
                                                                        {
                                                                            value:
                                                                                'agent',
                                                                            label:
                                                                                'Agent',
                                                                        },
                                                                        {
                                                                            value:
                                                                                'agentless',
                                                                            label:
                                                                                'Agentless',
                                                                        },
                                                                    ]}
                                                                ></Field>
                                                            </span>
                                                        </div>
                                                    </div>

                                                    <div className="bs-Fieldset-row">
                                                        <label className="bs-Fieldset-label">
                                                            Host
                                                        </label>
                                                        <div className="bs-Fieldset-fields">
                                                            <Field
                                                                className="db-BusinessSettings-input TextInput bs-TextInput"
                                                                component={
                                                                    RenderField
                                                                }
                                                                type="text"
                                                                name={`host_${this.props.index}`}
                                                                id="host"
                                                                placeholder="example.compute-1.amazonaws.com"
                                                                disabled={
                                                                    requesting
                                                                }
                                                                validate={
                                                                    ValidateField.text
                                                                }
                                                            />
                                                        </div>
                                                    </div>

                                                    <div className="bs-Fieldset-row">
                                                        <label className="bs-Fieldset-label">
                                                            Username
                                                        </label>
                                                        <div className="bs-Fieldset-fields">
                                                            <Field
                                                                className="db-BusinessSettings-input TextInput bs-TextInput"
                                                                component={
                                                                    RenderField
                                                                }
                                                                type="text"
                                                                name={`username_${this.props.index}`}
                                                                id="username"
                                                                placeholder="root"
                                                                disabled={
                                                                    requesting
                                                                }
                                                                validate={
                                                                    ValidateField.text
                                                                }
                                                            />
                                                        </div>
                                                    </div>

                                                    <div className="bs-Fieldset-row">
                                                        <label className="bs-Fieldset-label">
                                                            Port
                                                        </label>
                                                        <div className="bs-Fieldset-fields">
                                                            <Field
                                                                className="db-BusinessSettings-input TextInput bs-TextInput"
                                                                component={
                                                                    RenderField
                                                                }
                                                                type="text"
                                                                name={`port_${this.props.index}`}
                                                                id="port"
                                                                placeholder="22"
                                                                disabled={
                                                                    requesting
                                                                }
                                                                validate={
                                                                    ValidateField.text
                                                                }
                                                            />
                                                        </div>
                                                    </div>

                                                    <div className="bs-Fieldset-row">
                                                        <label className="bs-Fieldset-label">
                                                            Authentication
                                                            Method
                                                        </label>

                                                        <div className="bs-Fieldset-fields">
                                                            <span className="flex">
                                                                <Field
                                                                    className="db-select-nw"
                                                                    component={
                                                                        RenderSelect
                                                                    }
                                                                    name={`authentication_${this.props.index}`}
                                                                    id="authentication"
                                                                    placeholder="Authentication Method"
                                                                    disabled={
                                                                        requesting
                                                                    }
                                                                    // onChange={(
                                                                    //     e,
                                                                    //     v
                                                                    // ) =>
                                                                    //     this.changeBox(
                                                                    //         e,
                                                                    //         v
                                                                    //     )
                                                                    // }
                                                                    validate={
                                                                        ValidateField.select
                                                                    }
                                                                    options={[
                                                                        {
                                                                            value:
                                                                                '',
                                                                            label:
                                                                                'Select authentication method',
                                                                        },
                                                                        {
                                                                            value:
                                                                                'password',
                                                                            label:
                                                                                'Password',
                                                                        },
                                                                        {
                                                                            value:
                                                                                'identityFile',
                                                                            label:
                                                                                'Identity File',
                                                                        },
                                                                    ]}
                                                                ></Field>
                                                            </span>
                                                        </div>
                                                    </div>

                                                    <div className="bs-Fieldset-row">
                                                        <label className="bs-Fieldset-label">
                                                            Password
                                                        </label>
                                                        <div className="bs-Fieldset-fields">
                                                            <Field
                                                                className="db-BusinessSettings-input TextInput bs-TextInput"
                                                                component={
                                                                    RenderField
                                                                }
                                                                type="password"
                                                                name={`password_${this.props.index}`}
                                                                id="password"
                                                                placeholder="Password"
                                                                disabled={
                                                                    requesting
                                                                }
                                                                validate={
                                                                    ValidateField.text
                                                                }
                                                            />
                                                        </div>
                                                    </div>

                                                    <div className="bs-Fieldset-row">
                                                        <label className="bs-Fieldset-label">
                                                            Identity File
                                                        </label>
                                                        <div className="bs-Fieldset-fields">
                                                            <div
                                                                className="Box-root Flex-flex Flex-alignItems--center"
                                                                style={{
                                                                    flexWrap:
                                                                        'wrap',
                                                                }}
                                                            >
                                                                <div>
                                                                    <label
                                                                        className="bs-Button bs-DeprecatedButton bs-FileUploadButton"
                                                                        type="button"
                                                                    >
                                                                        <ShouldRender
                                                                            if={
                                                                                true
                                                                            }
                                                                        >
                                                                            <span className="bs-Button--icon bs-Button--new"></span>
                                                                            <span>
                                                                                Upload
                                                                                Identity
                                                                                File
                                                                            </span>
                                                                        </ShouldRender>
                                                                        <ShouldRender
                                                                            if={
                                                                                false
                                                                            }
                                                                        >
                                                                            <span className="bs-Button--icon bs-Button--edit"></span>
                                                                            <span>
                                                                                Change
                                                                                Identity
                                                                                File
                                                                            </span>
                                                                        </ShouldRender>
                                                                        <div className="bs-FileUploadButton-inputWrap">
                                                                            <Field
                                                                                className="bs-FileUploadButton-input"
                                                                                component={
                                                                                    UploadFile
                                                                                }
                                                                                name="identityFile"
                                                                                id="identityFile"
                                                                                accept="image/jpeg, image/jpg, image/png"
                                                                                // onChange={
                                                                                //     this
                                                                                //         .changefile
                                                                                // }
                                                                                // disabled={
                                                                                //     profileSettings &&
                                                                                //     profileSettings.requesting
                                                                                // }
                                                                                // fileInputKey={
                                                                                //     profileSettingState.fileInputKey
                                                                                // }
                                                                            />
                                                                        </div>
                                                                    </label>
                                                                </div>
                                                                <ShouldRender
                                                                    if={false}
                                                                >
                                                                    <div
                                                                        className="bs-Fieldset-fields"
                                                                        style={{
                                                                            padding:
                                                                                '0',
                                                                        }}
                                                                    >
                                                                        <button
                                                                            className="bs-Button bs-DeprecatedButton bs-FileUploadButton"
                                                                            type="button"
                                                                            // onClick={
                                                                            //     this
                                                                            //         .removeProfilePic
                                                                            // }
                                                                            // disabled={
                                                                            //     profileSettings &&
                                                                            //     profileSettings.requesting
                                                                            // }
                                                                            style={{
                                                                                margin:
                                                                                    '10px 10px 0 0',
                                                                            }}
                                                                        >
                                                                            <span className="bs-Button--icon bs-Button--delete"></span>
                                                                            <span>
                                                                                Remove
                                                                                Identity
                                                                                File
                                                                            </span>
                                                                        </button>
                                                                    </div>
                                                                </ShouldRender>
                                                            </div>
                                                        </div>
                                                    </div>
                                                </ShouldRender>

                                                <ShouldRender
                                                    if={type === 'api'}
                                                >
                                                    <div className="bs-Fieldset-row">
                                                        <label className="bs-Fieldset-label">
                                                            HTTP Method
                                                        </label>
                                                        <div className="bs-Fieldset-fields">
                                                            <Field
                                                                className="db-select-nw"
                                                                component={
                                                                    RenderSelect
                                                                }
                                                                name={`method_${this.props.index}`}
                                                                id="method"
                                                                placeholder="Http Method"
                                                                disabled={
                                                                    requesting
                                                                }
                                                                validate={
                                                                    ValidateField.select
                                                                }
                                                                options={[
                                                                    {
                                                                        value:
                                                                            '',
                                                                        label:
                                                                            'Select method',
                                                                    },
                                                                    {
                                                                        value:
                                                                            'get',
                                                                        label:
                                                                            'GET',
                                                                    },
                                                                    {
                                                                        value:
                                                                            'post',
                                                                        label:
                                                                            'POST',
                                                                    },
                                                                    {
                                                                        value:
                                                                            'put',
                                                                        label:
                                                                            'PUT',
                                                                    },
                                                                    {
                                                                        value:
                                                                            'delete',
                                                                        label:
                                                                            'DELETE',
                                                                    },
                                                                ]}
                                                                style={{
                                                                    height:
                                                                        '28px',
                                                                }}
                                                            />
                                                        </div>
                                                    </div>
                                                </ShouldRender>
                                                <ShouldRender
                                                    if={
                                                        type === 'url' ||
                                                        type === 'api'
                                                    }
                                                >
                                                    <div className="bs-Fieldset-row">
                                                        <label className="bs-Fieldset-label">
                                                            URL
                                                        </label>
                                                        <div className="bs-Fieldset-fields">
                                                            <Field
                                                                className="db-BusinessSettings-input TextInput bs-TextInput"
                                                                component={
                                                                    RenderField
                                                                }
                                                                type="url"
                                                                name={`url_${this.props.index}`}
                                                                id="url"
                                                                placeholder={`https://mywebsite.com${
                                                                    type ===
                                                                    'api'
                                                                        ? '/api'
                                                                        : ''
                                                                }`}
                                                                disabled={
                                                                    requesting
                                                                }
                                                                validate={[
                                                                    ValidateField.required,
                                                                    ValidateField.url,
                                                                ]}
                                                            />
                                                        </div>
                                                    </div>
                                                </ShouldRender>
                                                <ShouldRender
                                                    if={
                                                        type ===
                                                        'incomingHttpRequest'
                                                    }
                                                >
                                                    <div className="bs-Fieldset-row">
                                                        <label className="bs-Fieldset-label">
                                                            Incoming URL
                                                        </label>
                                                        <div
                                                            className="bs-Fieldset-fields"
                                                            style={{
                                                                paddingTop:
                                                                    '7px',
                                                            }}
                                                        >
                                                            <a
                                                                href={
                                                                    httpRequestLink
                                                                }
                                                            >
                                                                {
                                                                    httpRequestLink
                                                                }
                                                            </a>
                                                        </div>
                                                    </div>
                                                </ShouldRender>
                                                <ShouldRender
                                                    if={type === 'manual'}
                                                >
                                                    <div className="bs-Fieldset-row">
                                                        <label className="bs-Fieldset-label">
                                                            Description
                                                            (optional)
                                                        </label>
                                                        <div className="bs-Fieldset-fields">
                                                            <Field
                                                                className="db-BusinessSettings-input TextInput bs-TextInput"
                                                                component={
                                                                    RenderField
                                                                }
                                                                type="text"
                                                                name={`description_${this.props.index}`}
                                                                id="description"
                                                                placeholder="Home Page's Monitor"
                                                                disabled={
                                                                    requesting
                                                                }
                                                            />
                                                        </div>
                                                    </div>
                                                </ShouldRender>
                                                {type === 'device' && (
                                                    <div className="bs-Fieldset-row">
                                                        <label className="bs-Fieldset-label">
                                                            Device ID
                                                        </label>
                                                        <div className="bs-Fieldset-fields">
                                                            <Field
                                                                className="db-BusinessSettings-input TextInput bs-TextInput"
                                                                component={
                                                                    RenderField
                                                                }
                                                                type="deviceId"
                                                                name={`deviceId_${this.props.index}`}
                                                                id="deviceId"
                                                                placeholder="of234dfgqwe"
                                                                disabled={
                                                                    requesting
                                                                }
                                                                validate={
                                                                    ValidateField.required
                                                                }
                                                            />
                                                        </div>
                                                    </div>
                                                )}
                                                <ShouldRender
                                                    if={type === 'script'}
                                                >
                                                    <div className="bs-Fieldset-row">
                                                        <label className="bs-Fieldset-label">
                                                            Script
                                                        </label>
                                                        <div className="bs-Fieldset-fields">
                                                            <span>
                                                                <span>
                                                                    <AceEditor
                                                                        placeholder="Enter script here"
                                                                        mode="javascript"
                                                                        theme="github"
                                                                        value={
                                                                            this
                                                                                .state
                                                                                .script
                                                                        }
                                                                        style={{
                                                                            backgroundColor:
                                                                                '#fff',
                                                                            borderRadius:
                                                                                '4px',
                                                                            boxShadow:
                                                                                '0 0 0 1px rgba(50, 50, 93, 0.16), 0 0 0 1px rgba(50, 151, 211, 0), 0 0 0 2px rgba(50, 151, 211, 0), 0 1px 1px rgba(0, 0, 0, 0.08)',
                                                                        }}
                                                                        name={`script_${this.props.index}`}
                                                                        id="script"
                                                                        editorProps={{
                                                                            $blockScrolling: true,
                                                                        }}
                                                                        setOptions={{
                                                                            enableBasicAutocompletion: true,
                                                                            enableLiveAutocompletion: true,
                                                                            enableSnippets: true,
                                                                            showGutter: false,
                                                                        }}
                                                                        height="150px"
                                                                        highlightActiveLine={
                                                                            true
                                                                        }
                                                                        onChange={
                                                                            this
                                                                                .scriptTextChange
                                                                        }
                                                                    />
                                                                </span>
                                                            </span>
                                                        </div>
                                                    </div>
                                                </ShouldRender>
                                                <ShouldRender
                                                    if={
                                                        schedules &&
                                                        schedules.length > 0
                                                    }
                                                >
                                                    <div className="bs-Fieldset-row">
                                                        <label className="bs-Fieldset-label">
                                                            Call Schedule
                                                        </label>
                                                        <div className="bs-Fieldset-fields">
<<<<<<< HEAD
                                                            <span class="flex">
                                                                <Field
                                                                    className="db-select-nw"
                                                                    component={
                                                                        RenderSelect
                                                                    }
                                                                    name={`callSchedule_${this.props.index}`}
                                                                    id="callSchedule"
                                                                    placeholder="Call Schedule"
                                                                    disabled={
                                                                        requesting
                                                                    }
                                                                    style={{
                                                                        height:
                                                                            '28px',
                                                                    }}
                                                                    options={[
                                                                        {
                                                                            value:
                                                                                '',
                                                                            label:
                                                                                'Select call schedule',
                                                                        },
                                                                        ...(schedules &&
                                                                        schedules.length >
                                                                            0
                                                                            ? schedules.map(
                                                                                  schedule => ({
                                                                                      value:
                                                                                          schedule._id,
                                                                                      label:
                                                                                          schedule.name,
                                                                                  })
                                                                              )
                                                                            : []),
                                                                    ]}
                                                                />
                                                                <Tooltip title="Call Schedule">
                                                                    <div>
                                                                        <p>
                                                                            Call
                                                                            Schedules
                                                                            let's
                                                                            you
                                                                            connect
                                                                            your
                                                                            team
                                                                            members
                                                                            to
                                                                            specific
                                                                            monitors,
                                                                            so
                                                                            only
                                                                            on-duty
                                                                            members
                                                                            who
                                                                            are
                                                                            responsible
                                                                            for
                                                                            certain
                                                                            monitors
                                                                            are
                                                                            alerted
                                                                            when
                                                                            an
                                                                            incident
                                                                            is
                                                                            created.
                                                                        </p>
                                                                    </div>
                                                                </Tooltip>
=======
                                                            <span className="flex" >
                                                            <Field
                                                                className="db-select-nw"
                                                                component={
                                                                    RenderSelect
                                                                }
                                                                name={`callSchedule_${this.props.index}`}
                                                                id="callSchedule"
                                                                placeholder="Call Schedule"
                                                                disabled={
                                                                    requesting
                                                                }
                                                                style={{
                                                                    height:
                                                                        '28px',
                                                                }}
                                                                options={[
                                                                    {
                                                                        value:
                                                                            '',
                                                                        label:
                                                                            'Select call schedule',
                                                                    },
                                                                    ...(schedules &&
                                                                    schedules.length >
                                                                        0
                                                                        ? schedules.map(
                                                                              schedule => ({
                                                                                  value:
                                                                                      schedule._id,
                                                                                  label:
                                                                                      schedule.name,
                                                                              })
                                                                          )
                                                                        : []),
                                                                ]}
                                                            />
                                                            <Tooltip title="Call Schedule">
                                                                <div>
                                                                    <p>
                                                                        Call Schedules let's you connect your team members to specific monitors, so only on-duty members who are responsible for certain monitors are alerted when an incident is created.
                                                                    </p>
                                                                </div>
                                                            </Tooltip>
>>>>>>> 58e7aa88
                                                            </span>
                                                        </div>
                                                    </div>
                                                </ShouldRender>
                                                <ShouldRender
                                                    if={
                                                        this.props.monitorSlas
                                                            .length > 0
                                                    }
                                                >
                                                    <div className="bs-Fieldset-row">
                                                        <label className="bs-Fieldset-label">
                                                            Monitor SLA
                                                        </label>

                                                        <div className="bs-Fieldset-fields">
                                                            <span className="flex">
                                                            { this.props.edit ? (<Field
                                                                    className="db-select-nw"
                                                                    component={
                                                                        RenderSelect
                                                                    }
                                                                    name="monitorSla"
                                                                    id="monitorSla"
                                                                    placeholder="Monitor SLA"
                                                                    disabled={
                                                                        requesting
                                                                    }
                                                                    options={[
                                                                        ...this.props.monitorSlas.map(sla => ({
                                                                            value: sla._id,
                                                                            label: sla.name,
                                                                        }))
                                                                    ]}
                                                                />) : (<Field
                                                                    className="db-select-nw"
                                                                    component={
                                                                        RenderSelect
                                                                    }
                                                                    name="monitorSla"
                                                                    id="monitorSla"
                                                                    placeholder="Monitor SLA"
                                                                    disabled={
                                                                        requesting
                                                                    }
                                                                    options={[
                                                                        {
                                                                            value:
                                                                                '',
                                                                            label:
                                                                                'Select Monitor SLA',
                                                                        },
                                                                        ...this.props.monitorSlas.map(
                                                                            sla => ({
                                                                                value:
                                                                                    sla._id,
                                                                                label:
                                                                                    sla.name,
                                                                            })
                                                                        ),
                                                                    ]}
                                                                />)}
                                                                
                                                                <Tooltip title="Monitor SLA">
                                                                    <div>
                                                                        <p>
                                                                            SLA
                                                                            is
                                                                            used
                                                                            to
                                                                            make
                                                                            sure
                                                                            your
                                                                            monitors
                                                                            provide
                                                                            a
                                                                            certain
                                                                            reliability
                                                                            of
                                                                            service.
                                                                            We’ll
                                                                            alert
                                                                            your
                                                                            team
                                                                            when
                                                                            a
                                                                            particular
                                                                            monitor
                                                                            is
                                                                            about
                                                                            to
                                                                            breach
                                                                            it’s
                                                                            SLA.
                                                                        </p>
                                                                    </div>
                                                                </Tooltip>
                                                            </span>
                                                        </div>
                                                    </div>
                                                </ShouldRender>
                                                <ShouldRender
                                                    if={
                                                        this.props.incidentSlas
                                                            .length > 0
                                                    }
                                                >
                                                    <div className="bs-Fieldset-row">
                                                        <label className="bs-Fieldset-label">
                                                            Incident
                                                            Communication SLA
                                                        </label>

                                                        <div className="bs-Fieldset-fields">
                                                            <span className="flex">
                                                                <Field
                                                                    className="db-select-nw"
                                                                    component={
                                                                        RenderSelect
                                                                    }
                                                                    name="incidentCommunicationSla"
                                                                    id="incidentCommunicationSla"
                                                                    placeholder="Incident Communication SLA"
                                                                    disabled={
                                                                        requesting
                                                                    }
                                                                    options={[
                                                                        {
                                                                            value:
                                                                                '',
                                                                            label:
                                                                                'Select Incident Communication SLA',
                                                                        },
                                                                        ...this.props.incidentSlas.map(
                                                                            sla => ({
                                                                                value:
                                                                                    sla._id,
                                                                                label:
                                                                                    sla.name,
                                                                            })
                                                                        ),
                                                                    ]}
                                                                />
                                                                <Tooltip title="Incident Communication SLA">
                                                                    <div>
                                                                        <p>
                                                                            Incident
                                                                            communication
                                                                            SLA
                                                                            is
                                                                            used
                                                                            to
                                                                            make
                                                                            sure
                                                                            you
                                                                            keep
                                                                            you
                                                                            customers
                                                                            updated
                                                                            every
                                                                            few
                                                                            minutes
                                                                            on
                                                                            an
                                                                            active
                                                                            incident.
                                                                            Your
                                                                            team
                                                                            will
                                                                            get
                                                                            an
                                                                            email
                                                                            reminder
                                                                            when
                                                                            you
                                                                            forget
                                                                            to
                                                                            update
                                                                            an
                                                                            incident
                                                                            status,
                                                                            this
                                                                            will
                                                                            help
                                                                            you
                                                                            to
                                                                            communicate
                                                                            with
                                                                            your
                                                                            customers
                                                                            on
                                                                            time
                                                                            and
                                                                            keep
                                                                            them
                                                                            updated.
                                                                        </p>
                                                                    </div>
                                                                </Tooltip>
                                                            </span>
                                                        </div>
                                                    </div>
                                                </ShouldRender>
                                                <ShouldRender
                                                    if={
                                                        type &&
                                                        (type === 'api' ||
                                                            type === 'url' ||
                                                            type ===
                                                                'server-monitor' ||
                                                            type === 'script' ||
                                                            type ===
                                                                'incomingHttpRequest') &&
                                                        !this.state.advance
                                                    }
                                                >
                                                    <div className="bs-Fieldset-row">
                                                        <label className="bs-Fieldset-label"></label>
                                                        <div className="bs-Fieldset-fields">
                                                            <button
                                                                id="advanceOptions"
                                                                className="button-as-anchor"
                                                                onClick={() =>
                                                                    this.openAdvance()
                                                                }
                                                            >
                                                                {' '}
                                                                Advance Options.
                                                            </button>
                                                        </div>
                                                    </div>
                                                </ShouldRender>
                                                <ShouldRender
                                                    if={
                                                        this.state.advance &&
                                                        (type === 'api' ||
                                                            type === 'url' ||
                                                            type ===
                                                                'server-monitor' ||
                                                            type === 'script' ||
                                                            type ===
                                                                'incomingHttpRequest')
                                                    }
                                                >
                                                    <ShouldRender
                                                        if={
                                                            this.state
                                                                .advance &&
                                                            type === 'api'
                                                        }
                                                    >
                                                        <ApiAdvance
                                                            index={
                                                                this.props.index
                                                            }
                                                        />
                                                    </ShouldRender>
                                                    <ResponseComponent
                                                        head="Monitor up criteria"
                                                        tagline="This is where you describe when your monitor is considered up"
                                                        fieldname={`up_${this.props.index}`}
                                                        index={this.props.index}
                                                        type={this.state.type}
                                                    />
                                                    <ResponseComponent
                                                        head="Monitor degraded criteria"
                                                        tagline="This is where you describe when your monitor is considered degraded"
                                                        fieldname={`degraded_${this.props.index}`}
                                                        index={this.props.index}
                                                        type={this.state.type}
                                                    />
                                                    <ResponseComponent
                                                        head="Monitor down criteria"
                                                        tagline="This is where you describe when your monitor is considered down"
                                                        fieldname={`down_${this.props.index}`}
                                                        index={this.props.index}
                                                        type={this.state.type}
                                                    />
                                                </ShouldRender>
                                            </div>
                                        </fieldset>
                                    </div>
                                </div>
                            </div>
                            <div className="bs-ContentSection-footer bs-ContentSection-content Box-root Box-background--white Flex-flex Flex-alignItems--center Flex-justifyContent--spaceBetween Padding-horizontal--20 Padding-vertical--12">
                                <div className="bs-Tail-copy">
                                    <div className="Box-root Flex-flex Flex-alignItems--stretch Flex-direction--row Flex-justifyContent--flexStart">
                                        <ShouldRender
                                            if={
                                                this.props.monitor.newMonitor
                                                    .error ||
                                                this.props.monitor.editMonitor
                                                    .error
                                            }
                                        >
                                            <div className="Box-root Margin-right--8">
                                                <div className="Icon Icon--info Icon--color--red Icon--size--14 Box-root Flex-flex"></div>
                                            </div>
                                            <div className="Box-root">
                                                <span
                                                    style={{ color: 'red' }}
                                                    id="formNewMonitorError"
                                                >
                                                    {this.props.monitor
                                                        .newMonitor.error ||
                                                        this.props.monitor
                                                            .editMonitor.error}
                                                </span>
                                            </div>
                                        </ShouldRender>
                                    </div>
                                </div>
                                <div>
                                    <ShouldRender
                                        if={!requesting && this.props.edit}
                                    >
                                        <button
                                            className="bs-Button"
                                            disabled={requesting}
                                            onClick={this.cancelEdit}
                                        >
                                            <span>Cancel</span>
                                        </button>
                                    </ShouldRender>
                                    <button
                                        id="addMonitorButton"
                                        className="bs-Button bs-Button--blue"
                                        disabled={requesting}
                                        type="submit"
                                    >
                                        <PricingPlan
                                            plan={this.getNextPlan(
                                                planCategory
                                            )}
                                            hideChildren={false}
                                            disabled={
                                                unlimitedMonitors.includes(
                                                    planCategory
                                                ) ||
                                                currentMonitorCount <
                                                    monitorCount
                                            }
                                        >
                                            <ShouldRender
                                                if={
                                                    !this.props.edit &&
                                                    !requesting
                                                }
                                            >
                                                <span>Add Monitor</span>
                                            </ShouldRender>
                                        </PricingPlan>
                                        <ShouldRender
                                            if={this.props.edit && !requesting}
                                        >
                                            <span>Edit Monitor </span>
                                        </ShouldRender>

                                        <ShouldRender if={requesting}>
                                            <FormLoader />
                                        </ShouldRender>
                                    </button>
                                </div>
                            </div>
                        </form>
                    </div>
                </div>
            </div>
        );
    }
}

NewMonitor.displayName = 'NewMonitor';

const NewMonitorForm = new reduxForm({
    form: 'NewMonitor',
    destroyOnUnmount: true,
    enableReinitialize: true,
})(NewMonitor);

const mapDispatchToProps = dispatch =>
    bindActionCreators(
        {
            createMonitor,
            createMonitorSuccess,
            createMonitorFailure,
            resetCreateMonitor,
            editMonitorSwitch,
            openModal,
            closeModal,
            editMonitor,
            fetchMonitorCriteria,
            setMonitorCriteria,
            addSeat,
            fetchMonitorsIncidents,
            fetchMonitorsSubscribers,
            fetchSchedules,
            scheduleSuccess,
            showUpgradeForm,
            toggleEdit,
            fetchCommunicationSlas,
            fetchMonitorSlas,
        },
        dispatch
    );

const mapStateToProps = (state, ownProps) => {
    const name = selector(state, 'name_1000');
    const type = selector(state, 'type_1000');
    const category = selector(state, 'resourceCategory_1000');
    const schedule = selector(state, 'callSchedule_1000');
    const monitorSla = selector(state, 'monitorSla');
    const incidentCommunicationSla = selector(
        state,
        'incidentCommunicationSla'
    );
    let projectId = null;

    for (const project of state.component.componentList.components) {
        for (const component of project.components) {
            if (component._id === ownProps.componentId) {
                projectId = component.projectId._id;
                break;
            }
        }
    }
    if (projectId === null)
        projectId = ownProps.currentProject && ownProps.currentProject._id;

    const currentPlanId =
        state.project &&
        state.project.currentProject &&
        state.project.currentProject.stripePlanId
            ? state.project.currentProject.stripePlanId
            : '';

    if (ownProps.edit) {
        const monitorId = ownProps.match
            ? ownProps.match.params
                ? ownProps.match.params.monitorId
                : null
            : null;
        return {
            monitor: state.monitor,
            currentProject: state.project.currentProject,
            name,
            type,
            category,
            schedule,
            monitorSla,
            incidentCommunicationSla,
            subProjects: state.subProject.subProjects.subProjects,
            schedules: state.schedule.schedules.data,
            resourceCategoryList:
                state.resourceCategories.resourceCategoryListForNewResource
                    .resourceCategories,
            monitorId,
            project: state.project.currentProject
                ? state.project.currentProject
                : {},
            currentPlanId,
            projectId,
            incidentSlas:
                state.incidentSla.incidentCommunicationSlas.incidentSlas,
            requestingSla:
                state.incidentSla.incidentCommunicationSlas.requesting,
            fetchSlaError: state.incidentSla.incidentCommunicationSlas.error,
            monitorSlas: state.monitorSla.monitorSlas.slas,
            requestingMonitorSla: state.monitorSla.monitorSlas.requesting,
            fetchSlaError: state.monitorSla.monitorSlas.error,
        };
    } else {
        return {
            initialValues: state.monitor.newMonitor.initialValue,
            monitor: state.monitor,
            currentProject: state.project.currentProject,
            name,
            type,
            category,
            schedule,
            monitorSla,
            incidentCommunicationSla,
            resourceCategoryList:
                state.resourceCategories.resourceCategoryListForNewResource
                    .resourceCategories,
            subProjects: state.subProject.subProjects.subProjects,
            schedules: state.schedule.schedules.data,
            project: state.project.currentProject
                ? state.project.currentProject
                : {},
            currentPlanId,
            projectId,
            incidentSlas:
                state.incidentSla.incidentCommunicationSlas.incidentSlas,
            requestingSla:
                state.incidentSla.incidentCommunicationSlas.requesting,
            fetchSlaError: state.incidentSla.incidentCommunicationSlas.error,
            monitorSlas: state.monitorSla.monitorSlas.slas,
            requestingMonitorSla: state.monitorSla.monitorSlas.requesting,
            fetchSlaError: state.monitorSla.monitorSlas.error,
        };
    }
};

NewMonitor.propTypes = {
    index: PropTypes.oneOfType([
        PropTypes.string.isRequired,
        PropTypes.number.isRequired,
    ]),
    editMonitorSwitch: PropTypes.func.isRequired,
    currentProject: PropTypes.object.isRequired,
    editMonitor: PropTypes.func.isRequired,
    createMonitor: PropTypes.func.isRequired,
    monitor: PropTypes.object.isRequired,
    handleSubmit: PropTypes.func.isRequired,
    fetchMonitorsIncidents: PropTypes.func.isRequired,
    fetchMonitorsSubscribers: PropTypes.func.isRequired,
    fetchSchedules: PropTypes.func.isRequired,
    editMonitorProp: PropTypes.object,
    edit: PropTypes.bool,
    name: PropTypes.string,
    type: PropTypes.string,
    category: PropTypes.string,
    subProject: PropTypes.string,
    schedule: PropTypes.string,
    monitorSla: PropTypes.string,
    incidentCommunicationSla: PropTypes.string,
    resourceCategoryList: PropTypes.array,
    schedules: PropTypes.array,
    monitorId: PropTypes.string,
    setMonitorCriteria: PropTypes.func,
    fetchMonitorCriteria: PropTypes.func,
    showUpgradeForm: PropTypes.func,
    project: PropTypes.object,
    currentPlanId: PropTypes.string,
    projectId: PropTypes.string,
    subProjects: PropTypes.array,
    toggleEdit: PropTypes.func,
    fetchCommunicationSlas: PropTypes.func,
    incidentSlas: PropTypes.array,
    fetchSlaError: PropTypes.oneOfType([
        PropTypes.string,
        PropTypes.oneOf([null, undefined]),
    ]),
    requestingSla: PropTypes.bool,
    fetchMonitorSlas: PropTypes.func,
    monitorSlas: PropTypes.array,
    fetchMonitorSlaError: PropTypes.oneOfType([
        PropTypes.string,
        PropTypes.oneOf([null, undefined]),
    ]),
    requestingMonitorSla: PropTypes.bool,
};

export default connect(mapStateToProps, mapDispatchToProps)(NewMonitorForm);<|MERGE_RESOLUTION|>--- conflicted
+++ resolved
@@ -1580,79 +1580,6 @@
                                                             Call Schedule
                                                         </label>
                                                         <div className="bs-Fieldset-fields">
-<<<<<<< HEAD
-                                                            <span class="flex">
-                                                                <Field
-                                                                    className="db-select-nw"
-                                                                    component={
-                                                                        RenderSelect
-                                                                    }
-                                                                    name={`callSchedule_${this.props.index}`}
-                                                                    id="callSchedule"
-                                                                    placeholder="Call Schedule"
-                                                                    disabled={
-                                                                        requesting
-                                                                    }
-                                                                    style={{
-                                                                        height:
-                                                                            '28px',
-                                                                    }}
-                                                                    options={[
-                                                                        {
-                                                                            value:
-                                                                                '',
-                                                                            label:
-                                                                                'Select call schedule',
-                                                                        },
-                                                                        ...(schedules &&
-                                                                        schedules.length >
-                                                                            0
-                                                                            ? schedules.map(
-                                                                                  schedule => ({
-                                                                                      value:
-                                                                                          schedule._id,
-                                                                                      label:
-                                                                                          schedule.name,
-                                                                                  })
-                                                                              )
-                                                                            : []),
-                                                                    ]}
-                                                                />
-                                                                <Tooltip title="Call Schedule">
-                                                                    <div>
-                                                                        <p>
-                                                                            Call
-                                                                            Schedules
-                                                                            let's
-                                                                            you
-                                                                            connect
-                                                                            your
-                                                                            team
-                                                                            members
-                                                                            to
-                                                                            specific
-                                                                            monitors,
-                                                                            so
-                                                                            only
-                                                                            on-duty
-                                                                            members
-                                                                            who
-                                                                            are
-                                                                            responsible
-                                                                            for
-                                                                            certain
-                                                                            monitors
-                                                                            are
-                                                                            alerted
-                                                                            when
-                                                                            an
-                                                                            incident
-                                                                            is
-                                                                            created.
-                                                                        </p>
-                                                                    </div>
-                                                                </Tooltip>
-=======
                                                             <span className="flex" >
                                                             <Field
                                                                 className="db-select-nw"
@@ -1697,7 +1624,6 @@
                                                                     </p>
                                                                 </div>
                                                             </Tooltip>
->>>>>>> 58e7aa88
                                                             </span>
                                                         </div>
                                                     </div>
