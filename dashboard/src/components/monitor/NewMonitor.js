--- conflicted
+++ resolved
@@ -601,13 +601,8 @@
     subProjects: PropTypes.array,
     monitorCategoryList: PropTypes.array,
     schedules: PropTypes.array,
-<<<<<<< HEAD
     monitorId: PropTypes.string.isRequired
 };
-=======
-    monitorId: PropTypes.string
-}
->>>>>>> ec74c22a
 
 NewMonitor.contextTypes = {
     mixpanel: PropTypes.object.isRequired
