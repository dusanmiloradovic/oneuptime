--- conflicted
+++ resolved
@@ -36,7 +36,9 @@
                 <div className="bs-ContentSection-content Box-root Box-divider--surface-bottom-1 Flex-flex Flex-alignItems--center Flex-justifyContent--spaceBetween Padding-horizontal--20 Padding-vertical--16">
                     <div className="Box-root">
                         <span className="Text-color--inherit Text-display--inline Text-fontSize--16 Text-fontWeight--medium Text-lineHeight--24 Text-typeface--base Text-wrap--wrap">
-                            <span>{title === 'Status Page' ? title : 'Timeline'}</span>
+                            <span>
+                                {title === 'Status Page' ? title : 'Timeline'}
+                            </span>
                         </span>
                         <p>
                             <span>{description}</span>
@@ -528,7 +530,6 @@
                                                                         </span>
                                                                     </div>
                                                                 </div>
-<<<<<<< HEAD
                                                                 <div className="bs-action-side">
                                                                     <div>
                                                                         <ShouldRender
@@ -544,70 +545,6 @@
                                                                                 <div className="db-ListViewItem-cellContent Box-root Padding-horizontal--2 Padding-vertical--8">
                                                                                     <span className="db-ListViewItem-text Text-color--inherit Text-display--inline Text-fontSize--14 Text-fontWeight--regular Text-lineHeight--20 Text-typeface--base Text-wrap--wrap">
                                                                                         <div className="Box-root Flex">
-=======
-                                                            </td>
-                                                            <td
-                                                                className="Table-cell Table-cell--align--right Table-cell--verticalAlign--top Table-cell--width--minimized Table-cell--wrap--noWrap db-ListViewItem-cell"
-                                                                style={{ height: '1px' }}
-                                                            ></td>
-                                                            <td
-                                                                className="Table-cell Table-cell--align--left Table-cell--verticalAlign--top Table-cell--width--minimized Table-cell--wrap--noWrap db-ListViewItem-cell"
-                                                                style={{
-                                                                    height: '1px',
-                                                                    minWidth: '150px',
-                                                                }}
-                                                            >
-                                                                {incidentMessage.incident_state ? (
-                                                                    <div className="db-ListViewItem-link">
-                                                                        <div className="db-ListViewItem-cellContent Box-root Padding-horizontal--2 Padding-vertical--8">
-                                                                            <span className="db-ListViewItem-text Text-color--inherit Text-display--inline Text-fontSize--14 Text-fontWeight--regular Text-lineHeight--20 Text-typeface--base Text-wrap--wrap">
-                                                                                <div className="Box-root Flex-flex">
-                                                                                    <div className="Box-root Flex-flex">
-                                                                                        <div className="db-RadarRulesListUserName Box-root Flex-flex Flex-alignItems--center Flex-direction--row Flex-justifyContent--flexStart">
-                                                                                            <div className="Badge Badge--color--green Box-root Flex-inlineFlex Flex-alignItems--center Padding-horizontal--8 Padding-vertical--2">
-                                                                                                <span className="Badge-text Text-color--green Text-display--inline Text-fontSize--12 Text-fontWeight--bold Text-lineHeight--16 Text-typeface--upper Text-wrap--noWrap">
-                                                                                                    <span>
-                                                                                                        {
-                                                                                                            incidentMessage.incident_state
-                                                                                                        }
-                                                                                                    </span>
-                                                                                                </span>
-                                                                                            </div>
-                                                                                        </div>
-                                                                                    </div>
-                                                                                </div>
-                                                                            </span>
-                                                                        </div>
-                                                                    </div>
-                                                                ) : null}
-                                                            </td>
-                                                            <td className="Table-cell Table-cell--align--right Table-cell--verticalAlign--top Table-cell--wrap--noWrap db-ListViewItem-cell"></td>
-                                                            <td
-                                                                className="Table-cell Table-cell--align--right Table-cell--verticalAlign--top Table-cell--width--minimized Table-cell--wrap--noWrap db-ListViewItem-cell"
-                                                                style={{ height: '1px' }}
-                                                            >
-                                                                <ShouldRender
-                                                                    if={
-                                                                        incidentMessage.createdById &&
-                                                                        User.getUserId() ===
-                                                                        incidentMessage
-                                                                            .createdById
-                                                                            ._id
-                                                                    }
-                                                                >
-                                                                    <div className="db-ListViewItem-link">
-                                                                        <div className="db-ListViewItem-cellContent Box-root Padding-horizontal--2 Padding-vertical--8">
-                                                                            <span className="db-ListViewItem-text Text-color--inherit Text-display--inline Text-fontSize--14 Text-fontWeight--regular Text-lineHeight--20 Text-typeface--base Text-wrap--wrap">
-                                                                                <div className="Box-root Flex">
-                                                                                    <div
-                                                                                        className="Box-root Flex-flex"
-                                                                                        style={{
-                                                                                            justifyContent:
-                                                                                                'flex-end',
-                                                                                        }}
-                                                                                    >
-                                                                                        <div className="db-RadarRulesListUserName Box-root Flex-flex Flex-alignItems--center Flex-direction--row Flex-justifyContent--flexStart">
->>>>>>> e2385591
                                                                                             <div
                                                                                                 className="Box-root Flex-flex"
                                                                                                 style={{
@@ -700,7 +637,6 @@
                                                                     </div>
                                                                 </div>
                                                             </div>
-<<<<<<< HEAD
                                                         </div>
                                                         <ShouldRender
                                                             if={
@@ -714,7 +650,7 @@
                                                             <div className="bs-thread-line-down"></div>
                                                         </ShouldRender>
                                                     </div>
-                                                ) : (
+                                                ) : incidentMessage.status ? (
                                                     <>
                                                         <ShouldRender
                                                             if={i !== 0}
@@ -949,6 +885,347 @@
                                                             <div className="bs-thread-line-down bs-ex-down"></div>
                                                         </ShouldRender>
                                                     </>
+                                                ) : incidentMessage.totalSubscribers ? (
+                                                    <>
+                                                        <ShouldRender
+                                                            if={i !== 0}
+                                                        >
+                                                            <div className="bs-thread-line-up bs-ex-up"></div>
+                                                        </ShouldRender>
+                                                        <div className="bs-note-display-flex">
+                                                            <div
+                                                                className={`bs-incident-notes 
+                                                                            ${
+                                                                                incidentMessage.eventType ===
+                                                                                'resolved'
+                                                                                    ? 'bs-note-offline'
+                                                                                    : incidentMessage.eventType ===
+                                                                                      'acknowledged'
+                                                                                    ? 'bs-note-acknowleged'
+                                                                                    : incidentMessage.eventType ===
+                                                                                      'identified'
+                                                                                    ? 'bs-note-resolved'
+                                                                                    : 'bs-note-offline-o'
+                                                                            }`}
+                                                            ></div>
+                                                            <div className="bs-incident-notes-content">
+                                                                <div className="bs-note-display-flex bs-mob-block">
+                                                                    <div>
+                                                                        {incidentMessage.eventType ===
+                                                                            'status page note created' ||
+                                                                        incidentMessage.eventType ===
+                                                                            'status page note updated'
+                                                                            ? 'Action'
+                                                                            : 'Incident'}
+                                                                    </div>
+                                                                    <div>
+                                                                        <div className="db-ListViewItem-link">
+                                                                            <div className="db-ListViewItem-cellContent Box-root Padding-all--8">
+                                                                                <span className="db-ListViewItem-text Text-color--inherit Text-display--inline Text-fontSize--14 Text-fontWeight--regular Text-lineHeight--20 Text-typeface--base Text-wrap--wrap">
+                                                                                    <div
+                                                                                        className={`Badge Badge--color--${
+                                                                                            incidentMessage.eventType ===
+                                                                                            'identified'
+                                                                                                ? 'green'
+                                                                                                : incidentMessage.eventType ===
+                                                                                                  'acknowledged'
+                                                                                                ? 'yellow'
+                                                                                                : incidentMessage.eventType ===
+                                                                                                  'resolved'
+                                                                                                ? 'red'
+                                                                                                : null
+                                                                                        } Box-root Flex-inlineFlex Flex-alignItems--center Padding-horizontal--8 Padding-vertical--2`}
+                                                                                    >
+                                                                                        <span
+                                                                                            className={`Badge-text Text-color--${
+                                                                                                incidentMessage.eventType ===
+                                                                                                'identified'
+                                                                                                    ? 'green'
+                                                                                                    : incidentMessage.eventType ===
+                                                                                                      'acknowledged'
+                                                                                                    ? 'yellow'
+                                                                                                    : incidentMessage.eventType ===
+                                                                                                      'resolved'
+                                                                                                    ? 'red'
+                                                                                                    : null
+                                                                                            } Text-display--inline Text-fontSize--12 Text-fontWeight--bold Text-lineHeight--16 Text-typeface--upper Text-wrap--noWrap`}
+                                                                                        >
+                                                                                            {
+                                                                                                incidentMessage.eventType
+                                                                                            }
+                                                                                        </span>
+                                                                                    </div>
+                                                                                </span>
+                                                                            </div>
+                                                                        </div>
+                                                                    </div>
+                                                                    <div>
+                                                                        Alert{' '}
+                                                                        {incidentMessage.error
+                                                                            ? 'does not send'
+                                                                            : 'sent'}{' '}
+                                                                        to{' '}
+                                                                        <span
+                                                                            style={{
+                                                                                fontWeight:
+                                                                                    '600',
+                                                                            }}
+                                                                        >
+                                                                            {
+                                                                                incidentMessage.totalSubscribers
+                                                                            }
+                                                                        </span>{' '}
+                                                                        {incidentMessage.totalSubscribers >
+                                                                        1
+                                                                            ? 'subscribers'
+                                                                            : 'subscriber'}
+                                                                    </div>
+                                                                    <div>
+                                                                        <span className="db-ListViewItem-link">
+                                                                            <div className="db-ListViewItem-cellContent Box-root Padding-all--8">
+                                                                                <span className="db-ListViewItem-text Text-color--inherit Text-display--inline Text-fontSize--14 Text-fontWeight--regular Text-lineHeight--20 Text-typeface--base Text-wrap--wrap">
+                                                                                    <div className="Box-root Flex-flex">
+                                                                                        <div className="Box-root Flex-flex">
+                                                                                            <div className="db-RadarRulesListUserName Box-root Flex-flex Flex-alignItems--center Flex-direction--row Flex-justifyContent--flexStart">
+                                                                                                <div
+                                                                                                    className="Box-root Flex-flex Flex-alignItems--center"
+                                                                                                    style={{
+                                                                                                        height:
+                                                                                                            '100%',
+                                                                                                    }}
+                                                                                                >
+                                                                                                    <div
+                                                                                                        className={`Badge ${
+                                                                                                            !incidentMessage.error
+                                                                                                                ? 'Badge--color--green'
+                                                                                                                : 'Badge--color--red'
+                                                                                                        } Box-root Flex-inlineFlex Flex-alignItems--center Padding-horizontal--8 Padding-vertical--2`}
+                                                                                                    >
+                                                                                                        <span
+                                                                                                            className={`Badge-text ${
+                                                                                                                !incidentMessage.error
+                                                                                                                    ? 'Text-color--green'
+                                                                                                                    : 'Text-color--red'
+                                                                                                            } Text-display--inline Text-fontSize--12 Text-fontWeight--bold Text-lineHeight--16 Text-typeface--upper Text-wrap--noWrap`}
+                                                                                                        >
+                                                                                                            <span>
+                                                                                                                {incidentMessage.error
+                                                                                                                    ? 'Error'
+                                                                                                                    : 'Sent'}
+                                                                                                            </span>
+                                                                                                        </span>
+                                                                                                    </div>
+                                                                                                </div>
+                                                                                            </div>
+                                                                                        </div>
+                                                                                    </div>
+                                                                                </span>
+                                                                            </div>
+                                                                        </span>
+                                                                    </div>
+                                                                </div>
+                                                                <div>
+                                                                    <span>
+                                                                        {currentTimeZone
+                                                                            ? momentTz(
+                                                                                  incidentMessage.createdAt
+                                                                              )
+                                                                                  .tz(
+                                                                                      currentTimeZone
+                                                                                  )
+                                                                                  .format(
+                                                                                      'lll'
+                                                                                  )
+                                                                            : moment(
+                                                                                  incidentMessage.createdAt
+                                                                              ).format(
+                                                                                  'lll'
+                                                                              )}
+                                                                    </span>
+                                                                </div>
+                                                            </div>
+                                                        </div>
+                                                        <ShouldRender
+                                                            if={
+                                                                incidentMessages
+                                                                    .incidentMessages
+                                                                    .length -
+                                                                    1 !==
+                                                                i
+                                                            }
+                                                        >
+                                                            <div className="bs-thread-line-down bs-ex-down"></div>
+                                                        </ShouldRender>
+                                                    </>
+                                                ) : (
+                                                    <>
+                                                        <ShouldRender
+                                                            if={i !== 0}
+                                                        >
+                                                            <div className="bs-thread-line-up bs-ex-up"></div>
+                                                        </ShouldRender>
+                                                        <div className="bs-note-display-flex">
+                                                            <div
+                                                                className={`bs-incident-notes 
+                                                                        ${
+                                                                            incidentMessage.eventType ===
+                                                                            'resolved'
+                                                                                ? 'bs-note-offline'
+                                                                                : incidentMessage.eventType ===
+                                                                                  'acknowledged'
+                                                                                ? 'bs-note-acknowleged'
+                                                                                : incidentMessage.eventType ===
+                                                                                  'identified'
+                                                                                ? 'bs-note-resolved'
+                                                                                : 'bs-note-offline'
+                                                                        }`}
+                                                            ></div>
+                                                            <div className="bs-incident-notes-content">
+                                                                <div className="bs-note-display-flex bs-mob-block">
+                                                                    <div
+                                                                        className="Box-root bs-note-7"
+                                                                        style={{
+                                                                            cursor:
+                                                                                'pointer',
+                                                                            marginRight:
+                                                                                '5px',
+                                                                        }}
+                                                                        onClick={() => {
+                                                                            if (
+                                                                                incidentMessage.userId
+                                                                            ) {
+                                                                                history.push(
+                                                                                    '/dashboard/profile/' +
+                                                                                        incidentMessage
+                                                                                            .userId
+                                                                                            ._id
+                                                                                );
+                                                                            }
+                                                                        }}
+                                                                    >
+                                                                        <img
+                                                                            src={
+                                                                                incidentMessage.userId &&
+                                                                                incidentMessage
+                                                                                    .userId
+                                                                                    .name
+                                                                                    ? '/dashboard/assets/img/profile-user.svg'
+                                                                                    : '/dashboard/assets/img/Fyipe.svg'
+                                                                            }
+                                                                            className="userIcon"
+                                                                            alt=""
+                                                                            style={{
+                                                                                marginBottom:
+                                                                                    '-5px',
+                                                                            }}
+                                                                        />
+                                                                        <span>
+                                                                            {incidentMessage.userId &&
+                                                                            incidentMessage
+                                                                                .userId
+                                                                                .name
+                                                                                ? incidentMessage
+                                                                                      .userId
+                                                                                      .name
+                                                                                : 'Fyipe'}
+                                                                        </span>
+                                                                    </div>
+                                                                    <div>
+                                                                        got{' '}
+                                                                        {incidentMessage.alertVia ===
+                                                                        'email'
+                                                                            ? 'an'
+                                                                            : 'a'}{' '}
+                                                                        <span
+                                                                            style={{
+                                                                                fontWeight:
+                                                                                    '600',
+                                                                            }}
+                                                                        >
+                                                                            {
+                                                                                incidentMessage.alertVia
+                                                                            }
+                                                                        </span>
+                                                                    </div>
+                                                                    <div>
+                                                                        <span className="db-ListViewItem-link">
+                                                                            <div className="db-ListViewItem-cellContent Box-root Padding-all--8">
+                                                                                <span className="db-ListViewItem-text Text-color--inherit Text-display--inline Text-fontSize--14 Text-fontWeight--regular Text-lineHeight--20 Text-typeface--base Text-wrap--wrap">
+                                                                                    <div className="Box-root Flex-flex">
+                                                                                        <div className="Box-root Flex-flex">
+                                                                                            <div className="db-RadarRulesListUserName Box-root Flex-flex Flex-alignItems--center Flex-direction--row Flex-justifyContent--flexStart">
+                                                                                                <div
+                                                                                                    className="Box-root Flex-flex Flex-alignItems--center"
+                                                                                                    style={{
+                                                                                                        height:
+                                                                                                            '100%',
+                                                                                                    }}
+                                                                                                >
+                                                                                                    <div
+                                                                                                        className={`Badge ${
+                                                                                                            incidentMessage.alertStatus ===
+                                                                                                            'Success'
+                                                                                                                ? 'Badge--color--green'
+                                                                                                                : 'Badge--color--red'
+                                                                                                        } Box-root Flex-inlineFlex Flex-alignItems--center Padding-horizontal--8 Padding-vertical--2`}
+                                                                                                    >
+                                                                                                        <span
+                                                                                                            className={`Badge-text ${
+                                                                                                                incidentMessage.alertStatus ===
+                                                                                                                'Success'
+                                                                                                                    ? 'Text-color--green'
+                                                                                                                    : 'Text-color--red'
+                                                                                                            } Text-display--inline Text-fontSize--12 Text-fontWeight--bold Text-lineHeight--16 Text-typeface--upper Text-wrap--noWrap`}
+                                                                                                        >
+                                                                                                            <span>
+                                                                                                                {
+                                                                                                                    incidentMessage.alertStatus
+                                                                                                                }
+                                                                                                            </span>
+                                                                                                        </span>
+                                                                                                    </div>
+                                                                                                </div>
+                                                                                            </div>
+                                                                                        </div>
+                                                                                    </div>
+                                                                                </span>
+                                                                            </div>
+                                                                        </span>
+                                                                    </div>
+                                                                </div>
+                                                                <div>
+                                                                    <span>
+                                                                        {currentTimeZone
+                                                                            ? momentTz(
+                                                                                  incidentMessage.createdAt
+                                                                              )
+                                                                                  .tz(
+                                                                                      currentTimeZone
+                                                                                  )
+                                                                                  .format(
+                                                                                      'lll'
+                                                                                  )
+                                                                            : moment(
+                                                                                  incidentMessage.createdAt
+                                                                              ).format(
+                                                                                  'lll'
+                                                                              )}
+                                                                    </span>
+                                                                </div>
+                                                            </div>
+                                                        </div>
+                                                        <ShouldRender
+                                                            if={
+                                                                incidentMessages
+                                                                    .incidentMessages
+                                                                    .length -
+                                                                    1 !==
+                                                                i
+                                                            }
+                                                        >
+                                                            <div className="bs-thread-line-down bs-ex-down"></div>
+                                                        </ShouldRender>
+                                                    </>
                                                 )}
                                             </>
                                         );
@@ -957,442 +1234,6 @@
                             ) : (
                                 <div></div>
                             )}
-=======
-                                                            : incidentMessage.status ?
-                                                                <>
-                                                                    <ShouldRender if={i !== 0}>
-                                                                        <div className="bs-thread-line-up bs-ex-up"></div>
-                                                                    </ShouldRender>
-                                                                    <div className="bs-note-display-flex">
-                                                                        <div className={`bs-incident-notes 
-                                                                    ${(incidentMessage.status === 'closed' ||
-                                                                                incidentMessage.status === 'offline') ?
-                                                                                'bs-note-offline' :
-                                                                                (incidentMessage.status === 'acknowledged' ||
-                                                                                    incidentMessage.status === 'degraded') ?
-                                                                                    'bs-note-acknowleged' :
-                                                                                    (incidentMessage.status === 'resolved' ||
-                                                                                        incidentMessage.status === 'online') ?
-                                                                                        'bs-note-resolved' :
-                                                                                        (incidentMessage.status === 'internal notes updated' ||
-                                                                                            incidentMessage.status === 'investigation notes updated' ?
-                                                                                            'bs-note-updated' :
-                                                                                            incidentMessage.status === 'investigation notes added' ||
-                                                                                                incidentMessage.status === 'internal notes added' ||
-                                                                                                incidentMessage.status === 'created' ?
-                                                                                                'bs-note-offline-o' : 'bs-note-offline')}`}></div>
-                                                                        <div className="bs-incident-notes-content">
-                                                                            <div className="bs-note-display-flex bs-mob-block">
-                                                                                <div>Reported by</div>
-                                                                                <div
-                                                                                    className="Box-root Margin-right--16 bs-note-7"
-                                                                                    style={{
-                                                                                        cursor:
-                                                                                            'pointer',
-                                                                                        marginLeft: '6px'
-                                                                                    }}
-                                                                                    onClick={() => {
-                                                                                        if (
-                                                                                            incidentMessage.createdById
-                                                                                        ) {
-                                                                                            history.push(
-                                                                                                '/dashboard/profile/' +
-                                                                                                incidentMessage
-                                                                                                    .createdById
-                                                                                                    ._id
-                                                                                            );
-                                                                                        }
-                                                                                    }}
-                                                                                >
-                                                                                    <img
-                                                                                        src={
-                                                                                            incidentMessage.createdById &&
-                                                                                                incidentMessage
-                                                                                                    .createdById
-                                                                                                    .name
-                                                                                                ? '/dashboard/assets/img/profile-user.svg'
-                                                                                                : '/dashboard/assets/img/Fyipe.svg'
-                                                                                        }
-                                                                                        className="userIcon"
-                                                                                        alt=""
-                                                                                        style={{
-                                                                                            marginBottom:
-                                                                                                '-5px',
-                                                                                        }}
-                                                                                    />
-                                                                                    <span>
-                                                                                        {incidentMessage.createdById &&
-                                                                                            incidentMessage.createdById
-                                                                                                .name
-                                                                                            ? incidentMessage
-                                                                                                .createdById
-                                                                                                .name
-                                                                                            : 'Fyipe'}
-                                                                                    </span>
-                                                                                </div>
-
-                                                                                <div className="db-ListViewItem-link" style={{ width: '0%' }}>
-                                                                                    <div className="db-ListViewItem-cellContent Box-root Padding-horizontal--2 Padding-vertical--8">
-                                                                                        <span className="db-ListViewItem-text Text-color--inherit Text-display--inline Text-fontSize--14 Text-fontWeight--regular Text-lineHeight--20 Text-typeface--base Text-wrap--wrap">
-                                                                                            <div className="Box-root Flex-flex">
-                                                                                                <div className="Box-root Flex-flex">
-                                                                                                    <div className="db-RadarRulesListUserName Box-root Flex-flex Flex-alignItems--center Flex-direction--row Flex-justifyContent--flexStart">
-                                                                                                        {incidentMessage &&
-                                                                                                            incidentMessage.status &&
-                                                                                                            (incidentMessage.status ===
-                                                                                                                'closed' ||
-                                                                                                                incidentMessage.status ===
-                                                                                                                'offline') ? (
-                                                                                                                <div className="Badge Badge--color--red Box-root Flex-inlineFlex Flex-alignItems--center Padding-horizontal--8 Padding-vertical--2">
-                                                                                                                    <span className="Badge-text Text-color--red Text-display--inline Text-fontSize--12 Text-fontWeight--bold Text-lineHeight--16 Text-typeface--upper Text-wrap--noWrap">
-                                                                                                                        <span>
-                                                                                                                            {
-                                                                                                                                incidentMessage.status
-                                                                                                                            }
-                                                                                                                        </span>
-                                                                                                                    </span>
-                                                                                                                </div>
-                                                                                                            ) : incidentMessage &&
-                                                                                                                incidentMessage.status &&
-                                                                                                                (incidentMessage.status ===
-                                                                                                                    'resolved' ||
-                                                                                                                    incidentMessage.status ===
-                                                                                                                    'online') ? (
-                                                                                                                    <div className="Badge Badge--color--green Box-root Flex-inlineFlex Flex-alignItems--center Padding-horizontal--8 Padding-vertical--2">
-                                                                                                                        <span className="Badge-text Text-color--green Text-display--inline Text-fontSize--12 Text-fontWeight--bold Text-lineHeight--16 Text-typeface--upper Text-wrap--noWrap">
-                                                                                                                            <span>
-                                                                                                                                {
-                                                                                                                                    incidentMessage.status
-                                                                                                                                }
-                                                                                                                            </span>
-                                                                                                                        </span>
-                                                                                                                    </div>
-                                                                                                                ) : incidentMessage &&
-                                                                                                                    incidentMessage.status &&
-                                                                                                                    (incidentMessage.status ===
-                                                                                                                        'acknowledged' ||
-                                                                                                                        incidentMessage.status ===
-                                                                                                                        'degraded') ? (
-                                                                                                                        <div className="Badge Badge--color--yellow Box-root Flex-inlineFlex Flex-alignItems--center Padding-horizontal--8 Padding-vertical--2">
-                                                                                                                            <span className="Badge-text Text-color--yellow Text-display--inline Text-fontSize--12 Text-fontWeight--bold Text-lineHeight--16 Text-typeface--upper Text-wrap--noWrap">
-                                                                                                                                <span>
-                                                                                                                                    {
-                                                                                                                                        incidentMessage.status
-                                                                                                                                    }
-                                                                                                                                </span>
-                                                                                                                            </span>
-                                                                                                                        </div>
-                                                                                                                    ) : incidentMessage &&
-                                                                                                                        incidentMessage.status &&
-                                                                                                                        (incidentMessage.status ===
-                                                                                                                            'created' ||
-                                                                                                                            incidentMessage.status ===
-                                                                                                                            'internal notes added' ||
-                                                                                                                            incidentMessage.status ===
-                                                                                                                            'investigation notes added') ? (
-                                                                                                                            <div className="Badge Badge--color--blue Box-root Flex-inlineFlex Flex-alignItems--center Padding-horizontal--8 Padding-vertical--2">
-                                                                                                                                <span className="Badge-text Text-color--blue Text-display--inline Text-fontSize--12 Text-fontWeight--bold Text-lineHeight--16 Text-typeface--upper Text-wrap--noWrap">
-                                                                                                                                    <span>
-                                                                                                                                        {
-                                                                                                                                            incidentMessage.status
-                                                                                                                                        }
-                                                                                                                                    </span>
-                                                                                                                                </span>
-                                                                                                                            </div>
-                                                                                                                        ) : incidentMessage &&
-                                                                                                                            incidentMessage.status &&
-                                                                                                                            (incidentMessage.status ===
-                                                                                                                                'internal notes updated' ||
-                                                                                                                                incidentMessage.status ===
-                                                                                                                                'investigation notes updated') ? (
-                                                                                                                                <div className="Badge Badge--color--purple Box-root Flex-inlineFlex Flex-alignItems--center Padding-horizontal--8 Padding-vertical--2">
-                                                                                                                                    <span className="Badge-text Text-color--purple Text-display--inline Text-fontSize--12 Text-fontWeight--bold Text-lineHeight--16 Text-typeface--upper Text-wrap--noWrap">
-                                                                                                                                        <span>
-                                                                                                                                            {
-                                                                                                                                                incidentMessage.status
-                                                                                                                                            }
-                                                                                                                                        </span>
-                                                                                                                                    </span>
-                                                                                                                                </div>
-                                                                                                                            ) : (
-                                                                                                                                <div className="Badge Badge--color--red Box-root Flex-inlineFlex Flex-alignItems--center Padding-horizontal--8 Padding-vertical--2">
-                                                                                                                                    <span className="Badge-text Text-color--red Text-display--inline Text-fontSize--12 Text-fontWeight--bold Text-lineHeight--16 Text-typeface--upper Text-wrap--noWrap">
-                                                                                                                                        <span>
-                                                                                                                                            {incidentMessage.status ||
-                                                                                                                                                'Unknown Status'}
-                                                                                                                                        </span>
-                                                                                                                                    </span>
-                                                                                                                                </div>
-                                                                                                                            )}
-                                                                                                    </div>
-                                                                                                </div>
-                                                                                            </div>
-                                                                                        </span>
-                                                                                    </div>
-                                                                                </div>
-
-                                                                            </div>
-                                                                            <div>
-                                                                                <span>
-                                                                                    {currentTimeZone
-                                                                                        ? momentTz(
-                                                                                            incidentMessage.createdAt
-                                                                                        )
-                                                                                            .tz(
-                                                                                                currentTimeZone
-                                                                                            )
-                                                                                            .format(
-                                                                                                'lll'
-                                                                                            )
-                                                                                        : moment(
-                                                                                            incidentMessage.createdAt
-                                                                                        ).format(
-                                                                                            'lll'
-                                                                                        )}
-                                                                                </span>
-                                                                            </div>
-                                                                        </div>
-                                                                    </div>
-                                                                    <ShouldRender if={incidentMessages.incidentMessages.length - 1 !== i}>
-                                                                        <div className="bs-thread-line-down bs-ex-down"></div>
-                                                                    </ShouldRender>
-                                                                </> :
-                                                                incidentMessage.totalSubscribers ?
-                                                                    <>
-                                                                        <ShouldRender if={i !== 0}>
-                                                                            <div className="bs-thread-line-up bs-ex-up"></div>
-                                                                        </ShouldRender>
-                                                                        <div className='bs-note-display-flex'>
-                                                                            <div className={`bs-incident-notes 
-                                                                            ${incidentMessage.eventType === "resolved" ?
-                                                                                    'bs-note-offline'
-                                                                                    : incidentMessage.eventType === "acknowledged" ?
-                                                                                        'bs-note-acknowleged'
-                                                                                        : incidentMessage.eventType === "identified" ?
-                                                                                            'bs-note-resolved'
-                                                                                            : 'bs-note-offline-o'
-                                                                                }`}></div>
-                                                                            <div className="bs-incident-notes-content">
-                                                                                <div className="bs-note-display-flex bs-mob-block">
-                                                                                    <div>
-                                                                                        {(incidentMessage.eventType === 'status page note created' ||
-                                                                                            incidentMessage.eventType === 'status page note updated') ?
-                                                                                            'Action' : 'Incident'}
-                                                                                    </div>
-                                                                                    <div>
-                                                                                        <div className="db-ListViewItem-link">
-                                                                                            <div className="db-ListViewItem-cellContent Box-root Padding-all--8">
-                                                                                                <span className="db-ListViewItem-text Text-color--inherit Text-display--inline Text-fontSize--14 Text-fontWeight--regular Text-lineHeight--20 Text-typeface--base Text-wrap--wrap">
-                                                                                                    <div className={`Badge Badge--color--${incidentMessage.eventType === 'identified' ? 'green' : incidentMessage.eventType === 'acknowledged' ? 'yellow' : incidentMessage.eventType === 'resolved' ? 'red' : null} Box-root Flex-inlineFlex Flex-alignItems--center Padding-horizontal--8 Padding-vertical--2`}>
-                                                                                                        <span
-                                                                                                            className={`Badge-text Text-color--${incidentMessage.eventType === 'identified' ? 'green' : incidentMessage.eventType === 'acknowledged' ? 'yellow' : incidentMessage.eventType === 'resolved' ? 'red' : null} Text-display--inline Text-fontSize--12 Text-fontWeight--bold Text-lineHeight--16 Text-typeface--upper Text-wrap--noWrap`}
-                                                                                                        >
-                                                                                                            {incidentMessage.eventType}
-                                                                                                        </span>
-                                                                                                    </div>
-                                                                                                </span>
-                                                                                            </div>
-                                                                                        </div>
-                                                                                    </div>
-                                                                                    <div>
-                                                                                        Alert {incidentMessage.error ? 'does not send' : 'sent'} to <span style={{ fontWeight: '600' }}>{incidentMessage.totalSubscribers}</span> {incidentMessage.totalSubscribers > 1 ? 'subscribers' : 'subscriber'}
-                                                                                    </div>
-                                                                                    <div>
-                                                                                        <span className="db-ListViewItem-link">
-                                                                                            <div className="db-ListViewItem-cellContent Box-root Padding-all--8">
-                                                                                                <span className="db-ListViewItem-text Text-color--inherit Text-display--inline Text-fontSize--14 Text-fontWeight--regular Text-lineHeight--20 Text-typeface--base Text-wrap--wrap">
-                                                                                                    <div className="Box-root Flex-flex">
-                                                                                                        <div className="Box-root Flex-flex">
-                                                                                                            <div className="db-RadarRulesListUserName Box-root Flex-flex Flex-alignItems--center Flex-direction--row Flex-justifyContent--flexStart">
-                                                                                                                <div
-                                                                                                                    className="Box-root Flex-flex Flex-alignItems--center"
-                                                                                                                    style={{ height: '100%' }}
-                                                                                                                >
-                                                                                                                    <div
-                                                                                                                        className={`Badge ${!incidentMessage.error
-                                                                                                                            ? 'Badge--color--green'
-                                                                                                                            : 'Badge--color--red'
-                                                                                                                            } Box-root Flex-inlineFlex Flex-alignItems--center Padding-horizontal--8 Padding-vertical--2`}
-                                                                                                                    >
-                                                                                                                        <span
-                                                                                                                            className={`Badge-text ${!incidentMessage.error
-                                                                                                                                ? 'Text-color--green'
-                                                                                                                                : 'Text-color--red'
-                                                                                                                                } Text-display--inline Text-fontSize--12 Text-fontWeight--bold Text-lineHeight--16 Text-typeface--upper Text-wrap--noWrap`}
-                                                                                                                        >
-                                                                                                                            <span>{incidentMessage.error ? 'Error' : 'Sent'}</span>
-                                                                                                                        </span>
-                                                                                                                    </div>
-                                                                                                                </div>
-                                                                                                            </div>
-                                                                                                        </div>
-                                                                                                    </div>
-                                                                                                </span>
-                                                                                            </div>
-                                                                                        </span>
-                                                                                    </div>
-                                                                                </div>
-                                                                                <div>
-                                                                                    <span>
-                                                                                        {currentTimeZone
-                                                                                            ? momentTz(
-                                                                                                incidentMessage.createdAt
-                                                                                            )
-                                                                                                .tz(
-                                                                                                    currentTimeZone
-                                                                                                )
-                                                                                                .format(
-                                                                                                    'lll'
-                                                                                                )
-                                                                                            : moment(
-                                                                                                incidentMessage.createdAt
-                                                                                            ).format(
-                                                                                                'lll'
-                                                                                            )}
-                                                                                    </span>
-                                                                                </div>
-                                                                            </div>
-                                                                        </div>
-                                                                        <ShouldRender if={incidentMessages.incidentMessages.length - 1 !== i}>
-                                                                            <div className="bs-thread-line-down bs-ex-down"></div>
-                                                                        </ShouldRender>
-                                                                    </>
-                                                                    :
-                                                                    <>
-                                                                        <ShouldRender if={i !== 0}>
-                                                                            <div className="bs-thread-line-up bs-ex-up"></div>
-                                                                        </ShouldRender>
-                                                                        <div className='bs-note-display-flex'>
-                                                                            <div className={`bs-incident-notes 
-                                                                        ${incidentMessage.eventType === "resolved" ?
-                                                                                    'bs-note-offline'
-                                                                                    : incidentMessage.eventType === "acknowledged" ?
-                                                                                        'bs-note-acknowleged'
-                                                                                        : incidentMessage.eventType === "identified" ?
-                                                                                            'bs-note-resolved'
-                                                                                            : 'bs-note-offline'
-                                                                                }`}></div>
-                                                                            <div className="bs-incident-notes-content">
-                                                                                <div className="bs-note-display-flex bs-mob-block">
-                                                                                    <div
-                                                                                        className="Box-root bs-note-7"
-                                                                                        style={{
-                                                                                            cursor:
-                                                                                                'pointer',
-                                                                                            marginRight: '5px'
-                                                                                        }}
-                                                                                        onClick={() => {
-                                                                                            if (
-                                                                                                incidentMessage.userId
-                                                                                            ) {
-                                                                                                history.push(
-                                                                                                    '/dashboard/profile/' +
-                                                                                                    incidentMessage
-                                                                                                        .userId
-                                                                                                        ._id
-                                                                                                );
-                                                                                            }
-                                                                                        }}
-                                                                                    >
-                                                                                        <img
-                                                                                            src={
-                                                                                                incidentMessage.userId &&
-                                                                                                    incidentMessage
-                                                                                                        .userId
-                                                                                                        .name
-                                                                                                    ? '/dashboard/assets/img/profile-user.svg'
-                                                                                                    : '/dashboard/assets/img/Fyipe.svg'
-                                                                                            }
-                                                                                            className="userIcon"
-                                                                                            alt=""
-                                                                                            style={{
-                                                                                                marginBottom:
-                                                                                                    '-5px',
-                                                                                            }}
-                                                                                        />
-                                                                                        <span>
-                                                                                            {incidentMessage.userId &&
-                                                                                                incidentMessage.userId
-                                                                                                    .name
-                                                                                                ? incidentMessage
-                                                                                                    .userId
-                                                                                                    .name
-                                                                                                : 'Fyipe'}
-                                                                                        </span>
-                                                                                    </div>
-                                                                                    <div>
-                                                                                        got {
-                                                                                            incidentMessage.alertVia === 'email' ? 'an' : 'a'
-                                                                                        } <span style={{ fontWeight: '600' }}>{incidentMessage.alertVia}</span>
-                                                                                    </div>
-                                                                                    <div>
-                                                                                        <span className="db-ListViewItem-link">
-                                                                                            <div className="db-ListViewItem-cellContent Box-root Padding-all--8">
-                                                                                                <span className="db-ListViewItem-text Text-color--inherit Text-display--inline Text-fontSize--14 Text-fontWeight--regular Text-lineHeight--20 Text-typeface--base Text-wrap--wrap">
-                                                                                                    <div className="Box-root Flex-flex">
-                                                                                                        <div className="Box-root Flex-flex">
-                                                                                                            <div className="db-RadarRulesListUserName Box-root Flex-flex Flex-alignItems--center Flex-direction--row Flex-justifyContent--flexStart">
-                                                                                                                <div
-                                                                                                                    className="Box-root Flex-flex Flex-alignItems--center"
-                                                                                                                    style={{ height: '100%' }}
-                                                                                                                >
-                                                                                                                    <div
-                                                                                                                        className={`Badge ${incidentMessage.alertStatus === 'Success'
-                                                                                                                            ? 'Badge--color--green'
-                                                                                                                            : 'Badge--color--red'
-                                                                                                                            } Box-root Flex-inlineFlex Flex-alignItems--center Padding-horizontal--8 Padding-vertical--2`}
-                                                                                                                    >
-                                                                                                                        <span
-                                                                                                                            className={`Badge-text ${incidentMessage.alertStatus === 'Success'
-                                                                                                                                ? 'Text-color--green'
-                                                                                                                                : 'Text-color--red'
-                                                                                                                                } Text-display--inline Text-fontSize--12 Text-fontWeight--bold Text-lineHeight--16 Text-typeface--upper Text-wrap--noWrap`}
-                                                                                                                        >
-                                                                                                                            <span>{incidentMessage.alertStatus}</span>
-                                                                                                                        </span>
-                                                                                                                    </div>
-                                                                                                                </div>
-                                                                                                            </div>
-                                                                                                        </div>
-                                                                                                    </div>
-                                                                                                </span>
-                                                                                            </div>
-                                                                                        </span>
-                                                                                    </div>
-                                                                                </div>
-                                                                                <div>
-                                                                                    <span>
-                                                                                        {currentTimeZone
-                                                                                            ? momentTz(
-                                                                                                incidentMessage.createdAt
-                                                                                            )
-                                                                                                .tz(
-                                                                                                    currentTimeZone
-                                                                                                )
-                                                                                                .format(
-                                                                                                    'lll'
-                                                                                                )
-                                                                                            : moment(
-                                                                                                incidentMessage.createdAt
-                                                                                            ).format(
-                                                                                                'lll'
-                                                                                            )}
-                                                                                    </span>
-                                                                                </div>
-                                                                            </div>
-                                                                        </div>
-                                                                        <ShouldRender if={incidentMessages.incidentMessages.length - 1 !== i}>
-                                                                            <div className="bs-thread-line-down bs-ex-down"></div>
-                                                                        </ShouldRender>
-                                                                    </>
-                                                    }
-                                                </>
-                                            )
-                                        })
-                                        : <div></div>
-                                }
-                            </div>
->>>>>>> e2385591
                         </div>
                     </div>
                 )}
@@ -1400,17 +1241,17 @@
                 {requesting ? <ListLoader /> : null}
 
                 {incidentMessages &&
-                    incidentMessages.incidentMessages &&
-                    incidentMessages.incidentMessages.length < 1 ? (
-                        <div
-                            style={{
-                                textAlign: 'center',
-                                padding: '25px',
-                            }}
-                        >
-                            {`You don't have any messages yet, start up a conversation`}
-                        </div>
-                    ) : null}
+                incidentMessages.incidentMessages &&
+                incidentMessages.incidentMessages.length < 1 ? (
+                    <div
+                        style={{
+                            textAlign: 'center',
+                            padding: '25px',
+                        }}
+                    >
+                        {`You don't have any messages yet, start up a conversation`}
+                    </div>
+                ) : null}
                 {error}
 
                 {type === 'investigation' && (
