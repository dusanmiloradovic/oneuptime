import React, { Component } from 'react';
import PropTypes from 'prop-types';
import ShouldRender from '../basic/ShouldRender';
import moment from 'moment';
import momentTz from 'moment-timezone';
import { currentTimeZone } from '../basic/TimezoneArray';
import NewIncidentMessage from '../modals/NewIncidentMessage';
import { User } from '../../config';
import { ListLoader } from '../basic/Loader';
import DataPathHoC from '../DataPathHoC';
import Markdown from 'markdown-to-jsx';
import DeleteIncidentMessage from '../modals/DeleteIncidentMessage';
import { history } from '../../store';
export class IncidentMessageThread extends Component {
    render() {
        const {
            title,
            description,
            incident,
            incidentMessages,
            canPrev,
            canNext,
            requesting,
            type,
            error,
            olderMessage,
            newerMessage,
            createMessageModalId,
            openModal,
            editMessageModalId,
            deleteMessageModalId,
            deleteIncidentMessage,
        } = this.props;
        return (
            <div className="Box-root">
                <div className="bs-ContentSection-content Box-root Box-divider--surface-bottom-1 Flex-flex Flex-alignItems--center Flex-justifyContent--spaceBetween Padding-horizontal--20 Padding-vertical--16">
                    <div className="Box-root">
                        <span className="Text-color--inherit Text-display--inline Text-fontSize--16 Text-fontWeight--medium Text-lineHeight--24 Text-typeface--base Text-wrap--wrap">
                            <span>Timeline</span>
                        </span>
                        <p>
                            <span>{description}</span>
                        </p>
                    </div>
                    <div className="Box-root">
                        <button
                            className="bs-Button bs-ButtonLegacy ActionIconParent"
                            type="button"
                            id={`add-${type}-message`}
                            onClick={() =>
                                openModal({
                                    id: createMessageModalId,
                                    onClose: () => '',
                                    content: DataPathHoC(NewIncidentMessage, {
                                        incident,
                                        formId: `New${type}Form`,
                                        type,
                                    }),
                                })
                            }
                        >
                            <span className="bs-FileUploadButton bs-Button--icon bs-Button--new">
                                <span>{`Add ${title} Note`}</span>
                            </span>
                        </button>
                    </div>
                </div>
<<<<<<< HEAD
                {
                    type === 'investigation' ?
                        <div style={{ overflow: 'hidden', overflowX: 'auto' }}>
                            <table className="Table">
                                <thead className="Table-body">
                                    <tr className="Table-row db-ListViewItem db-ListViewItem-header">
                                        <td
                                            className="Table-cell Table-cell--align--left Table-cell--verticalAlign--top Table-cell--width--minimized Table-cell--wrap--noWrap db-ListViewItem-cell"
                                            style={{ height: '1px', minWidth: '400px' }}
                                        >
                                            <div className="db-ListViewItem-cellContent Box-root Padding-all--8">
                                                <span className="db-ListViewItem-text Text-color--dark Text-display--inline Text-fontSize--13 Text-fontWeight--medium Text-lineHeight--20 Text-typeface--upper Text-wrap--wrap">
                                                    <span>Note </span>
                                                </span>
                                            </div>
                                        </td>
                                        <td
                                            className="Table-cell Table-cell--align--right Table-cell--verticalAlign--top Table-cell--width--minimized Table-cell--wrap--noWrap db-ListViewItem-cell"
                                            style={{ height: '1px' }}
                                        ></td>
                                        <td
                                            className="Table-cell Table-cell--align--right Table-cell--verticalAlign--top Table-cell--width--minimized Table-cell--wrap--noWrap db-ListViewItem-cell"
                                            style={{ height: '1px', minWidth: '150px' }}
                                        >
                                            <div className="db-ListViewItem-cellContent Box-root Padding-all--8">
                                                <span className="db-ListViewItem-text Text-align--left Text-color--dark Text-display--block Text-fontSize--13 Text-fontWeight--medium Text-lineHeight--20 Text-typeface--upper Text-wrap--wrap">
                                                    <span>Incident State </span>
                                                </span>
                                            </div>
                                        </td>
                                        <td
                                            id="overflow"
                                            type="action"
                                            className="Table-cell Table-cell--align--right Table-cell--verticalAlign--top Table-cell--width--minimized Table-cell--wrap--noWrap db-ListViewItem-cell"
                                            style={{ height: '1px' }}
                                        >
                                            <div className="db-ListViewItem-cellContent Box-root Padding-all--8">
                                                <span className="db-ListViewItem-text Text-align--right Text-color--dark Text-display--block Text-fontSize--13 Text-fontWeight--medium Text-lineHeight--20 Text-typeface--upper Text-wrap--wrap"></span>
                                            </div>
                                        </td>
                                        <td
                                            className="Table-cell Table-cell--align--right Table-cell--verticalAlign--top Table-cell--width--minimized Table-cell--wrap--noWrap db-ListViewItem-cell"
                                            style={{ height: '1px' }}
                                        >
                                            <div
                                                className="db-ListViewItem-cellContent Box-root Padding-all--8"
                                                style={{ float: 'right' }}
                                            >
                                                <span className="db-ListViewItem-text Text-align--left Text-color--dark Text-display--block Text-fontSize--13 Text-fontWeight--medium Text-lineHeight--20 Text-typeface--upper Text-wrap--wrap">
                                                    <span>Actions </span>
                                                </span>
                                            </div>
                                        </td>
                                    </tr>
                                </thead>
                                <tbody className="Table-body">
                                    {incidentMessages &&
                                        incidentMessages.incidentMessages ? (
                                            incidentMessages.incidentMessages.map(
                                                (incidentMessage, i) => {
                                                    return (
                                                        <tr
                                                            id={`${type}_incident_message_${i}`}
                                                            key={i}
                                                            className="Table-row db-ListViewItem bs-ActionsParent db-ListViewItem--hasLink incidentListItem"
                                                        >
                                                            <td
                                                                className="Table-cell Table-cell--align--left Table-cell--verticalAlign--top Table-cell--width--minimized Table-cell--wrap--wrap db-ListViewItem-cell db-ListViewItem-cell--breakWord"
=======
                <div style={{ overflow: 'hidden', overflowX: 'auto' }}>
                    <div id="overflow">
                        <div className="db-ListViewItem-cellContent Box-root">
                            <span className="db-ListViewItem-text Text-align--right Text-color--dark Text-display--block Text-fontSize--13 Text-fontWeight--medium Text-lineHeight--20 Text-typeface--upper Text-wrap--wrap"></span>
                        </div>
                    </div>
                    <div className="bs-thread-container">
                        {incidentMessages &&
                        incidentMessages.incidentMessages ? (
                            incidentMessages.incidentMessages.map(
                                (incidentMessage, i) => {
                                    return (
                                        <>
                                            <div
                                                key={i}
                                                id={`${type}_incident_message_${i}`}
                                            >
                                                <ShouldRender if={i !== 0}>
                                                    <div className="bs-thread-line-up"></div>
                                                </ShouldRender>
                                                <div className="bs-thread-card">
                                                    <div className="db-ListViewItem-cellContent Box-root Padding-all--8 bs-thread-display">
                                                        <div className="bs-thread-content">
                                                            <div
                                                                className="Box-root Margin-right--16"
>>>>>>> 1b7e87d2
                                                                style={{
                                                                    height: '1px',
                                                                    minWidth: '400px',
                                                                }}
                                                            >
<<<<<<< HEAD
                                                                <div className="db-ListViewItem-cellContent Box-root Padding-all--8">
                                                                    <div
                                                                        className="Box-root Margin-right--16"
=======
                                                                <img
                                                                    src={
                                                                        incidentMessage.createdById &&
                                                                        incidentMessage
                                                                            .createdById
                                                                            .name
                                                                            ? '/dashboard/assets/img/profile-user.svg'
                                                                            : '/dashboard/assets/img/Fyipe.svg'
                                                                    }
                                                                    className="userIcon"
                                                                    alt="usericon"
                                                                    style={{
                                                                        marginBottom:
                                                                            '-5px',
                                                                    }}
                                                                />
                                                                <span className="db-ListViewItem-text Text-color--cyan Text-display--inline Text-fontSize--14 Text-fontWeight--medium Text-lineHeight--20 Text-typeface--base Text-wrap--wrap">
                                                                    {incidentMessage.createdById &&
                                                                    incidentMessage
                                                                        .createdById
                                                                        .name
                                                                        ? incidentMessage
                                                                              .createdById
                                                                              .name
                                                                        : incident.createdByZapier
                                                                        ? 'Zapier'
                                                                        : 'Fyipe'}
                                                                </span>
                                                            </div>

                                                            <div className="Margin-left--30">
                                                                <ShouldRender
                                                                    if={
                                                                        incidentMessage.updated
                                                                    }
                                                                >
                                                                    <span
                                                                        id={`edited_${type}_incident_message_${i}`}
                                                                        className="Text-color--dark Margin-right--4"
                                                                    >
                                                                        (edited)
                                                                    </span>
                                                                </ShouldRender>
                                                                <span className="Text-display--inline Text-fontSize--14 Text-lineHeight--16 Text-wrap--noWrap">
                                                                    <span
>>>>>>> 1b7e87d2
                                                                        style={{
                                                                            cursor:
                                                                                'pointer',
                                                                        }}
                                                                    >
<<<<<<< HEAD
                                                                        <img
                                                                            src={
                                                                                incidentMessage.createdById &&
                                                                                    incidentMessage
                                                                                        .createdById
                                                                                        .name
                                                                                    ? '/dashboard/assets/img/profile-user.svg'
                                                                                    : '/dashboard/assets/img/Fyipe.svg'
                                                                            }
                                                                            className="userIcon"
                                                                            alt="usericon"
                                                                            style={{
                                                                                marginBottom:
                                                                                    '-5px',
                                                                            }}
                                                                        />
                                                                        <span className="db-ListViewItem-text Text-color--cyan Text-display--inline Text-fontSize--14 Text-fontWeight--medium Text-lineHeight--20 Text-typeface--base Text-wrap--wrap">
                                                                            {incidentMessage.createdById &&
                                                                                incidentMessage
                                                                                    .createdById
                                                                                    .name
                                                                                ? incidentMessage
                                                                                    .createdById
                                                                                    .name
                                                                                : incident.createdByZapier
                                                                                    ? 'Zapier'
                                                                                    : 'Fyipe'}
                                                                        </span>
                                                                    </div>

                                                                    <div className="Margin-left--30">
                                                                        <span
                                                                            id={`content_${type}_incident_message_${i}`}
                                                                            style={{
                                                                                display:
                                                                                    'block',
                                                                            }}
                                                                        >
                                                                            <Markdown>
=======
                                                                        Posted
                                                                        on{' '}
                                                                        {currentTimeZone
                                                                            ? momentTz(
                                                                                  incidentMessage.createdAt
                                                                              )
                                                                                  .tz(
                                                                                      currentTimeZone
                                                                                  )
                                                                                  .format(
                                                                                      'lll'
                                                                                  )
                                                                            : moment(
                                                                                  incidentMessage.createdAt
                                                                              ).format(
                                                                                  'lll'
                                                                              )}
                                                                    </span>
                                                                </span>
                                                                {incidentMessage.incident_state ? (
                                                                    <div className="Badge Badge--color--green Box-root Flex-inlineFlex Flex-alignItems--center Padding-horizontal--8 Padding-vertical--2 bs-ma-10">
                                                                        <span className="Badge-text Text-color--green Text-display--inline Text-fontSize--12 Text-fontWeight--bold Text-lineHeight--16 Text-typeface--upper Text-wrap--noWrap">
                                                                            <span>
>>>>>>> 1b7e87d2
                                                                                {
                                                                                    incidentMessage.content
                                                                                }
                                                                            </Markdown>
                                                                        </span>
                                                                        <ShouldRender
                                                                            if={
                                                                                incidentMessage.updated
                                                                            }
                                                                        >
                                                                            <span
                                                                                id={`edited_${type}_incident_message_${i}`}
                                                                                className="Text-color--dark Margin-right--4"
                                                                            >
                                                                                (edited)
                                                                            </span>
                                                                        </ShouldRender>
                                                                        <span className="Text-display--inline Text-fontSize--14 Text-lineHeight--16 Text-wrap--noWrap">
                                                                            <span
                                                                                style={{
                                                                                    fontWeight:
                                                                                        '500',
                                                                                    fontSize:
                                                                                        '11px',
                                                                                }}
                                                                            >
                                                                                Posted on{' '}
                                                                                {currentTimeZone
                                                                                    ? momentTz(
                                                                                        incidentMessage.createdAt
                                                                                    )
                                                                                        .tz(
                                                                                            currentTimeZone
                                                                                        )
                                                                                        .format(
                                                                                            'lll'
                                                                                        )
                                                                                    : moment(
                                                                                        incidentMessage.createdAt
                                                                                    ).format(
                                                                                        'lll'
                                                                                    )}
                                                                            </span>
                                                                        </span>
                                                                    </div>
                                                                </div>
                                                            </td>
                                                            <td
                                                                className="Table-cell Table-cell--align--right Table-cell--verticalAlign--top Table-cell--width--minimized Table-cell--wrap--noWrap db-ListViewItem-cell"
                                                                style={{ height: '1px' }}
                                                            ></td>
                                                            <td
                                                                className="Table-cell Table-cell--align--left Table-cell--verticalAlign--top Table-cell--width--minimized Table-cell--wrap--noWrap db-ListViewItem-cell"
                                                                style={{
                                                                    height: '1px',
                                                                    minWidth: '150px',
                                                                }}
                                                            >
                                                                {incidentMessage.incident_state ? (
                                                                    <div className="db-ListViewItem-link">
                                                                        <div className="db-ListViewItem-cellContent Box-root Padding-horizontal--2 Padding-vertical--8">
                                                                            <span className="db-ListViewItem-text Text-color--inherit Text-display--inline Text-fontSize--14 Text-fontWeight--regular Text-lineHeight--20 Text-typeface--base Text-wrap--wrap">
                                                                                <div className="Box-root Flex-flex">
                                                                                    <div className="Box-root Flex-flex">
                                                                                        <div className="db-RadarRulesListUserName Box-root Flex-flex Flex-alignItems--center Flex-direction--row Flex-justifyContent--flexStart">
                                                                                            <div className="Badge Badge--color--green Box-root Flex-inlineFlex Flex-alignItems--center Padding-horizontal--8 Padding-vertical--2">
                                                                                                <span className="Badge-text Text-color--green Text-display--inline Text-fontSize--12 Text-fontWeight--bold Text-lineHeight--16 Text-typeface--upper Text-wrap--noWrap">
                                                                                                    <span>
                                                                                                        {
                                                                                                            incidentMessage.incident_state
                                                                                                        }
                                                                                                    </span>
                                                                                                </span>
                                                                                            </div>
                                                                                        </div>
                                                                                    </div>
                                                                                </div>
                                                                            </span>
                                                                        </div>
                                                                    </div>
                                                                ) : null}
<<<<<<< HEAD
                                                            </td>
                                                            <td className="Table-cell Table-cell--align--right Table-cell--verticalAlign--top Table-cell--wrap--noWrap db-ListViewItem-cell"></td>
                                                            <td
                                                                className="Table-cell Table-cell--align--right Table-cell--verticalAlign--top Table-cell--width--minimized Table-cell--wrap--noWrap db-ListViewItem-cell"
                                                                style={{ height: '1px' }}
                                                            >
=======
                                                                <span
                                                                    id={`content_${type}_incident_message_${i}`}
                                                                    style={{
                                                                        display:
                                                                            'block',
                                                                        marginTop:
                                                                            '10px',
                                                                    }}
                                                                >
                                                                    <Markdown>
                                                                        {
                                                                            incidentMessage.content
                                                                        }
                                                                    </Markdown>
                                                                </span>
                                                            </div>
                                                        </div>
                                                        <div className="bs-action-side">
                                                            <div>
>>>>>>> 1b7e87d2
                                                                <ShouldRender
                                                                    if={
                                                                        incidentMessage.createdById &&
                                                                        User.getUserId() ===
                                                                            incidentMessage
                                                                                .createdById
                                                                                ._id
                                                                    }
                                                                >
                                                                    <div className="db-ListViewItem-link">
                                                                        <div className="db-ListViewItem-cellContent Box-root Padding-horizontal--2 Padding-vertical--8">
                                                                            <span className="db-ListViewItem-text Text-color--inherit Text-display--inline Text-fontSize--14 Text-fontWeight--regular Text-lineHeight--20 Text-typeface--base Text-wrap--wrap">
                                                                                <div className="Box-root Flex">
                                                                                    <div
                                                                                        className="Box-root Flex-flex"
                                                                                        style={{
                                                                                            justifyContent:
                                                                                                'flex-end',
                                                                                        }}
                                                                                    >
                                                                                        <div className="db-RadarRulesListUserName Box-root Flex-flex Flex-alignItems--center Flex-direction--row Flex-justifyContent--flexStart">
                                                                                            <div
                                                                                                className="Box-root Flex-inlineFlex Flex-alignItems--center Padding-horizontal--8 Padding-vertical--2"
                                                                                                style={{
                                                                                                    paddingRight:
                                                                                                        '0',
                                                                                                }}
                                                                                            >
                                                                                                <button
                                                                                                    className="bs-Button bs-DeprecatedButton"
                                                                                                    type="button"
                                                                                                    onClick={() =>
                                                                                                        openModal(
                                                                                                            {
                                                                                                                id: editMessageModalId,
                                                                                                                onClose: () =>
                                                                                                                    '',
                                                                                                                content: DataPathHoC(
                                                                                                                    NewIncidentMessage,
                                                                                                                    {
                                                                                                                        incident,
                                                                                                                        formId: `Edit${type}Form`,
                                                                                                                        type,
                                                                                                                        incidentMessage,
                                                                                                                        edit: true,
                                                                                                                    }
                                                                                                                ),
                                                                                                            }
                                                                                                        )
                                                                                                    }
                                                                                                    id={`edit_${type}_incident_message_${i}`}
                                                                                                >
                                                                                                    <span>
                                                                                                        <img
                                                                                                            src={`/dashboard/assets/img/edit.svg`}
                                                                                                            style={{
                                                                                                                height:
                                                                                                                    '10px',
                                                                                                                width:
                                                                                                                    '10px',
                                                                                                            }}
                                                                                                            alt="edit"
                                                                                                        />{' '}
                                                                                                        Edit
                                                                                                    </span>
                                                                                                </button>
                                                                                                <button
                                                                                                    className="bs-Button bs-DeprecatedButton bs-Button--icon bs-Button--delete"
                                                                                                    type="button"
                                                                                                    onClick={() =>
                                                                                                        openModal(
                                                                                                            {
                                                                                                                id: deleteMessageModalId,
                                                                                                                onClose: () =>
                                                                                                                    '',
                                                                                                                onConfirm: () =>
                                                                                                                    deleteIncidentMessage(
                                                                                                                        incidentMessage._id
                                                                                                                    ),
                                                                                                                content: DataPathHoC(
                                                                                                                    DeleteIncidentMessage,
                                                                                                                    {
                                                                                                                        incidentMessage,
                                                                                                                    }
                                                                                                                ),
                                                                                                            }
                                                                                                        )
                                                                                                    }
                                                                                                    id={`delete_${type}_incident_message_${i}`}
                                                                                                >
                                                                                                    <span>
                                                                                                        Delete
                                                                                                    </span>
                                                                                                </button>
                                                                                            </div>
                                                                                        </div>
                                                                                    </div>
                                                                                </div>
                                                                            </span>
                                                                        </div>
                                                                    </div>
                                                                </ShouldRender>
                                                            </td>
                                                        </tr>
                                                    );
                                                }
                                            )
                                        ) : (
                                            <tr></tr>
                                        )}
                                </tbody>
                            </table>
                        </div>
                        :
                        <div style={{ overflow: 'hidden', overflowX: 'auto' }}>
                            <div id="overflow">
                                <div className="db-ListViewItem-cellContent Box-root">
                                    <span className="db-ListViewItem-text Text-align--right Text-color--dark Text-display--block Text-fontSize--13 Text-fontWeight--medium Text-lineHeight--20 Text-typeface--upper Text-wrap--wrap"></span>
                                </div>
                            </div>
                            <div className="bs-thread-container">
                                {
                                    incidentMessages &&
                                        incidentMessages.incidentMessages ?
                                        incidentMessages.incidentMessages.map((incidentMessage, i) => {
                                            return (
                                                <>
                                                    {
                                                        incidentMessage.content ?
                                                            <div key={i} id={`${type}_incident_message_${i}`}>
                                                                <ShouldRender if={i !== 0}>
                                                                    <div className="bs-thread-line-up"></div>
                                                                </ShouldRender>
                                                                <div className="bs-thread-card">
                                                                    <div className="db-ListViewItem-cellContent Box-root Padding-all--8 bs-thread-display">
                                                                        <div className="bs-thread-content">
                                                                            <div
                                                                                className="Box-root Margin-right--16"
                                                                                style={{
                                                                                    cursor:
                                                                                        'pointer',
                                                                                }}
                                                                            >
                                                                                <img
                                                                                    src={
                                                                                        incidentMessage.createdById &&
                                                                                            incidentMessage
                                                                                                .createdById
                                                                                                .name
                                                                                            ? '/dashboard/assets/img/profile-user.svg'
                                                                                            : '/dashboard/assets/img/Fyipe.svg'
                                                                                    }
                                                                                    className="userIcon"
                                                                                    alt="usericon"
                                                                                    style={{
                                                                                        marginBottom:
                                                                                            '-5px',
                                                                                    }}
                                                                                />
                                                                                <span className="db-ListViewItem-text Text-color--cyan Text-display--inline Text-fontSize--14 Text-fontWeight--medium Text-lineHeight--20 Text-typeface--base Text-wrap--wrap">
                                                                                    {incidentMessage.createdById &&
                                                                                        incidentMessage
                                                                                            .createdById
                                                                                            .name
                                                                                        ? incidentMessage
                                                                                            .createdById
                                                                                            .name
                                                                                        : incident.createdByZapier
                                                                                            ? 'Zapier'
                                                                                            : 'Fyipe'}
                                                                                </span>
                                                                            </div>

                                                                            <div className="Margin-left--30">
                                                                                <ShouldRender
                                                                                    if={
                                                                                        incidentMessage.updated
                                                                                    }
                                                                                >
                                                                                    <span
                                                                                        id={`edited_${type}_incident_message_${i}`}
                                                                                        className="Text-color--dark Margin-right--4"
                                                                                    >
                                                                                        (edited)
                                                                                    </span>
                                                                                </ShouldRender>
                                                                                <span className="Text-display--inline Text-fontSize--14 Text-lineHeight--16 Text-wrap--noWrap">
                                                                                    <span
                                                                                        style={{
                                                                                            fontWeight:
                                                                                                '500',
                                                                                            fontSize:
                                                                                                '11px',
                                                                                        }}
                                                                                    >
                                                                                        Posted on{' '}
                                                                                        {currentTimeZone
                                                                                            ? momentTz(
                                                                                                incidentMessage.createdAt
                                                                                            )
                                                                                                .tz(
                                                                                                    currentTimeZone
                                                                                                )
                                                                                                .format(
                                                                                                    'lll'
                                                                                                )
                                                                                            : moment(
                                                                                                incidentMessage.createdAt
                                                                                            ).format(
                                                                                                'lll'
                                                                                            )}
                                                                                    </span>
                                                                                </span>
                                                                                {incidentMessage.incident_state ? (
                                                                                    <div className="Badge Badge--color--green Box-root Flex-inlineFlex Flex-alignItems--center Padding-horizontal--8 Padding-vertical--2 bs-ma-10">
                                                                                        <span className="Badge-text Text-color--green Text-display--inline Text-fontSize--12 Text-fontWeight--bold Text-lineHeight--16 Text-typeface--upper Text-wrap--noWrap">
                                                                                            <span>
                                                                                                {
                                                                                                    incidentMessage.incident_state
                                                                                                }
                                                                                            </span>
                                                                                        </span>
                                                                                    </div>
                                                                                ) : null}
                                                                                <span
                                                                                    id={`content_${type}_incident_message_${i}`}
                                                                                    style={{
                                                                                        display:
                                                                                            'block',
                                                                                        marginTop: '10px'
                                                                                    }}
                                                                                >
                                                                                    <Markdown>
                                                                                        {
                                                                                            incidentMessage.content
                                                                                        }
                                                                                    </Markdown>
                                                                                </span>
                                                                            </div>

                                                                        </div>
                                                                        <div className="bs-action-side">
                                                                            <div>
                                                                                <ShouldRender
                                                                                    if={
                                                                                        incidentMessage.createdById &&
                                                                                        User.getUserId() ===
                                                                                        incidentMessage
                                                                                            .createdById
                                                                                            ._id
                                                                                    }
                                                                                >
                                                                                    <div className="db-ListViewItem-link">
                                                                                        <div className="db-ListViewItem-cellContent Box-root Padding-horizontal--2 Padding-vertical--8">
                                                                                            <span className="db-ListViewItem-text Text-color--inherit Text-display--inline Text-fontSize--14 Text-fontWeight--regular Text-lineHeight--20 Text-typeface--base Text-wrap--wrap">
                                                                                                <div className="Box-root Flex">
                                                                                                    <div
                                                                                                        className="Box-root Flex-flex"
                                                                                                        style={{
                                                                                                            justifyContent:
                                                                                                                'flex-end',
                                                                                                        }}
                                                                                                    >
                                                                                                        <div className="db-RadarRulesListUserName Box-root Flex-flex Flex-alignItems--center Flex-direction--row Flex-justifyContent--flexStart">
                                                                                                            <div
                                                                                                                className="Box-root Flex-inlineFlex Flex-alignItems--center Padding-horizontal--8 Padding-vertical--2"
                                                                                                                style={{
                                                                                                                    paddingRight:
                                                                                                                        '0',
                                                                                                                }}
                                                                                                            >
                                                                                                                <button
                                                                                                                    className="bs-Button bs-DeprecatedButton"
                                                                                                                    type="button"
                                                                                                                    onClick={() =>
                                                                                                                        openModal(
                                                                                                                            {
                                                                                                                                id: editMessageModalId,
                                                                                                                                onClose: () =>
                                                                                                                                    '',
                                                                                                                                content: DataPathHoC(
                                                                                                                                    NewIncidentMessage,
                                                                                                                                    {
                                                                                                                                        incident,
                                                                                                                                        formId: `Edit${type}Form`,
                                                                                                                                        type,
                                                                                                                                        incidentMessage,
                                                                                                                                        edit: true,
                                                                                                                                    }
                                                                                                                                ),
                                                                                                                            }
                                                                                                                        )
                                                                                                                    }
                                                                                                                    id={`edit_${type}_incident_message_${i}`}
                                                                                                                >
                                                                                                                    <span>
                                                                                                                        <img
                                                                                                                            src={`/dashboard/assets/img/edit.svg`}
                                                                                                                            style={{
                                                                                                                                height:
                                                                                                                                    '10px',
                                                                                                                                width:
                                                                                                                                    '10px',
                                                                                                                            }}
                                                                                                                            alt="edit"
                                                                                                                        />{' '}
                                                                                                                        Edit
                                                                                                                    </span>
                                                                                                                </button>
                                                                                                                <button
                                                                                                                    className="bs-Button bs-DeprecatedButton bs-Button--icon bs-Button--delete"
                                                                                                                    type="button"
                                                                                                                    onClick={() =>
                                                                                                                        openModal(
                                                                                                                            {
                                                                                                                                id: deleteMessageModalId,
                                                                                                                                onClose: () =>
                                                                                                                                    '',
                                                                                                                                onConfirm: () =>
                                                                                                                                    deleteIncidentMessage(
                                                                                                                                        incidentMessage._id
                                                                                                                                    ),
                                                                                                                                content: DataPathHoC(
                                                                                                                                    DeleteIncidentMessage,
                                                                                                                                    {
                                                                                                                                        incidentMessage,
                                                                                                                                    }
                                                                                                                                ),
                                                                                                                            }
                                                                                                                        )
                                                                                                                    }
                                                                                                                    id={`delete_${type}_incident_message_${i}`}
                                                                                                                >
                                                                                                                    <span>
                                                                                                                        Delete
                                                                                                                    </span>
                                                                                                                </button>
                                                                                                            </div>
                                                                                                        </div>
                                                                                                    </div>
                                                                                                </div>
                                                                                            </span>
                                                                                        </div>
                                                                                    </div>
                                                                                </ShouldRender>
                                                                            </div>
                                                                        </div>
                                                                    </div>
                                                                </div>
                                                                <ShouldRender if={incidentMessages.incidentMessages.length - 1 !== i}>
                                                                    <div className="bs-thread-line-down"></div>
                                                                </ShouldRender>
                                                            </div>
<<<<<<< HEAD
                                                            :
                                                            <>
                                                                <ShouldRender if={i !== 0}>
                                                                    <div className="bs-thread-line-up bs-ex-up"></div>
                                                                </ShouldRender>
                                                                <div className="bs-note-display-flex">
                                                                    <div className={`bs-incident-notes 
                                                                    ${(incidentMessage.status === 'closed' ||
                                                                            incidentMessage.status === 'offline') ?
                                                                            'bs-note-offline' :
                                                                            (incidentMessage.status === 'acknowledged' ||
                                                                                incidentMessage.status === 'degraded') ?
                                                                                'bs-note-acknowleged' :
                                                                                (incidentMessage.status === 'resolved' ||
                                                                                    incidentMessage.status === 'online') ?
                                                                                    'bs-note-resolved' :
                                                                                    (incidentMessage.status === 'internal notes updated' ||
                                                                                        incidentMessage.status === 'investigation notes updated' ?
                                                                                        'bs-note-updated' :
                                                                                        incidentMessage.status === 'investigation notes added' ||
                                                                                            incidentMessage.status === 'internal notes added' ||
                                                                                            incidentMessage.status === 'created' ?
                                                                                            'bs-note-offline-o' : 'bs-note-offline')}`}></div>
                                                                    <div className="bs-incident-notes-content">
                                                                        <div className="bs-note-display-flex bs-mob-block">
                                                                            <div>Reported by</div>
                                                                            <div
                                                                                className="Box-root Margin-right--16 bs-note-7"
                                                                                style={{
                                                                                    cursor:
                                                                                        'pointer',
                                                                                    marginLeft: '6px'
                                                                                }}
                                                                                onClick={() => {
                                                                                    if (
                                                                                        incidentMessage.createdById
                                                                                    ) {
                                                                                        history.push(
                                                                                            '/dashboard/profile/' +
                                                                                            incidentMessage
                                                                                                .createdById
                                                                                                ._id
                                                                                        );
                                                                                    }
                                                                                }}
                                                                            >
                                                                                <img
                                                                                    src={
                                                                                        incidentMessage.createdById &&
                                                                                            incidentMessage
                                                                                                .createdById
                                                                                                .name
                                                                                            ? '/dashboard/assets/img/profile-user.svg'
                                                                                            : '/dashboard/assets/img/Fyipe.svg'
                                                                                    }
                                                                                    className="userIcon"
                                                                                    alt=""
                                                                                    style={{
                                                                                        marginBottom:
                                                                                            '-5px',
                                                                                    }}
                                                                                />
                                                                                <span>
                                                                                    {incidentMessage.createdById &&
                                                                                        incidentMessage.createdById
                                                                                            .name
                                                                                        ? incidentMessage
                                                                                            .createdById
                                                                                            .name
                                                                                        : 'Fyipe'}
                                                                                </span>
                                                                            </div>

                                                                            <div className="db-ListViewItem-link" style={{ width: '0%' }}>
                                                                                <div className="db-ListViewItem-cellContent Box-root Padding-horizontal--2 Padding-vertical--8">
                                                                                    <span className="db-ListViewItem-text Text-color--inherit Text-display--inline Text-fontSize--14 Text-fontWeight--regular Text-lineHeight--20 Text-typeface--base Text-wrap--wrap">
                                                                                        <div className="Box-root Flex-flex">
                                                                                            <div className="Box-root Flex-flex">
                                                                                                <div className="db-RadarRulesListUserName Box-root Flex-flex Flex-alignItems--center Flex-direction--row Flex-justifyContent--flexStart">
                                                                                                    {incidentMessage &&
                                                                                                        incidentMessage.status &&
                                                                                                        (incidentMessage.status ===
                                                                                                            'closed' ||
                                                                                                            incidentMessage.status ===
                                                                                                            'offline') ? (
                                                                                                            <div className="Badge Badge--color--red Box-root Flex-inlineFlex Flex-alignItems--center Padding-horizontal--8 Padding-vertical--2">
                                                                                                                <span className="Badge-text Text-color--red Text-display--inline Text-fontSize--12 Text-fontWeight--bold Text-lineHeight--16 Text-typeface--upper Text-wrap--noWrap">
                                                                                                                    <span>
                                                                                                                        {
                                                                                                                            incidentMessage.status
                                                                                                                        }
                                                                                                                    </span>
                                                                                                                </span>
                                                                                                            </div>
                                                                                                        ) : incidentMessage &&
                                                                                                            incidentMessage.status &&
                                                                                                            (incidentMessage.status ===
                                                                                                                'resolved' ||
                                                                                                                incidentMessage.status ===
                                                                                                                'online') ? (
                                                                                                                <div className="Badge Badge--color--green Box-root Flex-inlineFlex Flex-alignItems--center Padding-horizontal--8 Padding-vertical--2">
                                                                                                                    <span className="Badge-text Text-color--green Text-display--inline Text-fontSize--12 Text-fontWeight--bold Text-lineHeight--16 Text-typeface--upper Text-wrap--noWrap">
                                                                                                                        <span>
                                                                                                                            {
                                                                                                                                incidentMessage.status
                                                                                                                            }
                                                                                                                        </span>
                                                                                                                    </span>
                                                                                                                </div>
                                                                                                            ) : incidentMessage &&
                                                                                                                incidentMessage.status &&
                                                                                                                (incidentMessage.status ===
                                                                                                                    'acknowledged' ||
                                                                                                                    incidentMessage.status ===
                                                                                                                    'degraded') ? (
                                                                                                                    <div className="Badge Badge--color--yellow Box-root Flex-inlineFlex Flex-alignItems--center Padding-horizontal--8 Padding-vertical--2">
                                                                                                                        <span className="Badge-text Text-color--yellow Text-display--inline Text-fontSize--12 Text-fontWeight--bold Text-lineHeight--16 Text-typeface--upper Text-wrap--noWrap">
                                                                                                                            <span>
                                                                                                                                {
                                                                                                                                    incidentMessage.status
                                                                                                                                }
                                                                                                                            </span>
                                                                                                                        </span>
                                                                                                                    </div>
                                                                                                                ) : incidentMessage &&
                                                                                                                    incidentMessage.status &&
                                                                                                                    (incidentMessage.status ===
                                                                                                                        'created' ||
                                                                                                                        incidentMessage.status ===
                                                                                                                        'internal notes added' ||
                                                                                                                        incidentMessage.status ===
                                                                                                                        'investigation notes added') ? (
                                                                                                                        <div className="Badge Badge--color--blue Box-root Flex-inlineFlex Flex-alignItems--center Padding-horizontal--8 Padding-vertical--2">
                                                                                                                            <span className="Badge-text Text-color--blue Text-display--inline Text-fontSize--12 Text-fontWeight--bold Text-lineHeight--16 Text-typeface--upper Text-wrap--noWrap">
                                                                                                                                <span>
                                                                                                                                    {
                                                                                                                                        incidentMessage.status
                                                                                                                                    }
                                                                                                                                </span>
                                                                                                                            </span>
                                                                                                                        </div>
                                                                                                                    ) : incidentMessage &&
                                                                                                                        incidentMessage.status &&
                                                                                                                        (incidentMessage.status ===
                                                                                                                            'internal notes updated' ||
                                                                                                                            incidentMessage.status ===
                                                                                                                            'investigation notes updated') ? (
                                                                                                                            <div className="Badge Badge--color--purple Box-root Flex-inlineFlex Flex-alignItems--center Padding-horizontal--8 Padding-vertical--2">
                                                                                                                                <span className="Badge-text Text-color--purple Text-display--inline Text-fontSize--12 Text-fontWeight--bold Text-lineHeight--16 Text-typeface--upper Text-wrap--noWrap">
                                                                                                                                    <span>
                                                                                                                                        {
                                                                                                                                            incidentMessage.status
                                                                                                                                        }
                                                                                                                                    </span>
                                                                                                                                </span>
                                                                                                                            </div>
                                                                                                                        ) : (
                                                                                                                            <div className="Badge Badge--color--red Box-root Flex-inlineFlex Flex-alignItems--center Padding-horizontal--8 Padding-vertical--2">
                                                                                                                                <span className="Badge-text Text-color--red Text-display--inline Text-fontSize--12 Text-fontWeight--bold Text-lineHeight--16 Text-typeface--upper Text-wrap--noWrap">
                                                                                                                                    <span>
                                                                                                                                        {incidentMessage.status ||
                                                                                                                                            'Unknown Status'}
                                                                                                                                    </span>
                                                                                                                                </span>
                                                                                                                            </div>
                                                                                                                        )}
                                                                                                </div>
                                                                                            </div>
                                                                                        </div>
                                                                                    </span>
                                                                                </div>
                                                                            </div>

                                                                        </div>
                                                                        <div>
                                                                            <span>
                                                                                {currentTimeZone
                                                                                    ? momentTz(
                                                                                        incidentMessage.createdAt
                                                                                    )
                                                                                        .tz(
                                                                                            currentTimeZone
                                                                                        )
                                                                                        .format(
                                                                                            'lll'
                                                                                        )
                                                                                    : moment(
                                                                                        incidentMessage.createdAt
                                                                                    ).format(
                                                                                        'lll'
                                                                                    )}
                                                                            </span>
                                                                        </div>
                                                                    </div>
                                                                </div>
                                                                <ShouldRender if={incidentMessages.incidentMessages.length - 1 !== i}>
                                                                    <div className="bs-thread-line-down bs-ex-down"></div>
                                                                </ShouldRender>
                                                            </>
                                                    }
                                                </>
                                            )
                                        })
                                        : <div></div>
                                }
                            </div>
                        </div>
                }
=======
                                                        </div>
                                                    </div>
                                                </div>
                                                <ShouldRender
                                                    if={
                                                        incidentMessages
                                                            .incidentMessages
                                                            .length -
                                                            1 !==
                                                        i
                                                    }
                                                >
                                                    <div className="bs-thread-line-down"></div>
                                                </ShouldRender>
                                            </div>
                                        </>
                                    );
                                }
                            )
                        ) : (
                            <div></div>
                        )}
                    </div>
                </div>
>>>>>>> 1b7e87d2

                {requesting ? <ListLoader /> : null}

                {incidentMessages &&
                incidentMessages.incidentMessages &&
                incidentMessages.incidentMessages.length < 1 ? (
                    <div
                        style={{
                            textAlign: 'center',
                            padding: '25px',
                        }}
                    >
                        {`You don't have any messages yet, start up a conversation`}
                    </div>
                ) : null}
                {error}

<<<<<<< HEAD
                {
                    type === 'investigation' &&
                    <div className="Box-root Flex-flex Flex-alignItems--center Flex-justifyContent--spaceBetween">
                        <div className="Box-root Flex-flex Flex-alignItems--center Padding-all--20">
                            <span className="Text-color--inherit Text-display--inline Text-fontSize--14 Text-fontWeight--regular Text-lineHeight--20 Text-typeface--base Text-wrap--wrap">
                                <span className="Text-color--inherit Text-display--inline Text-fontSize--14 Text-fontWeight--medium Text-lineHeight--20 Text-typeface--base Text-wrap--wrap">
                                    {incidentMessages.incidentMessages.length
                                        ? incidentMessages.incidentMessages.length +
                                        (incidentMessages.incidentMessages.length > 1 ? ' Messages' : ' Message')
                                        : '0 Messages'}
                                </span>
=======
                <div className="Box-root Flex-flex Flex-alignItems--center Flex-justifyContent--spaceBetween">
                    <div className="Box-root Flex-flex Flex-alignItems--center Padding-all--20">
                        <span className="Text-color--inherit Text-display--inline Text-fontSize--14 Text-fontWeight--regular Text-lineHeight--20 Text-typeface--base Text-wrap--wrap">
                            <span className="Text-color--inherit Text-display--inline Text-fontSize--14 Text-fontWeight--medium Text-lineHeight--20 Text-typeface--base Text-wrap--wrap">
                                {incidentMessages.incidentMessages && incidentMessages.incidentMessages.length > 0
                                    ? incidentMessages.incidentMessages.length +
                                      (incidentMessages.incidentMessages
                                          .length > 1
                                          ? ' Messages'
                                          : ' Message')
                                    : '0 Messages'}
>>>>>>> 1b7e87d2
                            </span>
                        </div>
                        <div className="Box-root Padding-horizontal--20 Padding-vertical--16">
                            <div className="Box-root Flex-flex Flex-alignItems--stretch Flex-direction--row Flex-justifyContent--flexStart">
                                <div className="Box-root Margin-right--8">
                                    <button
                                        id={`btn-${type}-Prev`}
                                        onClick={() => {
                                            olderMessage();
                                        }}
                                        className={
                                            'Button bs-ButtonLegacy' +
                                            (canPrev ? '' : 'Is--disabled')
                                        }
                                        disabled={!canPrev}
                                        data-db-analytics-name="list_view.pagination.previous"
                                        type="button"
                                    >
                                        <div className="Button-fill bs-ButtonLegacy-fill Box-root Box-background--white Flex-inlineFlex Flex-alignItems--center Flex-direction--row Padding-horizontal--8 Padding-vertical--4">
                                            <span className="Button-label Text-color--default Text-display--inline Text-fontSize--14 Text-fontWeight--medium Text-lineHeight--20 Text-typeface--base Text-wrap--noWrap">
                                                <span>Newer Messages</span>
                                            </span>
                                        </div>
                                    </button>
                                </div>
                                <div className="Box-root">
                                    <button
                                        id={`btn-${type}-Next`}
                                        onClick={() => {
                                            newerMessage();
                                        }}
                                        className={
                                            'Button bs-ButtonLegacy' +
                                            (canNext ? '' : 'Is--disabled')
                                        }
                                        disabled={!canNext}
                                        data-db-analytics-name="list_view.pagination.next"
                                        type="button"
                                    >
                                        <div className="Button-fill bs-ButtonLegacy-fill Box-root Box-background--white Flex-inlineFlex Flex-alignItems--center Flex-direction--row Padding-horizontal--8 Padding-vertical--4">
                                            <span className="Button-label Text-color--default Text-display--inline Text-fontSize--14 Text-fontWeight--medium Text-lineHeight--20 Text-typeface--base Text-wrap--noWrap">
                                                <span>Older Messages</span>
                                            </span>
                                        </div>
                                    </button>
                                </div>
                            </div>
                        </div>
                    </div>
                }
            </div>
        );
    }
}

IncidentMessageThread.displayName = 'IncidentMessageThread';

IncidentMessageThread.propTypes = {
    title: PropTypes.string,
    description: PropTypes.string,
    incident: PropTypes.object.isRequired,
    incidentMessages: PropTypes.object,
    canPrev: PropTypes.bool,
    canNext: PropTypes.bool,
    requesting: PropTypes.bool,
    type: PropTypes.string,
    error: PropTypes.string,
    olderMessage: PropTypes.func,
    newerMessage: PropTypes.func,
    openModal: PropTypes.func,
    createMessageModalId: PropTypes.string,
    editMessageModalId: PropTypes.string,
    deleteMessageModalId: PropTypes.string,
    deleteIncidentMessage: PropTypes.func,
};

export default IncidentMessageThread;<|MERGE_RESOLUTION|>--- conflicted
+++ resolved
@@ -65,7 +65,6 @@
                         </button>
                     </div>
                 </div>
-<<<<<<< HEAD
                 {
                     type === 'investigation' ?
                         <div style={{ overflow: 'hidden', overflowX: 'auto' }}>
@@ -134,95 +133,19 @@
                                                         >
                                                             <td
                                                                 className="Table-cell Table-cell--align--left Table-cell--verticalAlign--top Table-cell--width--minimized Table-cell--wrap--wrap db-ListViewItem-cell db-ListViewItem-cell--breakWord"
-=======
-                <div style={{ overflow: 'hidden', overflowX: 'auto' }}>
-                    <div id="overflow">
-                        <div className="db-ListViewItem-cellContent Box-root">
-                            <span className="db-ListViewItem-text Text-align--right Text-color--dark Text-display--block Text-fontSize--13 Text-fontWeight--medium Text-lineHeight--20 Text-typeface--upper Text-wrap--wrap"></span>
-                        </div>
-                    </div>
-                    <div className="bs-thread-container">
-                        {incidentMessages &&
-                        incidentMessages.incidentMessages ? (
-                            incidentMessages.incidentMessages.map(
-                                (incidentMessage, i) => {
-                                    return (
-                                        <>
-                                            <div
-                                                key={i}
-                                                id={`${type}_incident_message_${i}`}
-                                            >
-                                                <ShouldRender if={i !== 0}>
-                                                    <div className="bs-thread-line-up"></div>
-                                                </ShouldRender>
-                                                <div className="bs-thread-card">
-                                                    <div className="db-ListViewItem-cellContent Box-root Padding-all--8 bs-thread-display">
-                                                        <div className="bs-thread-content">
-                                                            <div
-                                                                className="Box-root Margin-right--16"
->>>>>>> 1b7e87d2
                                                                 style={{
                                                                     height: '1px',
                                                                     minWidth: '400px',
                                                                 }}
                                                             >
-<<<<<<< HEAD
                                                                 <div className="db-ListViewItem-cellContent Box-root Padding-all--8">
                                                                     <div
                                                                         className="Box-root Margin-right--16"
-=======
-                                                                <img
-                                                                    src={
-                                                                        incidentMessage.createdById &&
-                                                                        incidentMessage
-                                                                            .createdById
-                                                                            .name
-                                                                            ? '/dashboard/assets/img/profile-user.svg'
-                                                                            : '/dashboard/assets/img/Fyipe.svg'
-                                                                    }
-                                                                    className="userIcon"
-                                                                    alt="usericon"
-                                                                    style={{
-                                                                        marginBottom:
-                                                                            '-5px',
-                                                                    }}
-                                                                />
-                                                                <span className="db-ListViewItem-text Text-color--cyan Text-display--inline Text-fontSize--14 Text-fontWeight--medium Text-lineHeight--20 Text-typeface--base Text-wrap--wrap">
-                                                                    {incidentMessage.createdById &&
-                                                                    incidentMessage
-                                                                        .createdById
-                                                                        .name
-                                                                        ? incidentMessage
-                                                                              .createdById
-                                                                              .name
-                                                                        : incident.createdByZapier
-                                                                        ? 'Zapier'
-                                                                        : 'Fyipe'}
-                                                                </span>
-                                                            </div>
-
-                                                            <div className="Margin-left--30">
-                                                                <ShouldRender
-                                                                    if={
-                                                                        incidentMessage.updated
-                                                                    }
-                                                                >
-                                                                    <span
-                                                                        id={`edited_${type}_incident_message_${i}`}
-                                                                        className="Text-color--dark Margin-right--4"
-                                                                    >
-                                                                        (edited)
-                                                                    </span>
-                                                                </ShouldRender>
-                                                                <span className="Text-display--inline Text-fontSize--14 Text-lineHeight--16 Text-wrap--noWrap">
-                                                                    <span
->>>>>>> 1b7e87d2
                                                                         style={{
                                                                             cursor:
                                                                                 'pointer',
                                                                         }}
                                                                     >
-<<<<<<< HEAD
                                                                         <img
                                                                             src={
                                                                                 incidentMessage.createdById &&
@@ -262,31 +185,6 @@
                                                                             }}
                                                                         >
                                                                             <Markdown>
-=======
-                                                                        Posted
-                                                                        on{' '}
-                                                                        {currentTimeZone
-                                                                            ? momentTz(
-                                                                                  incidentMessage.createdAt
-                                                                              )
-                                                                                  .tz(
-                                                                                      currentTimeZone
-                                                                                  )
-                                                                                  .format(
-                                                                                      'lll'
-                                                                                  )
-                                                                            : moment(
-                                                                                  incidentMessage.createdAt
-                                                                              ).format(
-                                                                                  'lll'
-                                                                              )}
-                                                                    </span>
-                                                                </span>
-                                                                {incidentMessage.incident_state ? (
-                                                                    <div className="Badge Badge--color--green Box-root Flex-inlineFlex Flex-alignItems--center Padding-horizontal--8 Padding-vertical--2 bs-ma-10">
-                                                                        <span className="Badge-text Text-color--green Text-display--inline Text-fontSize--12 Text-fontWeight--bold Text-lineHeight--16 Text-typeface--upper Text-wrap--noWrap">
-                                                                            <span>
->>>>>>> 1b7e87d2
                                                                                 {
                                                                                     incidentMessage.content
                                                                                 }
@@ -368,34 +266,12 @@
                                                                         </div>
                                                                     </div>
                                                                 ) : null}
-<<<<<<< HEAD
                                                             </td>
                                                             <td className="Table-cell Table-cell--align--right Table-cell--verticalAlign--top Table-cell--wrap--noWrap db-ListViewItem-cell"></td>
                                                             <td
                                                                 className="Table-cell Table-cell--align--right Table-cell--verticalAlign--top Table-cell--width--minimized Table-cell--wrap--noWrap db-ListViewItem-cell"
                                                                 style={{ height: '1px' }}
                                                             >
-=======
-                                                                <span
-                                                                    id={`content_${type}_incident_message_${i}`}
-                                                                    style={{
-                                                                        display:
-                                                                            'block',
-                                                                        marginTop:
-                                                                            '10px',
-                                                                    }}
-                                                                >
-                                                                    <Markdown>
-                                                                        {
-                                                                            incidentMessage.content
-                                                                        }
-                                                                    </Markdown>
-                                                                </span>
-                                                            </div>
-                                                        </div>
-                                                        <div className="bs-action-side">
-                                                            <div>
->>>>>>> 1b7e87d2
                                                                 <ShouldRender
                                                                     if={
                                                                         incidentMessage.createdById &&
@@ -749,7 +625,6 @@
                                                                     <div className="bs-thread-line-down"></div>
                                                                 </ShouldRender>
                                                             </div>
-<<<<<<< HEAD
                                                             :
                                                             <>
                                                                 <ShouldRender if={i !== 0}>
@@ -958,32 +833,6 @@
                             </div>
                         </div>
                 }
-=======
-                                                        </div>
-                                                    </div>
-                                                </div>
-                                                <ShouldRender
-                                                    if={
-                                                        incidentMessages
-                                                            .incidentMessages
-                                                            .length -
-                                                            1 !==
-                                                        i
-                                                    }
-                                                >
-                                                    <div className="bs-thread-line-down"></div>
-                                                </ShouldRender>
-                                            </div>
-                                        </>
-                                    );
-                                }
-                            )
-                        ) : (
-                            <div></div>
-                        )}
-                    </div>
-                </div>
->>>>>>> 1b7e87d2
 
                 {requesting ? <ListLoader /> : null}
 
@@ -1001,7 +850,6 @@
                 ) : null}
                 {error}
 
-<<<<<<< HEAD
                 {
                     type === 'investigation' &&
                     <div className="Box-root Flex-flex Flex-alignItems--center Flex-justifyContent--spaceBetween">
@@ -1013,19 +861,6 @@
                                         (incidentMessages.incidentMessages.length > 1 ? ' Messages' : ' Message')
                                         : '0 Messages'}
                                 </span>
-=======
-                <div className="Box-root Flex-flex Flex-alignItems--center Flex-justifyContent--spaceBetween">
-                    <div className="Box-root Flex-flex Flex-alignItems--center Padding-all--20">
-                        <span className="Text-color--inherit Text-display--inline Text-fontSize--14 Text-fontWeight--regular Text-lineHeight--20 Text-typeface--base Text-wrap--wrap">
-                            <span className="Text-color--inherit Text-display--inline Text-fontSize--14 Text-fontWeight--medium Text-lineHeight--20 Text-typeface--base Text-wrap--wrap">
-                                {incidentMessages.incidentMessages && incidentMessages.incidentMessages.length > 0
-                                    ? incidentMessages.incidentMessages.length +
-                                      (incidentMessages.incidentMessages
-                                          .length > 1
-                                          ? ' Messages'
-                                          : ' Message')
-                                    : '0 Messages'}
->>>>>>> 1b7e87d2
                             </span>
                         </div>
                         <div className="Box-root Padding-horizontal--20 Padding-vertical--16">
