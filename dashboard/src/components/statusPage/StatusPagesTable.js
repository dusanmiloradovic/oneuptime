--- conflicted
+++ resolved
@@ -141,23 +141,9 @@
                                     canPaginateForward={canPaginateForward}
                                     skip={skip}
                                     limit={limit}
-<<<<<<< HEAD
-                                    subProjectName={
-                                        // This helps to select the correct name when in subproject or main project
-                                        currentProject &&
-                                        currentProject._id ===
-                                            this.props.projectId
-                                            ? currentProject.name
-                                            : this.props.subProjects.map(e =>
-                                                  e._id === this.props.projectId
-                                                      ? e.name
-                                                      : null
-                                              )
-=======
                                     subProjectName={subProjectName}
                                     showProjectName={
                                         currentProject?._id !== currentProjectId
->>>>>>> b8dbbd48
                                     }
                                     currentProjectId={currentProjectId}
                                     statusPageModalId={
