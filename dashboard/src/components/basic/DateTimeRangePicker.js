--- conflicted
+++ resolved
@@ -19,14 +19,10 @@
     const [key, setkey] = useState(0);
     useEffect(() => {
         setkey(key + 1);
-<<<<<<< HEAD
-    }, [currentDateRange.startDate, currentDateRange.endDate]);
-=======
     }, [
         currentDateRange && currentDateRange.startDate,
         currentDateRange && currentDateRange.endDate,
     ]);
->>>>>>> 4e37413b
     return (
         <div>
             <form id={formId} key={key}>
