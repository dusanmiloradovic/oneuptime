import React from 'react';
import { connect } from 'react-redux';
import { bindActionCreators } from 'redux';
import { Component } from 'react';
import { Field, } from 'redux-form';
import PropTypes from 'prop-types';
import { addArrayField, removeArrayField } from '../../actions/monitor';
import { ValidateField } from '../../config';
import { RenderSelect } from './RenderSelect';
import { RenderField } from './RenderField';

const flexStyle = {
    display: 'inline-block',
    padding: '10px 4px'
}
const flexStylehidden = {
    display: 'inline-block',
    padding: '10px 4px',
    visibility: 'hidden',
}

<<<<<<< HEAD
const firstField = ['greaterThan', 'lessThan', 'inBetween', 'equalTo', 'notEqualto', 'gtEqualTo', 'ltEqualTo', 'contains', 'doesNotContain', 'jsExpression', 'executesIn', 'doesNotExecuteIn', 'throwsError', 'doesNotThrowError'];
const placeholderfilter = ['isUp', 'isDown', 'empty', 'notEmpty'];
=======
const firstField = ['greaterThan', 'lessThan', 'inBetween', 'equalTo', 'notEqualto', 'gtEqualTo', 'ltEqualTo', 'contains', 'doesNotContain', 'jsExpression'];
const placeholderfilter = ['greaterThan', 'lessThan', 'inBetween', 'isUp', 'isDown', 'empty', 'notEmpty'];
>>>>>>> 514c7b2a
const mapValue = {
    'greaterThan': 'Greater Than',
    'lessThan': 'Less Than',
    'inBetween': 'Start Value',
    'equalTo': 'Equal To',
    'notEqualTo': 'Not Equal To',
    'gtEqualTo': 'Greater Than Equal To',
    'ltEqualTo': 'Less Than Equal To',
    'contains': 'Contains',
    'doesNotContain': 'Does not Contain',
    'jsExpression': 'Javascript Expression',
    'executesIn': 'Executes in',
    'doesNotExecuteIn': 'Does not execute in',
    'throwsError': 'Throws error',
    'doesNotThrowError': 'Does not throw error'
}

const placeholders = {
    'greaterThan': {
        'responseTime': '2000',
        'statusCode': '200',
        'cpuLoad': '20',
        'memoryUsage': '20',
        'storageUsage': '20',
        'temperature': '20'
    },
    'lessThan': {
        'responseTime': '4000',
        'statusCode': '400',
        'cpuLoad': '100',
        'memoryUsage': '100',
        'storageUsage': '100',
        'temperature': '100'
    },
    'inBetween': {
        'responseTime': '2000',
        'statusCode': '200',
        'cpuLoad': '20',
        'memoryUsage': '20',
        'storageUsage': '20',
        'temperature': '20'
    },
    'equalTo': {
        'responseTime': '2000',
        'statusCode': '200',
        'cpuLoad': '20',
        'memoryUsage': '20',
        'storageUsage': '20',
        'temperature': '20'
    },
    'notEqualTo': {
        'responseTime': '2000',
        'statusCode': '200',
        'cpuLoad': '20',
        'memoryUsage': '20',
        'storageUsage': '20',
        'temperature': '20'
    },
    'gtEqualTo': {
        'responseTime': '2000',
        'statusCode': '200',
        'cpuLoad': '20',
        'memoryUsage': '20',
        'storageUsage': '20',
        'temperature': '20'
    },
    'ltEqualTo': {
        'responseTime': '2000',
        'statusCode': '200',
        'cpuLoad': '20',
        'memoryUsage': '20',
        'storageUsage': '20',
        'temperature': '20'
    },
    'contains': {
        'responseBody': 'Contains'
    },
    'doesNotContain': {
        'responseBody': 'Does not Contain'
    },
    'jsExpression': {
        'responseBody': 'response.data === {}'
    },
    'executesIn': {
        'executes': '2000'
    },
    'doesNotExecuteIn': {
        'executes': '5000'
    },
    'throwsError': {
        'error': 'response.error !== {}'
    },
    'doesNotThrowError': {
        'error': 'response.error === null'
    }
}

export class RenderOption extends Component {
    render() {
        const { addArrayField, removeArrayField, fieldnameprop, bodyfield, addField, removeField, level, type } = this.props;
        const filterval = bodyfield && bodyfield.filter && bodyfield.filter !== '' ? bodyfield.filter : '';
        return (
            <li>
                <div className="bs-Fieldset-row" style={Object.assign({}, flexStyle, { marginLeft: `${level > 1 ? (level * 10) + 10 : 10}px` })}>
                    <label className="bs-Fieldset-label" style={{ padding: '6px' }}>Type</label>
                    <div className="bs-Fieldset-fields">
                        <Field className="db-BusinessSettings-input TextInput bs-TextInput"
                            component={RenderSelect}
                            name={`${fieldnameprop}.responseType`}
                            id="responseType"
                            placeholder="Response Type"
                            disabled={false}
                            style={{ width: `${level > 1 ? 180 - (level * 10) : 180}px` }}
                            onChange={() => bodyfield.filter = ''}
                            validate={ValidateField.select}
                        >
                            <option value="">None</option>
<<<<<<< HEAD
                            {this.props.type !== 'script' ? <option value="responseTime">Response Time</option> : ''}
                            {this.props.type !== 'script' ? <option value="doesRespond">Does Respond</option> : ''}
                            {this.props.type !== 'script' ? <option value="statusCode">Status Code</option> : ''}
                            {this.props.type !== 'script' ? <option value="responseBody">Response Body</option> : ''}
                            {this.props.type === 'script' ? <option value="executes">Executes</option> : ''}
                            {this.props.type === 'script' ? <option value="error">Error</option> : ''}
                            {this.props.type === 'script' ? <option value="javascriptExpression">JavaScript Expression</option> : ''}
=======
                            {type === 'server-monitor' ?
                                <React.Fragment>
                                    <option value="cpuLoad">CPU Load</option>
                                    <option value="memoryUsage">Memory Usage</option>
                                    <option value="storageUsage">Storage Usage</option>
                                    <option value="temperature">Temperature</option>
                                </React.Fragment>
                                :
                                <React.Fragment>
                                    <option value="responseTime">Response Time</option>
                                    <option value="doesRespond">Does Respond</option>
                                    <option value="statusCode">Status Code</option>
                                    <option value="responseBody">Response Body</option>
                                </React.Fragment>
                            }
                        </Field>
                    </div>
                </div>
                <div className="bs-Fieldset-row" style={bodyfield && bodyfield.responseType && bodyfield.responseType !== '' ? flexStyle : flexStylehidden}>
                    <label className="bs-Fieldset-label" style={{ padding: '6px' }}>Filter</label>
                    <div className="bs-Fieldset-fields">
                        <Field className="db-BusinessSettings-input TextInput bs-TextInput"
                            component={RenderSelect}
                            name={`${fieldnameprop}.filter`}
                            id="filter"
                            placeholder="Response Method"
                            disabled={false}
                            style={{ width: '180px' }}
                            validate={ValidateField.select}
                        >
                            <option value="">None</option>
                            {bodyfield && (bodyfield.responseType === 'responseTime' || bodyfield.responseType === 'statusCode' || type === 'server-monitor') ? <option value="greaterThan">Greater Than</option> : ''}
                            {bodyfield && (bodyfield.responseType === 'responseTime' || bodyfield.responseType === 'statusCode' || type === 'server-monitor') ? <option value="lessThan">Less Than</option> : ''}
                            {bodyfield && (bodyfield.responseType === 'responseTime' || bodyfield.responseType === 'statusCode' || type === 'server-monitor') ? <option value="inBetween">In Between</option> : ''}
                            {bodyfield && bodyfield.responseType === 'doesRespond' ? <option value="isUp">Is Up</option> : ''}
                            {bodyfield && bodyfield.responseType === 'doesRespond' ? <option value="isDown">Is Down</option> : ''}
                            {bodyfield && (bodyfield.responseType === 'responseTime' || bodyfield.responseType === 'statusCode' || type === 'server-monitor') ? <option value="equalTo">Equal To</option> : ''}
                            {bodyfield && (bodyfield.responseType === 'responseTime' || bodyfield.responseType === 'statusCode' || type === 'server-monitor') ? <option value="notEqualTo">Not Equal To</option> : ''}
                            {bodyfield && (bodyfield.responseType === 'responseTime' || bodyfield.responseType === 'statusCode' || type === 'server-monitor') ? <option value="gtEqualTo">Greater Than Equal To</option> : ''}
                            {bodyfield && (bodyfield.responseType === 'responseTime' || bodyfield.responseType === 'statusCode' || type === 'server-monitor') ? <option value="ltEqualTo">Less Than Equal To</option> : ''}
                            {bodyfield && bodyfield.responseType === 'responseBody' ? <option value="contains">Contains</option> : ''}
                            {bodyfield && bodyfield.responseType === 'responseBody' ? <option value="doesNotContain">Does not Contain</option> : ''}
                            {bodyfield && bodyfield.responseType === 'responseBody' ? <option value="jsExpression">Javascript Expression</option> : ''}
                            {bodyfield && bodyfield.responseType === 'responseBody' ? <option value="empty">Is empty</option> : ''}
                            {bodyfield && bodyfield.responseType === 'responseBody' ? <option value="notEmpty">Is not empty</option> : ''}
>>>>>>> 514c7b2a
                        </Field>
                    </div>
                </div>
                {bodyfield && bodyfield.responseType === 'javascriptExpression' ?
                    <div className="bs-Fieldset-row" style={bodyfield !== '' && bodyfield.responseType === 'javascriptExpression' ? flexStyle : flexStylehidden}>
                        <label className="bs-Fieldset-label" style={{ padding: '6px' }}>JavaScript Expression</label>
                        <div className="bs-Fieldset-fields">
                            <Field
                                className="db-BusinessSettings-input TextInput bs-TextInput"
                                type="text"
                                name={`${fieldnameprop}.field1`}
                                component={RenderField}
                                validate={filterval !== '' && firstField.indexOf(filterval) > -1 ? filterval === 'jsExpression' ? ValidateField.required : [ValidateField.required, ValidateField.maxValue10000] : undefined}
                                placeholder="response.data === {}"
                                style={filterval !== '' && filterval === 'jsExpression' ? { width: '426px' } : bodyfield && filterval !== '' && bodyfield.responseType === 'responseTime' ? { width: '180px' } : { width: '200px' }}
                            />
                        </div>
                    </div> :
                    <div className="bs-Fieldset-row" style={bodyfield && bodyfield.responseType && bodyfield.responseType !== '' && bodyfield.responseType !== 'javascriptExpression' ? flexStyle : flexStylehidden}>
                        <label className="bs-Fieldset-label" style={{ padding: '6px' }}>Filter</label>
                        <div className="bs-Fieldset-fields">
                            <Field className="db-BusinessSettings-input TextInput bs-TextInput"
                                component={RenderSelect}
                                name={`${fieldnameprop}.filter`}
                                id="filter"
                                placeholder="Response Method"
                                disabled={false}
                                style={{ width: '180px' }}
                                validate={ValidateField.select}
                            >
                                <option value="">None</option>
                                {bodyfield && (bodyfield.responseType === 'responseTime' || bodyfield.responseType === 'statusCode') ? <option value="greaterThan">Greater Than</option> : ''}
                                {bodyfield && (bodyfield.responseType === 'responseTime' || bodyfield.responseType === 'statusCode') ? <option value="lessThan">Less Than</option> : ''}
                                {bodyfield && (bodyfield.responseType === 'responseTime' || bodyfield.responseType === 'statusCode') ? <option value="inBetween">In Between</option> : ''}
                                {bodyfield && bodyfield.responseType === 'doesRespond' ? <option value="isUp">Is Up</option> : ''}
                                {bodyfield && bodyfield.responseType === 'doesRespond' ? <option value="isDown">Is Down</option> : ''}
                                {bodyfield && (bodyfield.responseType === 'responseTime' || bodyfield.responseType === 'statusCode') ? <option value="equalTo">Equal To</option> : ''}
                                {bodyfield && (bodyfield.responseType === 'responseTime' || bodyfield.responseType === 'statusCode') ? <option value="notEqualTo">Not Equal To</option> : ''}
                                {bodyfield && (bodyfield.responseType === 'responseTime' || bodyfield.responseType === 'statusCode') ? <option value="gtEqualTo">Greater Than Equal To</option> : ''}
                                {bodyfield && (bodyfield.responseType === 'responseTime' || bodyfield.responseType === 'statusCode') ? <option value="ltEqualTo">Less Than Equal To</option> : ''}
                                {bodyfield && bodyfield.responseType === 'responseBody' ? <option value="contains">Contains</option> : ''}
                                {bodyfield && bodyfield.responseType === 'responseBody' ? <option value="doesNotContain">Does not Contain</option> : ''}
                                {bodyfield && bodyfield.responseType === 'responseBody' ? <option value="jsExpression">Javascript Expression</option> : ''}
                                {bodyfield && bodyfield.responseType === 'responseBody' ? <option value="empty">Is empty</option> : ''}
                                {bodyfield && bodyfield.responseType === 'responseBody' ? <option value="notEmpty">Is not empty</option> : ''}
                                {bodyfield && bodyfield.responseType === 'executes' ? <option value="executesIn">Executes in</option> : ''}
                                {bodyfield && bodyfield.responseType === 'executes' ? <option value="doesNotExecuteIn">Does not execute in</option> : ''}
                                {bodyfield && bodyfield.responseType === 'error' ? <option value="throwsError">Throws error</option> : ''}
                                {bodyfield && bodyfield.responseType === 'error' ? <option value="doesNotThrowError">Does not throw error</option> : ''}
                            </Field>
                        </div>
                    </div>}

                <div className="bs-Fieldset-row" style={filterval !== '' && firstField.indexOf(filterval) > -1 ? filterval === 'jsExpression' ? Object.assign({}, flexStyle, { width: '426px' }) : flexStyle : flexStylehidden}>
                    <label className="bs-Fieldset-label" style={{ padding: '6px' }}>{filterval && mapValue[filterval] ? mapValue[filterval] : ''}</label>
                    <div className="bs-Fieldset-fields">
                        <Field
                            className="db-BusinessSettings-input TextInput bs-TextInput"
                            type="text"
                            name={`${fieldnameprop}.field1`}
                            component={RenderField}
                            validate={filterval !== '' && firstField.indexOf(filterval) > -1 ? filterval === 'jsExpression' || bodyfield.responseType === 'error' ? ValidateField.required : [ValidateField.required, ValidateField.maxValue10000] : undefined}
                            placeholder={bodyfield && filterval && bodyfield.responseType && placeholderfilter.indexOf(filterval) <= -1 && placeholders[filterval][bodyfield.responseType] ? placeholders[filterval][bodyfield.responseType] : ''}
                            style={filterval !== '' && filterval === 'jsExpression' ? { width: '426px' } : bodyfield && filterval !== '' && bodyfield.responseType === 'responseTime' ? { width: '180px' } : { width: '200px' }}
                        />
                    </div>
                </div>
                {bodyfield && filterval !== '' && bodyfield.responseType === 'responseTime' ? <span style={{ display: 'inline-block' }}>ms</span> : ''}
                {bodyfield && filterval !== '' && (bodyfield.responseType === 'cpuLoad' || bodyfield.responseType === 'memoryUsage' || bodyfield.responseType === 'storageUsage') ? <span style={{ display: 'inline-block' }}>%</span> : ''}
                {bodyfield && filterval !== '' && bodyfield.responseType === 'temperature' ? <span style={{ display: 'inline-block' }}>&deg;c</span> : ''}
                {filterval !== '' && filterval === 'jsExpression' ? '' :
                    <React.Fragment>
                        <div className="bs-Fieldset-row" style={filterval !== '' && filterval === 'inBetween' ? flexStyle : flexStylehidden}>
                            <label className="bs-Fieldset-label" style={{ padding: '6px' }}>End Value</label>
                            <div className="bs-Fieldset-fields">
                                <Field
                                    className="db-BusinessSettings-input TextInput bs-TextInput"
                                    type="text"
                                    name={`${fieldnameprop}.field2`}
                                    component={RenderField}
                                    validate={filterval !== '' && filterval === 'inBetween' ? [ValidateField.required, ValidateField.maxValue10000] : undefined}
                                    placeholder={bodyfield && filterval && bodyfield.responseType && placeholderfilter.indexOf(filterval) <= -1 && placeholders[filterval][bodyfield.responseType] ? placeholders['lessThan'][bodyfield.responseType] : ''}
                                    style={bodyfield && filterval !== '' && bodyfield.responseType === 'responseTime' && filterval === 'inBetween' ? { width: '180px' } : { width: '200px' }}
                                />
                            </div>
                        </div>
                        {bodyfield && filterval !== '' && bodyfield.responseType === 'responseTime' && filterval === 'inBetween' ? <span style={{ display: 'inline-block' }}>ms</span> : ''}
                        {bodyfield && filterval !== '' && (bodyfield.responseType === 'cpuLoad' || bodyfield.responseType === 'memoryUsage' || bodyfield.responseType === 'storageUsage') && filterval === 'inBetween' ? <span style={{ display: 'inline-block' }}>%</span> : ''}
                        {bodyfield && filterval !== '' && bodyfield.responseType === 'temperature' && filterval === 'inBetween' ? <span style={{ display: 'inline-block' }}>&deg;c</span> : ''}
                    </React.Fragment>
                }
                <div className="bs-Fieldset-row" style={{ display: 'inline-block', padding: '4px' }}>
                    <label className="bs-Fieldset-label" style={{ padding: '6px' }}></label>
                    <div className="bs-Fieldset-fields">
                        <div className="Box-root Flex-flex Flex-alignItems--center">
                            <button
                                className="bs-Button bs-DeprecatedButton"
                                type="button"
                                onClick={() => addField()}
                                style={{ borderRadius: '50%', padding: '0px 6px' }}
                            >
                                <img src='/assets/img/plus.svg' style={{ height: '10px', width: '10px' }} alt="" />
                            </button>
                        </div>
                    </div>
                </div>
                <div className="bs-Fieldset-row" style={{ display: 'inline-block', padding: '4px' }}>
                    <label className="bs-Fieldset-label" style={{ padding: '6px' }}></label>
                    <div className="bs-Fieldset-fields">
                        <div className="Box-root Flex-flex Flex-alignItems--center">
                            <button
                                className="bs-Button bs-DeprecatedButton"
                                type="button"
                                onClick={() => removeField(removeArrayField)}
                                style={{ borderRadius: '50%', padding: '0px 6px' }}
                            >
                                <img src='/assets/img/minus.svg' style={{ height: '10px', width: '10px' }} alt="" />
                            </button>
                        </div>
                    </div>
                </div>
                <div className="bs-Fieldset-row" style={{ display: 'inline-block', padding: '4px' }}>
                    <label className="bs-Fieldset-label" style={{ padding: '6px' }}></label>
                    <div className="bs-Fieldset-fields">
                        <div className="Box-root Flex-flex Flex-alignItems--center">
                            <button
                                className="bs-Button bs-DeprecatedButton"
                                type="button"
                                onClick={() => addArrayField(fieldnameprop)}
                                style={{ borderRadius: '50%', padding: '0px 6px' }}
                            >
                                <img src='/assets/img/more.svg' style={{ height: '10px', width: '10px' }} alt="" />
                            </button>
                        </div>
                    </div>
                </div>
                <Field
                    className="db-BusinessSettings-input TextInput bs-TextInput"
                    type="text"
                    name={`${fieldnameprop}.field3`}
                    component="input"
                    placeholder=''
                    style={{ display: 'none' }}
                />
            </li>
        );
    }
}

RenderOption.displayName = 'RenderOption';

RenderOption.propTypes = {
    bodyfield: PropTypes.oneOfType([
        PropTypes.array,
        PropTypes.object
    ]),
    addArrayField: PropTypes.func,
    removeArrayField: PropTypes.func,
    addField: PropTypes.func,
    removeField: PropTypes.func,
    level: PropTypes.number,
    fieldnameprop: PropTypes.string,
    type: PropTypes.string
<<<<<<< HEAD
}
=======
};
>>>>>>> 514c7b2a

const mapDispatchToProps = dispatch => bindActionCreators(
    { addArrayField, removeArrayField }, dispatch);

function mapStateToProps() {
    return {
        // bodyfield: newSelector(state, `${ownProps.fieldname}`),
    };
}

export default connect(mapStateToProps, mapDispatchToProps)(RenderOption);<|MERGE_RESOLUTION|>--- conflicted
+++ resolved
@@ -19,13 +19,8 @@
     visibility: 'hidden',
 }
 
-<<<<<<< HEAD
 const firstField = ['greaterThan', 'lessThan', 'inBetween', 'equalTo', 'notEqualto', 'gtEqualTo', 'ltEqualTo', 'contains', 'doesNotContain', 'jsExpression', 'executesIn', 'doesNotExecuteIn', 'throwsError', 'doesNotThrowError'];
-const placeholderfilter = ['isUp', 'isDown', 'empty', 'notEmpty'];
-=======
-const firstField = ['greaterThan', 'lessThan', 'inBetween', 'equalTo', 'notEqualto', 'gtEqualTo', 'ltEqualTo', 'contains', 'doesNotContain', 'jsExpression'];
 const placeholderfilter = ['greaterThan', 'lessThan', 'inBetween', 'isUp', 'isDown', 'empty', 'notEmpty'];
->>>>>>> 514c7b2a
 const mapValue = {
     'greaterThan': 'Greater Than',
     'lessThan': 'Less Than',
@@ -143,15 +138,13 @@
                             validate={ValidateField.select}
                         >
                             <option value="">None</option>
-<<<<<<< HEAD
-                            {this.props.type !== 'script' ? <option value="responseTime">Response Time</option> : ''}
-                            {this.props.type !== 'script' ? <option value="doesRespond">Does Respond</option> : ''}
-                            {this.props.type !== 'script' ? <option value="statusCode">Status Code</option> : ''}
-                            {this.props.type !== 'script' ? <option value="responseBody">Response Body</option> : ''}
-                            {this.props.type === 'script' ? <option value="executes">Executes</option> : ''}
-                            {this.props.type === 'script' ? <option value="error">Error</option> : ''}
-                            {this.props.type === 'script' ? <option value="javascriptExpression">JavaScript Expression</option> : ''}
-=======
+                            {type !== 'script' ? <option value="responseTime">Response Time</option> : ''}
+                            {type !== 'script' ? <option value="doesRespond">Does Respond</option> : ''}
+                            {type !== 'script' ? <option value="statusCode">Status Code</option> : ''}
+                            {type !== 'script' ? <option value="responseBody">Response Body</option> : ''}
+                            {type === 'script' ? <option value="executes">Executes</option> : ''}
+                            {type === 'script' ? <option value="error">Error</option> : ''}
+                            {type === 'script' ? <option value="javascriptExpression">JavaScript Expression</option> : ''}
                             {type === 'server-monitor' ?
                                 <React.Fragment>
                                     <option value="cpuLoad">CPU Load</option>
@@ -197,7 +190,6 @@
                             {bodyfield && bodyfield.responseType === 'responseBody' ? <option value="jsExpression">Javascript Expression</option> : ''}
                             {bodyfield && bodyfield.responseType === 'responseBody' ? <option value="empty">Is empty</option> : ''}
                             {bodyfield && bodyfield.responseType === 'responseBody' ? <option value="notEmpty">Is not empty</option> : ''}
->>>>>>> 514c7b2a
                         </Field>
                     </div>
                 </div>
@@ -361,11 +353,7 @@
     level: PropTypes.number,
     fieldnameprop: PropTypes.string,
     type: PropTypes.string
-<<<<<<< HEAD
-}
-=======
 };
->>>>>>> 514c7b2a
 
 const mapDispatchToProps = dispatch => bindActionCreators(
     { addArrayField, removeArrayField }, dispatch);
