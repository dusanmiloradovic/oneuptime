--- conflicted
+++ resolved
@@ -231,11 +231,7 @@
         projectSchedule =
             projectSchedule && projectSchedule.schedules ? (
                 <RenderIfUserInSubProject
-<<<<<<< HEAD
-                    subProjectId={currentProject._id}
-=======
                     subProjectId={currentProject && currentProject._id}
->>>>>>> 8452cd53
                     key={() => uuidv4()}
                 >
                     <div className="bs-BIM">
