--- conflicted
+++ resolved
@@ -22,18 +22,6 @@
 import { history } from '../store';
 import { socket } from '../components/basic/Socket';
 
-<<<<<<< HEAD
-// Important: Below `/realtime` is also needed because `io` constructor strips out the path from the url.
-// '/realtime' is set as socket io namespace, so remove
-const socket = io.connect(REALTIME_URL.replace('/realtime', ''), {
-    path: '/realtime/socket.io',
-    transports: ['websocket', 'polling'],
-});
-
-// override socket for test
-// const socket = { on: () => {} };
-=======
->>>>>>> 988bf8f0
 class Container extends Component {
     state = {
         showContainerSecurityForm: false,
