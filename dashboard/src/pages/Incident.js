--- conflicted
+++ resolved
@@ -532,18 +532,11 @@
                                         currentProject={
                                             this.props.currentProject
                                         }
-<<<<<<< HEAD
-                                        monitorSlug={
-                                            this.props.incident.monitorId.slug
-                                        }
-                                        component={this.props.component}
-=======
                                         monitorSlug={this.props.monitor.slug}
                                         componentSlug={
                                             this.props.component &&
                                             this.props.component.slug
                                         }
->>>>>>> aae7a23a
                                         componentId={this.props.componentId}
                                     />
                                 </RenderIfSubProjectAdmin>
