import React from 'react';
import { bindActionCreators } from 'redux';
import { connect } from 'react-redux';
import Fade from 'react-reveal/Fade';
import {
    incidentRequest,
    incidentError,
    incidentSuccess,
    resetIncident,
    getIncident,
    getIncidentTimeline,
    fetchIncidentMessages,
} from '../actions/incident';
import { fetchIncidentStatusPages } from '../actions/statusPage';
import { fetchIncidentPriorities } from '../actions/incidentPriorities';
import { fetchIncidentAlert, fetchSubscriberAlert } from '../actions/alert';
import Dashboard from '../components/Dashboard';
import IncidentStatus from '../components/incident/IncidentStatus';
import IncidentAlert from '../components/incident/IncidentAlert';
import SubscriberAlert from '../components/subscriber/subscriberAlert';
import IncidentInvestigation from '../components/incident/IncidentInvestigation';
import IncidentInternal from '../components/incident/IncidentInternal';
import PropTypes from 'prop-types';
import IncidentDeleteBox from '../components/incident/IncidentDeleteBox';
import RenderIfSubProjectAdmin from '../components/basic/RenderIfSubProjectAdmin';
import MonitorViewLogsBox from '../components/monitor/MonitorViewLogsBox';
import IncidentTimelineBox from '../components/incident/IncidentTimelineBox';
import { getMonitorLogs } from '../actions/monitor';
import { logEvent } from '../analytics';
import { SHOULD_LOG_ANALYTICS } from '../config';
import BreadCrumbItem from '../components/breadCrumb/BreadCrumbItem';
import getParentRoute from '../utils/getParentRoute';
import { Tab, Tabs, TabList, TabPanel, resetIdCounter } from 'react-tabs';
import { fetchBasicIncidentSettings } from '../actions/incidentBasicsSettings';
import IncidentStatusPages from '../components/incident/incidentStatusPages';

class Incident extends React.Component {
    constructor(props) {
        super(props);
        this.props = props;
        this.state = {
            tabIndex: 0,
        };
    }

    componentWillMount() {
        resetIdCounter();
    }
    componentDidMount() {
        if (SHOULD_LOG_ANALYTICS) {
            logEvent('PAGE VIEW: DASHBOARD > PROJECT > INCIDENT');
        }
    }
    componentDidUpdate(prevProps) {
        const previousIncidentId = prevProps.match.params.incidentId;
        const newIncidentId = this.props.match.params.incidentId;
        if (previousIncidentId !== newIncidentId) {
            this.fetchAllIncidentData();
        }
    }

    nextAlerts = () => {
        this.props.fetchIncidentAlert(
            this.props.match.params.projectId,
            this.props.match.params.incidentId,
            parseInt(this.props.skip, 10) + parseInt(this.props.limit, 10),
            parseInt(this.props.limit, 10)
        );
        if (SHOULD_LOG_ANALYTICS) {
            logEvent(
                'EVENT: DASHBOARD > PROJECT > INCIDENT > NEXT ALERT CLICKED',
                {
                    projectId: this.props.match.params.projectId,
                    incidentId: this.props.match.params.incidentId,
                }
            );
        }
    };

    previousAlerts = () => {
        this.props.fetchIncidentAlert(
            this.props.match.params.projectId,
            this.props.match.params.incidentId,
            parseInt(this.props.skip, 10) - parseInt(this.props.limit, 10),
            parseInt(this.props.limit, 10)
        );
        if (SHOULD_LOG_ANALYTICS) {
            logEvent(
                'EVENT: DASHBOARD > PROJECT > INCIDENT > PREVIOUS ALERT CLICKED',
                {
                    projectId: this.props.match.params.projectId,
                    incidentId: this.props.match.params.incidentId,
                }
            );
        }
    };

    nextTimeline = () => {
        this.props.getIncidentTimeline(
            this.props.match.params.projectId,
            this.props.match.params.incidentId,
            parseInt(this.props.incidentTimeline.skip, 10) +
                parseInt(this.props.incidentTimeline.limit, 10),
            parseInt(this.props.incidentTimeline.limit, 10)
        );
        if (SHOULD_LOG_ANALYTICS) {
            logEvent(
                'EVENT: DASHBOARD > PROJECT > INCIDENT > NEXT TIMELINE CLICKED',
                {
                    projectId: this.props.match.params.projectId,
                    incidentId: this.props.match.params.incidentId,
                }
            );
        }
    };

    previousTimeline = () => {
        this.props.getIncidentTimeline(
            this.props.match.params.projectId,
            this.props.match.params.incidentId,
            parseInt(this.props.incidentTimeline.skip, 10) -
                parseInt(this.props.incidentTimeline.limit, 10),
            parseInt(this.props.incidentTimeline.limit, 10)
        );
        if (SHOULD_LOG_ANALYTICS) {
            logEvent(
                'EVENT: DASHBOARD > PROJECT > INCIDENT > PREVIOUS TIMELINE CLICKED',
                {
                    projectId: this.props.match.params.projectId,
                    incidentId: this.props.match.params.incidentId,
                }
            );
        }
    };

    nextSubscribers = () => {
        this.props.fetchSubscriberAlert(
            this.props.match.params.projectId,
            this.props.match.params.incidentId,
            parseInt(this.props.subscribersAlerts.skip, 10) +
                parseInt(this.props.subscribersAlerts.limit, 10),
            parseInt(this.props.subscribersAlerts.limit, 10)
        );
        if (SHOULD_LOG_ANALYTICS) {
            logEvent(
                'EVENT: DASHBOARD > PROJECT > INCIDENT > NEXT SUBSCRIBER CLICKED',
                {
                    projectId: this.props.match.params.projectId,
                    incidentId: this.props.match.params.incidentId,
                }
            );
        }
    };

    previousSubscribers = () => {
        this.props.fetchSubscriberAlert(
            this.props.match.params.projectId,
            this.props.match.params.incidentId,
            parseInt(this.props.subscribersAlerts.skip, 10) -
                parseInt(this.props.subscribersAlerts.limit, 10),
            parseInt(this.props.subscribersAlerts.limit, 10)
        );
        if (SHOULD_LOG_ANALYTICS) {
            logEvent(
                'EVENT: DASHBOARD > PROJECT > INCIDENT > PREVIOUS SUBSCRIBER CLICKED',
                {
                    projectId: this.props.match.params.projectId,
                    incidentId: this.props.match.params.incidentId,
                }
            );
        }
    };
    tabSelected = index => {
        const tabSlider = document.getElementById('tab-slider');
        tabSlider.style.transform = `translate(calc(${tabSlider.offsetWidth}px*${index}), 0px)`;
        this.setState({
            tabIndex: index,
        });
<<<<<<< HEAD
        if(index === 2){
            this.fetchAllIncidentData()
=======
        if (index === 2) {
            this.fetchAllIncidentData();
>>>>>>> 116a69d9
        }
    };

    fetchAllIncidentData() {
        this.props.fetchIncidentPriorities(this.props.currentProject._id, 0, 0);
        this.props.fetchBasicIncidentSettings(this.props.currentProject._id);
        const monitorId =
            this.props.incident &&
            this.props.incident.monitorId &&
            this.props.incident.monitorId._id
                ? this.props.incident.monitorId._id
                : null;

        this.props
            .getIncident(
                this.props.match.params.projectId,
                this.props.match.params.incidentId
            )
            .then(() => {
                this.props.getIncidentTimeline(
                    this.props.match.params.projectId,
                    this.props.match.params.incidentId,
                    0,
                    10
                );
            });
        this.props.fetchIncidentAlert(
            this.props.match.params.projectId,
            this.props.match.params.incidentId,
            0,
            10
        );
        this.props.fetchSubscriberAlert(
            this.props.match.params.projectId,
            this.props.match.params.incidentId,
            0,
            10
        );
        this.props.getMonitorLogs(
            this.props.match.params.projectId,
            monitorId,
            0,
            10,
            null,
            null,
            null,
            this.props.match.params.incidentId
        );
        this.props.fetchIncidentMessages(
            this.props.match.params.projectId,
            this.props.match.params.incidentId,
            0,
            10
        );
        this.props.fetchIncidentMessages(
            this.props.match.params.projectId,
            this.props.match.params.incidentId,
            0,
            10,
            'internal'
        );
    }

    ready = () => {
        this.fetchAllIncidentData();
        this.props.fetchIncidentStatusPages(
            this.props.match.params.projectId,
            this.props.match.params.incidentId
        );
    };

    render() {
        console.log(this.props)
        let variable = null;
        const {
            component,
            location: { pathname },
        } = this.props;
        const monitorId =
            this.props.incident &&
            this.props.incident.monitorId &&
            this.props.incident.monitorId._id
                ? this.props.incident.monitorId._id
                : null;
        const monitorName =
            this.props.incident &&
            this.props.incident.monitorId &&
            this.props.incident.monitorId.name
                ? this.props.incident.monitorId.name
                : null;
        const monitorType =
            this.props.monitor && this.props.monitor.type
                ? this.props.monitor.type
                : '';

                
        let scheduleAlert;
        if(this.props.count === 0){
            scheduleAlert =(
                <div id="alertWarning" className="Box-root Margin-vertical--12">
                    <div className="db-Trends bs-ContentSection Card-root">
                        <div className="Box-root Box-background--red4 Card-shadow--medium Border-radius--4">
                            <div className="bs-ContentSection-content Box-root Flex-flex Flex-alignItems--center Flex-justifyContent--spaceBetween Padding-horizontal--20 Padding-vertical--12">
                                <span className="ContentHeader-title Text-color--white Text-fontSize--15 Text-fontWeight--regular Text-lineHeight--16">
                                This incident does not have an On-Call Schedule.
                                </span>
                            </div>
                        </div>
                    </div>
                </div>
            )
        }

        if (this.props.incident) {
            variable = (
                <div>
                    <Tabs
                        selectedTabClassName={'custom-tab-selected'}
                        onSelect={tabIndex => this.tabSelected(tabIndex)}
                        selectedIndex={this.state.tabIndex}
                    >
                        <div className="Flex-flex Flex-direction--columnReverse">
                            <TabList
                                id="customTabList"
                                className={'custom-tab-list'}
                            >
                                <Tab className={'custom-tab custom-tab-6'}>
                                    Basic
                                </Tab>
                                <Tab className={'custom-tab custom-tab-6'}>
                                    Monitor Logs
                                </Tab>
                                <Tab className={'custom-tab custom-tab-6'}>
                                    Alert Logs
                                </Tab>
                                <Tab className={'custom-tab custom-tab-6'}>
                                    Incident Timeline
                                </Tab>
                                <Tab className={'custom-tab custom-tab-6'}>
                                    Status Page Notes
                                </Tab>
                                <Tab
                                    id="tab-advance"
                                    className={'custom-tab custom-tab-6'}
                                >
                                    Advanced Options
                                </Tab>
                                <div
                                    id="tab-slider"
                                    className="custom-tab-6"
                                ></div>
                            </TabList>
                        </div>
                        {this.props.incident &&
                            this.props.incident.countDown &&
                            this.props.incident.countDown !== '0:0' && (
                                <div
                                    className="Box-root Margin-vertical--12"
                                    style={{ marginTop: 0, cursor: 'pointer' }}
                                    onClick={() => this.tabSelected(4)}
                                    id="slaIndicatorAlert"
                                >
                                    <div className="db-Trends bs-ContentSection Card-root Card-shadow--small">
                                        <div className="Box-root Box-background--green Card-shadow--medium Border-radius--4">
                                            <div className="bs-ContentSection-content Box-root Flex-flex Flex-alignItems--center Padding-horizontal--20 Padding-vertical--12">
                                                <span
                                                    className="db-SideNav-icon db-SideNav-icon--tick db-SideNav-icon--selected"
                                                    style={{
                                                        filter:
                                                            'brightness(0) invert(1)',
                                                        marginTop: 1,
                                                        marginRight: 10,
                                                    }}
                                                ></span>
                                                <span className="ContentHeader-title Text-color--white Text-fontSize--15 Text-fontWeight--regular Text-lineHeight--16">
                                                    <span>
                                                        Alert{' '}
                                                        {
                                                            this.props.incident
                                                                .countDown
                                                        }{' '}
                                                        minutes before SLA
                                                        breaches
                                                    </span>
                                                </span>
                                            </div>
                                        </div>
                                    </div>
                                </div>
                            )}
                        {this.props.incident &&
                            this.props.incident.breachedCommunicationSla && (
                                <div
                                    className="Box-root Margin-vertical--12"
                                    style={{ marginTop: 0 }}
                                    id="slaBreachedIndicator"
                                >
                                    <div className="db-Trends bs-ContentSection Card-root Card-shadow--small">
                                        <div className="Box-root Box-background--red4 Card-shadow--medium Border-radius--4">
                                            <div className="bs-ContentSection-content Box-root Flex-flex Flex-alignItems--center Padding-horizontal--20 Padding-vertical--12">
                                                <span
                                                    className="db-SideNav-icon db-SideNav-icon--info db-SideNav-icon--selected"
                                                    style={{
                                                        filter:
                                                            'brightness(0) invert(1)',
                                                        marginTop: 1,
                                                        marginRight: 10,
                                                    }}
                                                ></span>
                                                <span className="ContentHeader-title Text-color--white Text-fontSize--15 Text-fontWeight--regular Text-lineHeight--16">
                                                    <span>
                                                        You&#39;ve breached SLA
                                                        with this incident
                                                    </span>
                                                </span>
                                            </div>
                                        </div>
                                    </div>
                                </div>
                            )}
                        <TabPanel>
                            <Fade>
                                <IncidentStatus
                                    incident={this.props.incident}
                                    count={0}
                                    route={pathname}
                                />
                                <IncidentInternal
                                    incident={this.props.incident}
                                />
                            </Fade>
                        </TabPanel>
                        <TabPanel>
                            <Fade>
                                <div className="Box-root Margin-bottom--12">
                                    <MonitorViewLogsBox
                                        incidentId={this.props.incident._id}
                                        monitorId={monitorId}
                                        monitorName={monitorName}
                                        monitorType={monitorType}
                                    />
                                </div>
                            </Fade>
                        </TabPanel>
                        <TabPanel>
                            <Fade>
                                <IncidentAlert
                                    next={this.nextAlerts}
                                    previous={this.previousAlerts}
                                />

                                <SubscriberAlert
                                    next={this.nextSubscribers}
                                    previous={this.previousSubscribers}
                                    incident={this.props.incident}
                                />
                            </Fade>
                        </TabPanel>
                        <TabPanel>
                            <Fade>
                                <div className="Box-root Margin-bottom--12">
                                    <IncidentTimelineBox
                                        next={this.nextTimeline}
                                        previous={this.previousTimeline}
                                        incident={this.props.incidentTimeline}
                                    />
                                </div>
                            </Fade>
                        </TabPanel>
                        <TabPanel>
                            <Fade>
                                <IncidentStatusPages />
                                <IncidentInvestigation
                                    incident={this.props.incident}
                                />
                            </Fade>
                        </TabPanel>
                        <TabPanel>
                            <Fade>
                                <RenderIfSubProjectAdmin>
                                    <IncidentDeleteBox
                                        incident={this.props.incident}
                                        deleting={this.props.deleting}
                                        currentProject={
                                            this.props.currentProject
                                        }
                                        component={this.props.component}
                                        componentId={this.props.componentId}
                                    />
                                </RenderIfSubProjectAdmin>
                            </Fade>
                        </TabPanel>
                    </Tabs>
                </div>
            );
        } else {
            variable = (
                <div
                    id="app-loading"
                    style={{
                        position: 'fixed',
                        top: '0',
                        bottom: '0',
                        left: '0',
                        right: '0',
                        backgroundColor: '#fdfdfd',
                        zIndex: '999',
                        display: 'flex',
                        justifyContent: 'center',
                        alignItems: 'center',
                    }}
                >
                    <div style={{ transform: 'scale(2)' }}>
                        <svg
                            viewBox="0 0 24 24"
                            xmlns="http://www.w3.org/2000/svg"
                            className="bs-Spinner-svg"
                        >
                            <ellipse
                                cx="12"
                                cy="12"
                                rx="10"
                                ry="10"
                                className="bs-Spinner-ellipse"
                            ></ellipse>
                        </svg>
                    </div>
                </div>
            );
        }
        const componentName = component ? component.name : '';

        return (
            <Dashboard ready={this.ready}>
                <Fade>
                    <BreadCrumbItem
                        route={getParentRoute(pathname, null, 'incidents')}
                        name={componentName}
                    />
                    <BreadCrumbItem
                        route={getParentRoute(pathname, null, 'incident-log')}
                        name="Incident Log"
                    />
                    <BreadCrumbItem
                        route={pathname}
                        name="Incident"
                        containerType="Incident"
                    />
                    <div>
                        <div>
                            <div className="db-BackboneViewContainer">
                                <div className="react-settings-view react-view">
                                    <span>
                                        <div>
                                            <div>{scheduleAlert}</div>
                                            <div>{variable}</div>
                                        </div>
                                    </span>
                                </div>
                            </div>
                        </div>
                    </div>
                </Fade>
            </Dashboard>
        );
    }
}

const mapStateToProps = (state, props) => {
    const { componentId } = props.match.params;
    const monitorId =
        state.incident &&
        state.incident.incident &&
        state.incident.incident.incident &&
        state.incident.incident.incident.monitorId &&
        state.incident.incident.incident.monitorId._id
            ? state.incident.incident.incident.monitorId._id
            : null;
    let component;
    state.component.componentList.components.forEach(item => {
        item.components.forEach(c => {
            if (String(c._id) === String(componentId)) {
                component = c;
            }
        });
    });
    const monitor = state.monitor.monitorsList.monitors
        .map(monitor =>
            monitor.monitors.find(monitor => monitor._id === monitorId)
        )
        .filter(monitor => monitor)[0];
    return {
        monitor,
        currentProject: state.project.currentProject,
        incident: state.incident.incident.incident,
        incidentTimeline: state.incident.incident,
        count: state.alert.incidentalerts.count,
        skip: state.alert.incidentalerts.skip,
        limit: state.alert.incidentalerts.limit,
        subscribersAlerts: state.alert.subscribersAlert,
        deleting: state.incident.incident.deleteIncident
            ? state.incident.incident.deleteIncident.requesting
            : false,
        component,
        componentId,
    };
};

const mapDispatchToProps = dispatch => {
    return bindActionCreators(
        {
            getMonitorLogs,
            fetchIncidentAlert,
            fetchSubscriberAlert,
            incidentRequest,
            incidentError,
            incidentSuccess,
            resetIncident,
            getIncident,
            getIncidentTimeline,
            fetchIncidentMessages,
            fetchIncidentPriorities,
            fetchBasicIncidentSettings,
            fetchIncidentStatusPages,
        },
        dispatch
    );
};

Incident.propTypes = {
    monitor: PropTypes.object,
    currentProject: PropTypes.object,
    deleting: PropTypes.bool.isRequired,
    fetchIncidentAlert: PropTypes.func,
    fetchSubscriberAlert: PropTypes.func,
    getIncident: PropTypes.func,
    getIncidentTimeline: PropTypes.func,
    getMonitorLogs: PropTypes.func,
    incident: PropTypes.object,
    incidentTimeline: PropTypes.object,
    limit: PropTypes.oneOfType([PropTypes.string, PropTypes.number]),
    match: PropTypes.object,
    skip: PropTypes.oneOfType([PropTypes.string, PropTypes.number]),
    subscribersAlerts: PropTypes.object.isRequired,
    location: PropTypes.shape({
        pathname: PropTypes.string,
    }),
    component: PropTypes.arrayOf(
        PropTypes.shape({
            name: PropTypes.string,
            _id: PropTypes.string,
        })
    ),
    componentId: PropTypes.string,
    fetchIncidentMessages: PropTypes.func,
    fetchIncidentPriorities: PropTypes.func.isRequired,
    fetchBasicIncidentSettings: PropTypes.func.isRequired,
    fetchIncidentStatusPages: PropTypes.func.isRequired,
};

Incident.displayName = 'Incident';

export default connect(mapStateToProps, mapDispatchToProps)(Incident);<|MERGE_RESOLUTION|>--- conflicted
+++ resolved
@@ -176,13 +176,8 @@
         this.setState({
             tabIndex: index,
         });
-<<<<<<< HEAD
-        if(index === 2){
-            this.fetchAllIncidentData()
-=======
         if (index === 2) {
             this.fetchAllIncidentData();
->>>>>>> 116a69d9
         }
     };
 
