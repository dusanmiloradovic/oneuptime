--- conflicted
+++ resolved
@@ -267,11 +267,8 @@
                             incident={this.props.incident}
                             deleting={this.props.deleting}
                             currentProject={this.props.currentProject}
-<<<<<<< HEAD
                             component={this.props.component}
-=======
                             componentId={this.props.componentId}
->>>>>>> 5e750183
                         />
                     </RenderIfSubProjectAdmin>
                 </div>
