--- conflicted
+++ resolved
@@ -49,11 +49,8 @@
 import ChangePasswordSetting from './ChangePasswordSetting';
 import DeleteAccountPage from './DeleteAccountPage';
 import Consulting from './Consulting';
-<<<<<<< HEAD
 import ErrorTracking from './ErrorTracking';
-=======
 import Advanced from './Advanced';
->>>>>>> 8edbbe73
 
 export default {
     ChangePassword,
@@ -96,9 +93,6 @@
     ScheduledEvent,
     ScheduledEventDetail,
     Consulting,
-<<<<<<< HEAD
     ErrorTracking,
-=======
     Advanced,
->>>>>>> 8edbbe73
 };