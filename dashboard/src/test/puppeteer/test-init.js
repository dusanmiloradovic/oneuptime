--- conflicted
+++ resolved
@@ -545,7 +545,6 @@
             await page.waitForNavigation({ waitUntil: 'networkidle0' }),
         ]);
     },
-<<<<<<< HEAD
     addScheduledEventNote: async function(
         page,
         type,
@@ -577,7 +576,7 @@
         await page.waitForSelector('#form-new-schedule-investigation-message', {
             hidden: true,
         });
-=======
+    },
     addIncident: async function(monitorName, incidentType, page) {
         await page.goto(utils.DASHBOARD_URL);
         await page.waitForSelector(`button[id=view-resource-${monitorName}]`);
@@ -590,6 +589,5 @@
         await this.selectByText('#incidentType', incidentType, page);
         await page.click('button[id=createIncident]');
         await page.waitFor(5000);
->>>>>>> 14fc8ee8
     },
 };