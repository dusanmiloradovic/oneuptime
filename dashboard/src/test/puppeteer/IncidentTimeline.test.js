const puppeteer = require('puppeteer');
const utils = require('./test-utils');
const init = require('./test-init');
const { Cluster } = require('puppeteer-cluster');

// parent user credentials
const email = utils.generateRandomBusinessEmail();
const password = '1234567890';

const projectName = utils.generateRandomString();
const projectMonitorName = utils.generateRandomString();
const componentName = utils.generateRandomString();

const bodyText = utils.generateRandomString();
const message = utils.generateRandomString();

describe('Incident Timeline API', () => {
    const operationTimeOut = 500000;

    let cluster;

    beforeAll(async () => {
        jest.setTimeout(360000);

        cluster = await Cluster.launch({
            concurrency: Cluster.CONCURRENCY_PAGE,
            puppeteerOptions: utils.puppeteerLaunchConfig,
            puppeteer,
            timeout: 500000,
        });

        cluster.on('taskerror', err => {
            throw err;
        });

        // Register user
        return await cluster.execute(null, async ({ page }) => {
            const user = {
                email,
                password,
            };
            // user
            await init.registerUser(user, page);
            await init.loginUser(user, page);

            // rename default project
            await init.renameProject(projectName, page);

            // Create component
            await init.addComponent(componentName, page);
            // await init.navigateToComponentDetails(componentName, page);

            // add new monitor to project
            await page.waitForSelector('#monitors');
            await page.$eval('#monitors', e => e.click());
            await page.waitForSelector('#form-new-monitor');
            await page.$eval('input[id=name]', e => e.click());
            await page.type('input[id=name]', projectMonitorName);
            await init.selectByText('#type', 'url', page);
            await page.waitForSelector('#url');
            await page.$eval('#url', e => e.click());
            await page.type('#url', utils.HTTP_TEST_SERVER_URL);
            await page.$eval('button[type=submit]', e => e.click());
            await page.waitFor(2000);
        });
    });

    afterAll(async () => {
        await cluster.idle();
        await cluster.close();
    });

    test(
        'should create incident in project with multi-probes and add to incident timeline',
        async () => {
            expect.assertions(2);
            const testServer = async ({ page }) => {
                await page.goto(utils.HTTP_TEST_SERVER_URL + '/settings');
                await page.evaluate(
                    () => (document.getElementById('responseTime').value = '')
                );
                await page.evaluate(
                    () => (document.getElementById('statusCode').value = '')
                );
                await page.evaluate(
                    () => (document.getElementById('body').value = '')
                );
                await page.waitForSelector('#responseTime');
                await page.$eval('input[name=responseTime]', e => e.click());
                await page.type('input[name=responseTime]', '0');
                await page.waitForSelector('#statusCode');
                await page.$eval('input[name=statusCode]', e => e.click());
                await page.type('input[name=statusCode]', '400');
                await page.select('#responseType', 'html');
                await page.waitForSelector('#body');
                await page.$eval('textarea[name=body]', e => e.click());
                await page.type(
                    'textarea[name=body]',
                    `<h1 id="html"><span>${bodyText}</span></h1>`
                );
                await page.$eval('button[type=submit]', e => e.click());
                await page.waitForSelector('#save-btn');
            };

            const dashboard = async ({ page }) => {
                await page.waitFor(350000);
                // Navigate to Component details
                await init.navigateToComponentDetails(componentName, page);

                await page.waitForSelector('#incident_span_0');

                const incidentTitleSelector = await page.$('#incident_span_0');

                let textContent = await incidentTitleSelector.getProperty(
                    'innerText'
                );
                textContent = await textContent.jsonValue();
                expect(textContent.toLowerCase()).toEqual(
                    `${projectMonitorName}'s Incident Status`.toLowerCase()
                );

                await page.waitForSelector(`#incident_${projectMonitorName}_0`);
                await page.$eval(`#incident_${projectMonitorName}_0`, e =>
                    e.click()
                );
                await page.waitFor(5000);

                const incidentTimelineRows = await page.$$(
                    'tr.incidentListItem'
                );
                const countIncidentTimelines = incidentTimelineRows.length;
                expect(countIncidentTimelines).toEqual(2);
            };

            await cluster.execute(null, testServer);
            await cluster.execute(null, dashboard);
        },
        operationTimeOut
    );

    test(
        'should auto-resolve incident in project with multi-probes and add to incident timeline',
        async () => {
            expect.assertions(2);
            const testServer = async ({ page }) => {
                await page.goto(utils.HTTP_TEST_SERVER_URL + '/settings', {
                    waitUntil: 'networkidle2',
                });
                await page.evaluate(
                    () => (document.getElementById('responseTime').value = '')
                );
                await page.evaluate(
                    () => (document.getElementById('statusCode').value = '')
                );
                await page.evaluate(
                    () => (document.getElementById('body').value = '')
                );
                await page.waitForSelector('#responseTime');
                await page.$eval('input[name=responseTime]', e => e.click());
                await page.type('input[name=responseTime]', '0');
                await page.waitForSelector('#statusCode');
                await page.$eval('input[name=statusCode]', e => e.click());
                await page.type('input[name=statusCode]', '200');
                await page.select('#responseType', 'html');
                await page.waitForSelector('#body');
                await page.$eval('textarea[name=body]', e => e.click());
                await page.type(
                    'textarea[name=body]',
                    `<h1 id="html"><span>${bodyText}</span></h1>`
                );
                await page.$eval('button[type=submit]', e => e.click());
                await page.waitForSelector('#save-btn');
            };

            const dashboard = async ({ page }) => {
                await page.waitFor(350000);
                // Navigate to Component details
                await init.navigateToComponentDetails(componentName, page);

                await page.waitForSelector('#ResolveText_0');

                const resolveTextSelector = await page.$('#ResolveText_0');
                expect(resolveTextSelector).not.toBeNull();

                await page.waitForSelector(`#incident_${projectMonitorName}_0`);
                await page.$eval(`#incident_${projectMonitorName}_0`, e =>
                    e.click()
                );
                await page.waitFor(5000);

                const incidentTimelineRows = await page.$$(
                    'tr.incidentListItem'
                );
                const countIncidentTimelines = incidentTimelineRows.length;
                expect(countIncidentTimelines).toEqual(6);
            };

            await cluster.execute(null, testServer);
            await cluster.execute(null, dashboard);
        },
        operationTimeOut
    );
    test(
        'should create incident in project and add to message to the incident message thread',
        async () => {
            const dashboard = async ({ page }) => {
                await page.waitFor(5000);
                const type = 'investigation';
                // Navigate to Component details
                await init.navigateToComponentDetails(componentName, page);

                await page.waitForSelector(
                    `#more-details-${projectMonitorName}`
                );
                await page.click(`#more-details-${projectMonitorName}`);
                // create incident
                await page.waitForSelector(
                    `#monitorCreateIncident_${projectMonitorName}`
                );
                await page.click(
                    `#monitorCreateIncident_${projectMonitorName}`
                );
                await page.waitForSelector('#createIncident');
                await init.selectByText('#incidentType', 'Offline', page);
                await page.click('#createIncident');

                await page.waitFor(2000);
                await page.waitForSelector(`#incident_${projectMonitorName}_0`);
                await page.click(`#incident_${projectMonitorName}_0`);
                await page.waitFor(2000);

                // fill investigation message thread form
                await page.waitFor(2000);
                await page.click(`#add-${type}-message`);
                await page.waitForSelector(
                    `#form-new-incident-${type}-message`
                );
                await page.click(`textarea[id=new-${type}]`);
                await page.type(`textarea[id=new-${type}]`, `${message}`);
                await init.selectByText(
                    '#incident_state',
                    'investigating',
                    page
                );
                await page.click(`#${type}-addButton`);
                await page.waitFor(2000);

                const investigationMessage = await page.$(
                    `#content_${type}_incident_message_0`
                );
                let messageContent = await investigationMessage.getProperty(
                    'innerText'
                );
                messageContent = await messageContent.jsonValue();
                expect(messageContent).toEqual(`${message}`);
            };

            await cluster.execute(null, dashboard);
        },
        operationTimeOut
    );
    test(
        'should edit message related to incident message thread',
        async () => {
            const dashboard = async ({ page }) => {
                await page.waitFor(5000);
                const type = 'investigation';
                // Navigate to Component details
                await init.navigateToComponentDetails(componentName, page);

                await page.waitFor(2000);
                await page.waitForSelector(`#componentResource_0`);
                await page.click(`#componentResource_0`);

                await page.waitFor(2000);
                await page.waitForSelector(`#incident_${projectMonitorName}_0`);
                await page.click(`#incident_${projectMonitorName}_0`);
                await page.waitFor(2000);

                await page.waitFor(2000);
                await page.waitForSelector(`#edit_${type}_incident_message_0`);
                await page.click(`#edit_${type}_incident_message_0`);

                // edit investigation message thread form
                await page.waitForSelector(`#edit-${type}`);
                await page.click(`textarea[id=edit-${type}]`);
                await page.type(`textarea[id=edit-${type}]`, '-updated');
                await init.selectByText('#incident_state', 'update', page);
                await page.click('button[type=submit]');
                await page.waitFor(2000);

                const investigationMessage = await page.$(
                    `#content_${type}_incident_message_0`
                );
                let messageContent = await investigationMessage.getProperty(
                    'innerText'
                );
                messageContent = await messageContent.jsonValue();
                expect(messageContent.substring(0, message.length + 8)).toEqual(
                    `${message}-updated`
                );
            };

            await cluster.execute(null, dashboard);
        },
        operationTimeOut
    );
    test(
        'should used existing incident and add to message to the internal incident message thread',
        async () => {
            const dashboard = async ({ page }) => {
                await page.waitFor(5000);
                const type = 'internal';
                // Navigate to Component details
                await init.navigateToComponentDetails(componentName, page);
                await page.waitForSelector(`#componentResource_0`);
                await page.click(`#componentResource_0`);

                await page.waitFor(2000);
                await page.waitForSelector(`#incident_${projectMonitorName}_0`);
                await page.click(`#incident_${projectMonitorName}_0`);
                await page.waitFor(2000);

                // fill internal message thread form
                await page.waitFor(2000);
                await page.click(`#add-${type}-message`);
                await page.waitForSelector(
                    `#form-new-incident-${type}-message`
                );
                await page.click(`textarea[id=new-${type}]`);
                await page.type(`textarea[id=new-${type}]`, `${message}`);
                await init.selectByText('#incident_state', 'others', page);
                await page.click('input[name=custom_incident_state]');
                await page.type(
                    'input[name=custom_incident_state]',
                    'automation'
                );

                await page.click(`#${type}-addButton`);
                await page.waitFor(2000);

                const incidentMessage = await page.$(
                    `#content_${type}_incident_message_0`
                );
                let messageContent = await incidentMessage.getProperty(
                    'innerText'
                );
                messageContent = await messageContent.jsonValue();
                expect(messageContent).toEqual(`${message}`);
            };

            await cluster.execute(null, dashboard);
        },
        operationTimeOut
    );
    test(
        'should edit message related to internal incident message thread',
        async () => {
            const dashboard = async ({ page }) => {
                await page.waitFor(5000);
                const type = 'internal';
                // Navigate to Component details
                await init.navigateToComponentDetails(componentName, page);
                await page.waitForSelector(`#componentResource_0`);
                await page.click(`#componentResource_0`);

                await page.waitFor(2000);
                await page.waitForSelector(`#incident_${projectMonitorName}_0`);
                await page.click(`#incident_${projectMonitorName}_0`);

                await page.waitFor(2000);
                await page.waitForSelector(`#edit_${type}_incident_message_0`);
                await page.click(`#edit_${type}_incident_message_0`);

                // edit investigation message thread form
                await page.waitForSelector(`#edit-${type}`);
                await page.click(`textarea[id=edit-${type}]`);
                await page.type(`textarea[id=edit-${type}]`, '-updated');
                await init.selectByText(
                    '#incident_state',
                    'investigating',
                    page
                );
                await page.click(`#${type}-editButton`);
                await page.waitFor(2000);

                const incidentMessage = await page.$(
                    `#content_${type}_incident_message_0`
                );
                let messageContent = await incidentMessage.getProperty(
                    'innerText'
                );
                messageContent = await messageContent.jsonValue();
                expect(messageContent.substring(0, message.length + 8)).toEqual(
                    `${message}-updated`
                );
            };

            await cluster.execute(null, dashboard);
        },
        operationTimeOut
    );
    test(
        'should delete message related to internal incident message thread',
        async () => {
            const dashboard = async ({ page }) => {
                await page.waitFor(5000);
                const type = 'internal';
                // Navigate to Component details
                await init.navigateToComponentDetails(componentName, page);
                await page.waitForSelector(`#componentResource_0`);
                await page.click(`#componentResource_0`);

                await page.waitFor(2000);
                await page.waitForSelector(`#incident_${projectMonitorName}_0`);
                await page.click(`#incident_${projectMonitorName}_0`);

                await page.waitFor(2000);
                await page.waitForSelector(`#edit_${type}_incident_message_0`);
                await page.click(`#delete_${type}_incident_message_0`);
                await page.waitFor(5000);

                // click confirmation delete button
                await page.waitForSelector(`#deleteIncidentMessage`);
                await page.click(`#deleteIncidentMessage`);
                await page.waitFor(2000);

                const incidentMessage = await page.$(
                    `#content_${type}_incident_message_0`
                );
                expect(incidentMessage).toEqual(null);
            };

            await cluster.execute(null, dashboard);
        },
        operationTimeOut
    );

    test('should get incident timeline and paginate for incident timeline in project', async () => {
        expect.assertions(3);
        const internalNote = utils.generateRandomString();
        const type = 'internal';
        return await cluster.execute(null, async ({ page }) => {
            // Navigate to Component details
            await init.navigateToComponentDetails(componentName, page);
            await page.waitForSelector(`#componentResource_0`);
            await page.click(`#componentResource_0`);
            await page.waitForSelector(`#incident_${projectMonitorName}_0`);
            await page.$eval(`#incident_${projectMonitorName}_0`, e =>
                e.click()
            );

            for (let i = 0; i < 10; i++) {
<<<<<<< HEAD
                // add internal note
                await page.click(`#add-${type}-message`);
                await page.waitForSelector(
                    `#form-new-incident-${type}-message`
                );
                await page.click(`textarea[id=new-${type}]`);
                await page.type(`textarea[id=new-${type}]`, `${internalNote}`);
                await init.selectByText('#incident_state', 'update', page);

                await page.click(`#${type}-addButton`);
=======
                // update internal note
                await page.waitForSelector('#txtInternalNote');
                await page.type('#txtInternalNote', internalNote);
                await page.$eval('#btnUpdateInternalNote', e => e.click());
>>>>>>> 122c9e2b
                await page.waitFor(1000);
            }

            await page.waitForSelector('tr.incidentListItem');
            let incidentTimelineRows = await page.$$('tr.incidentListItem');
            let countIncidentTimelines = incidentTimelineRows.length;

            expect(countIncidentTimelines).toEqual(10);

            const nextSelector = await page.$('#btnTimelineNext');

            await nextSelector.click();
            await page.waitFor(7000);
            incidentTimelineRows = await page.$$('tr.incidentListItem');
            countIncidentTimelines = incidentTimelineRows.length;
            expect(countIncidentTimelines).toEqual(10);

            const prevSelector = await page.$('#btnTimelinePrev');

            await prevSelector.click();
            await page.waitFor(7000);
            incidentTimelineRows = await page.$$('tr.incidentListItem');
            countIncidentTimelines = incidentTimelineRows.length;
            expect(countIncidentTimelines).toEqual(10);
        });
    }, 300000);
});<|MERGE_RESOLUTION|>--- conflicted
+++ resolved
@@ -451,7 +451,6 @@
             );
 
             for (let i = 0; i < 10; i++) {
-<<<<<<< HEAD
                 // add internal note
                 await page.click(`#add-${type}-message`);
                 await page.waitForSelector(
@@ -462,12 +461,6 @@
                 await init.selectByText('#incident_state', 'update', page);
 
                 await page.click(`#${type}-addButton`);
-=======
-                // update internal note
-                await page.waitForSelector('#txtInternalNote');
-                await page.type('#txtInternalNote', internalNote);
-                await page.$eval('#btnUpdateInternalNote', e => e.click());
->>>>>>> 122c9e2b
                 await page.waitFor(1000);
             }
 
