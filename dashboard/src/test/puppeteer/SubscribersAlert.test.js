--- conflicted
+++ resolved
@@ -78,13 +78,7 @@
                     monitorName,
                     page
                 );
-<<<<<<< HEAD
                 await init.gotoTab(utils.monitorTabIndexes.SUBSCRIBERS, page);
-=======
-                await page.waitForSelector('#customTabList > li');
-                const tabs = await page.$$('#customTabList > li');
-                await tabs[2].click();
->>>>>>> 25656556
                 await page.waitForSelector('#addSubscriberButton');
                 await page.click('#addSubscriberButton');
                 await page.waitForSelector('#alertViaId');
@@ -123,13 +117,7 @@
                     monitorName,
                     page
                 );
-<<<<<<< HEAD
                 await init.gotoTab(utils.monitorTabIndexes.SUBSCRIBERS, page);
-=======
-                await page.waitForSelector('#customTabList > li');
-                const tabs = await page.$$('#customTabList > li');
-                await tabs[2].click();
->>>>>>> 25656556
                 await page.waitForSelector('#addSubscriberButton');
                 await page.click('#addSubscriberButton');
                 await page.waitForSelector('#alertViaId');
@@ -180,18 +168,10 @@
                 tabs = await page.$$('#customTabList > li');
                 await tabs[1].click();
                 await page.waitFor(3000);
-<<<<<<< HEAD
                 await page.reload({
                     waitUntil: 'networkidle0',
                 });
                 await init.gotoTab(utils.incidentTabIndexes.ALERT_LOGS, page);
-=======
-                await page.reload({ waitUntil: 'networkidle0' });
-
-                await page.waitForSelector('#customTabList > li');
-                tabs = await page.$$('#customTabList > li');
-                await tabs[1].click();
->>>>>>> 25656556
                 await page.waitForSelector('#subscriberAlertTable tbody tr');
                 const rowsCount = (
                     await page.$$('#subscriberAlertTable tbody tr')
