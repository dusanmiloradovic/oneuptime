--- conflicted
+++ resolved
@@ -145,16 +145,11 @@
                     page
                 );
 
-<<<<<<< HEAD
-                const selector =
-                    'tr.incidentListItem:first-of-type > td:nth-of-type(2)';
-=======
                 // click on Incident tab
                 await page.waitForSelector('#react-tabs-2');
                 await page.click('#react-tabs-2');
 
                 const selector = `#incident_${monitorName}_0`;
->>>>>>> 5f26f5a8
                 await page.waitForSelector(selector);
                 await page.click(selector);
                 await page.waitFor(3000);
@@ -264,12 +259,8 @@
                 await page.waitFor(5000);
 
                 // click on advance option tab
-<<<<<<< HEAD
-                await init.gotoTab(monitorTabIndexes.ADVANCE, page);
-=======
                 await page.waitForSelector('#react-tabs-10');
                 await page.click('#react-tabs-10');
->>>>>>> 5f26f5a8
 
                 await page.waitForSelector('button[id=deleteIncidentButton]');
                 await page.$eval('#deleteIncidentButton', e => e.click());
