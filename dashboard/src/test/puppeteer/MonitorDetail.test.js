--- conflicted
+++ resolved
@@ -201,59 +201,34 @@
         operationTimeOut
     );
 
-<<<<<<< HEAD
     test(
         'Should navigate to monitor details and get list of scheduled events and paginate scheduled events',
         async () => {
             expect.assertions(1);
-            await cluster.execute(null, async ({ page }) => {
-                await page.setDefaultTimeout(utils.timeout);
-                // Navigate to Monitor details
-                await init.navigateToMonitorDetails(
-                    componentName,
-                    monitorName,
-                    page
-                );
-=======
-    test('Should navigate to monitor details and get list of scheduled events and paginate scheduled events', async () => {
-        expect.assertions(1);
-        return await cluster.execute(null, async ({ page }) => {
-            await page.setDefaultTimeout(utils.timeout);
-            // Navigate to Monitor details
-            await init.navigateToMonitorDetails(
-                componentName,
-                monitorName,
-                page
-            );
->>>>>>> c9d27948
+            return await cluster.execute(null, async ({ page }) => {
+                await page.setDefaultTimeout(utils.timeout);
+                // Navigate to Monitor details
+                await init.navigateToMonitorDetails(
+                    componentName,
+                    monitorName,
+                    page
+                );
 
                 const addButtonSelector = '#addScheduledEventButton';
                 await page.waitForSelector(addButtonSelector);
                 await page.click(addButtonSelector);
 
-<<<<<<< HEAD
                 await page.click('input[name=startDate]');
                 await page.click(
                     'div > div:nth-child(3) > div > div:nth-child(2) button:nth-child(2)'
                 );
-                await page.waitFor(2000);
+
+                await page.waitFor(1000);
+
                 await page.click('input[name=endDate]');
                 await page.click(
                     'div > div:nth-child(3) > div > div:nth-child(2) button:nth-child(2)'
                 );
-=======
-            await page.click('input[name=startDate]');
-            await page.click(
-                'div > div:nth-child(3) > div > div:nth-child(2) button:nth-child(2)'
-            );
-
-            await page.waitFor(1000);
-
-            await page.click('input[name=endDate]');
-            await page.click(
-                'div > div:nth-child(3) > div > div:nth-child(2) button:nth-child(2)'
-            );
->>>>>>> c9d27948
 
                 await page.type(
                     'input[name=name]',
@@ -264,39 +239,19 @@
                     utils.scheduledEventDescription
                 );
 
-<<<<<<< HEAD
                 await page.click('#createScheduledEventButton');
-                await page.waitFor(60000);
-
-                try {
-                    await page.reload({ waitUntil: 'domcontentloaded' });
-                } catch (e) {
-                    //
-                }
-
-                await page.waitFor(60000);
+
                 const createdScheduledEventSelector =
                     '#scheduledEventsList > div.scheduled-event-list-item';
 
+                await page.waitForSelector(
+                    '#scheduledEventsList > div.scheduled-event-list-item'
+                );
+
                 const scheduledEventRows = await page.$$(
                     createdScheduledEventSelector
                 );
                 const countScheduledEvent = scheduledEventRows.length;
-=======
-            await page.click('#createScheduledEventButton');
-
-            const createdScheduledEventSelector =
-                '#scheduledEventsList > div.scheduled-event-list-item';
-
-            await page.waitForSelector(
-                '#scheduledEventsList > div.scheduled-event-list-item'
-            );
-
-            const scheduledEventRows = await page.$$(
-                createdScheduledEventSelector
-            );
-            const countScheduledEvent = scheduledEventRows.length;
->>>>>>> c9d27948
 
                 expect(countScheduledEvent).toEqual(2);
             });
