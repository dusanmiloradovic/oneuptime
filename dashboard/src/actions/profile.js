import { getApi, putApi, postApi } from '../api';
import * as types from '../constants/profile';
import FormData from 'form-data';
import errors from '../errors'

//Update profile setting

export function updateProfileSettingRequest() {
	return {
		type: types.UPDATE_PROFILE_SETTING_REQUEST
	};
}

export function updateProfileSettingSuccess(profileSetting) {

	return {
		type: types.UPDATE_PROFILE_SETTING_SUCCESS,
		payload: profileSetting
	};
}

export function updateProfileSettingError(error) {
	return {
		type: types.UPDATE_PROFILE_SETTING_FAILURE,
		payload: error
	};
}

// Calls the API to update setting.

export function updateProfileSetting(values) {

	return function (dispatch) {
		let data = new FormData();
<<<<<<< HEAD

		if (values.profilePic && values.profilePic !== 'null' && values.profilePic[0]) {
=======
		if (values.profilePic && values.profilePic !== 'null') {
>>>>>>> cbbe20c4
			if (!values.removedPic) {
				if(values.profilePic && typeof values.profilePic !== 'object'){
					data.append('profilePic', values.profilePic);
				}
				else {
					data.append('profilePic', values.profilePic[0], values.profilePic[0].name);
				}
			} else {
				data.append('profilePic', null);
			}
		}

		data.append('name', values.name);
		data.append('email', values.email);
		data.append('companyPhoneNumber', values.companyPhoneNumber);
		data.append('timezone', values.timezone);
		data.append('alertPhoneNumber', values.alertPhoneNumber);

		var promise = putApi('user/profile', data);
		dispatch(updateProfileSettingRequest());
		promise.then(function (response) {
			var profileSettings = response.data;
			dispatch(updateProfileSettingSuccess(profileSettings));
			return profileSettings;
		}, function (error) {

			if (error && error.response && error.response.data)
				error = error.response.data;
			if (error && error.data) {
				error = error.data;
			}
			if (error && error.message) {
				error = error.message;
			}
			else {
				error = 'Network Error';
			}
			dispatch(updateProfileSettingError(errors(error)));
		});

		return promise;
	};
}

//Update change password setting.

export function updateChangePasswordSettingRequest() {
	return {
		type: types.UPDATE_CHANGE_PASSWORD_SETTING_REQUEST,

	};
}

export function updateChangePasswordSettingSuccess() {

	return {
		type: types.UPDATE_CHANGE_PASSWORD_SETTING_SUCCESS,
	};
}

export function updateChangePasswordSettingError(error) {
	return {
		type: types.UPDATE_CHANGE_PASSWORD_SETTING_FAILURE,
		payload: error
	};
}

// Calls the API to update change password setting.
export function updateChangePasswordSetting(data) {

	return function (dispatch) {

		var promise = putApi('user/changePassword', data);
		dispatch(updateChangePasswordSettingRequest());

		promise.then(function () {
			dispatch(updateChangePasswordSettingSuccess());
			return {};
		}, function (error) {

			if (error && error.response && error.response.data)
				error = error.response.data;
			if (error && error.data) {
				error = error.data;
			}
			if (error && error.message) {
				error = error.message;
			}
			else {
				error = 'Network Error';
			}
			dispatch(updateChangePasswordSettingError(errors(error)));
		});
		return promise;
	};
}



export function showProfileMenu() {

	return {
		type: types.SHOW_PROFILE_MENU,
	};
}

export function hideProfileMenu(error) {
	return {
		type: types.HIDE_PROFILE_MENU,
		payload: error
	};
}


// Get Previous User Settings.

export function userSettingsRequest() {
	return {
		type: types.USER_SETTINGS_REQUEST,
	};
}

export function userSettingsSuccess(settings) {

	return {
		type: types.USER_SETTINGS_SUCCESS,
		payload: settings
	};
}

export function userSettingsError(error) {
	return {
		type: types.USER_SETTINGS_FAILURE,
		payload: error
	};
}

// Calls the API to update on cal alert setting.
export function userSettings() {

	return function (dispatch) {

		var promise = getApi('user/profile');
		dispatch(userSettingsRequest());

		promise.then(function (response) {
			var settings = response.data;
			dispatch(userSettingsSuccess(settings));
			return settings;
		}, function (error) {
			if (error && error.response && error.response.data)
				error = error.response.data;
			if (error && error.data) {
				error = error.data;
			}
			if (error && error.message) {
				error = error.message;
			}
			else {
				error = 'Network Error';
			}
			dispatch(userSettingsError(errors(error)));
		});

		return promise;
	};
}

export function logFile(file) {

	return function (dispatch) {
		dispatch({ type: 'LOG_FILE', payload: file });
	};
}

export function resetFile() {

	return function (dispatch) {
		dispatch({ type: 'RESET_FILE' });
	};
}


export function sendVerificationSMSRequest() {
	return {
		type: types.SEND_VERIFICATION_SMS_REQUEST,
	};
}

export function sendVerificationSMSSuccess(verificationAction) {

	return {
		type: types.SEND_VERIFICATION_SMS_SUCCESS,
		payload: verificationAction
	};
}

export function sendVerificationSMSError(error) {
	return {
		type: types.SEND_VERIFICATION_SMS_FAILURE,
		payload: error
	};
}

export function sendEmailVerificationRequest() {
	return {
		type: types.SEND_EMAIL_VERIFICATION_REQUEST,
	};
}

export function sendEmailVerificationSuccess(payload) {
	return {
		type: types.SEND_EMAIL_VERIFICATION_SUCCESS,
		payload
	};
}

export function sendEmailVerificationError(error) {
	return {
		type: types.SEND_EMAIL_VERIFICATION_FAILURE,
		payload: error
	};
}

export function sendEmailVerificationLink(values) {
	return function (dispatch) {

		var promise = postApi('user/resend', values);
		dispatch(sendEmailVerificationRequest());

		promise.then(function (data) {
			dispatch(sendEmailVerificationSuccess(data));
<<<<<<< HEAD
		}, function (error) {
			if (error && error.response && error.response.data)
=======
			return data;
		}, function(error){
			if(error && error.response && error.response.data)
>>>>>>> cbbe20c4
				error = error.response.data;
			if (error && error.data) {
				error = error.data;
			}
			if (error && error.message) {
				error = error.message;
			}
			else {
				error = 'Network Error';
			}
			dispatch(sendEmailVerificationError(errors(error)));
		});

	};
}

export function sendVerificationSMS(projectId, values) {

	return function (dispatch) {

		var promise = postApi(`twilio/sms/sendVerificationToken?projectId=${projectId}`, values);
		dispatch(sendVerificationSMSRequest());

		promise.then(function (response) {
			var vericationAction = response.data;
			dispatch(sendVerificationSMSSuccess(vericationAction));
			return vericationAction;
		}, function (error) {
			if (error && error.response && error.response.data)
				error = error.response.data;
			if (error && error.data) {
				error = error.data;
			}
			if (error && error.message) {
				error = error.message;
			}
			else {
				error = 'Network Error';
			}
			dispatch(sendVerificationSMSError(errors(error)));
		});

		return promise;
	};
}
export function verifySMSCodeRequest() {
	return {
		type: types.VERIFY_SMS_CODE_REQUEST,
	};
}

export function verifySMSCodeSuccess(verificationResult) {

	return {
		type: types.VERIFY_SMS_CODE_SUCCESS,
		payload: verificationResult
	};
}

export function verifySMSCodeError(error) {
	return {
		type: types.VERIFY_SMS_CODE_FAILURE,
		payload: error
	};
}

export function verifySMSCode(projectId, values) {

	return function (dispatch) {

		var promise = postApi(`twilio/sms/verify?projectId=${projectId}`, values);
		dispatch(verifySMSCodeRequest());

		promise.then(function (response) {
			var verificationResult = response.data;
			dispatch(verifySMSCodeSuccess(verificationResult));
			return verificationResult;
		}, function (error) {
			if (error && error.response && error.response.data)
				error = error.response.data;
			if (error && error.data) {
				error = error.data;
			}
			if (error && error.message) {
				error = error.message;
			}
			else {
				error = 'Network Error';
			}
			dispatch(verifySMSCodeError(errors(error)));
		});

		return promise;
	};
}

export function setAlertPhoneNumber(number) {
	return {
		type: types.SET_ALERT_PHONE_NUMBER,
		payload: number
	};
}

export function setInitAlertEmail(email) {
	return {
		type: types.SET_INIT_ALERT_EMAIL,
		payload: email
	};
}

export function setVerified(value) {
	return {
		type: types.SET_VERIFIED,
		payload: value
	};
}

export function setInitPhoneVerificationNumber(number) {
	return {
		type: types.SET_INIT_PHONE_VERIFICATION_NUMBER,
		payload: number
	};
}

export function setInitPhoneVerification(value) {
	return {
		type: types.SET_INIT_PHONE_VERIFICATION,
		payload: value
	};
}

export function setProfilePic(value) {
	return {
		type: types.SET_PROFILE_PIC,
		payload: value
	};
}

export function setRemovedPic(value) {
	return {
		type: types.SET_REMOVED_PIC,
		payload: value
	};
}

export function setFileInputKey(value) {
	return {
		type: types.SET_FILE_INPUT_KEY,
		payload: value
	};
}

export function setIsVerified(value) {
	return {
		type: types.SET_IS_VERIFIED,
		payload: value
	};
}

export function setInitialAlertPhoneNumber(value) {
	return {
		type: types.SET_INITIAL_ALERT_PHONE_NUMBER,
		payload: value
	};
}

export function setUserEmail(value) {
	return {
		type: types.SET_USER_EMAIL,
		payload: value
	};
}

export function setResendTimer(value) {
	return {
		type: types.SET_RESEND_TIMER,
		payload: value
	};
}<|MERGE_RESOLUTION|>--- conflicted
+++ resolved
@@ -32,12 +32,7 @@
 
 	return function (dispatch) {
 		let data = new FormData();
-<<<<<<< HEAD
-
-		if (values.profilePic && values.profilePic !== 'null' && values.profilePic[0]) {
-=======
 		if (values.profilePic && values.profilePic !== 'null') {
->>>>>>> cbbe20c4
 			if (!values.removedPic) {
 				if(values.profilePic && typeof values.profilePic !== 'object'){
 					data.append('profilePic', values.profilePic);
@@ -270,14 +265,9 @@
 
 		promise.then(function (data) {
 			dispatch(sendEmailVerificationSuccess(data));
-<<<<<<< HEAD
-		}, function (error) {
-			if (error && error.response && error.response.data)
-=======
 			return data;
 		}, function(error){
 			if(error && error.response && error.response.data)
->>>>>>> cbbe20c4
 				error = error.response.data;
 			if (error && error.data) {
 				error = error.data;
